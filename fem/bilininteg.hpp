// Copyright (c) 2010-2024, Lawrence Livermore National Security, LLC. Produced
// at the Lawrence Livermore National Laboratory. All Rights reserved. See files
// LICENSE and NOTICE for details. LLNL-CODE-806117.
//
// This file is part of the MFEM library. For more information and source code
// availability visit https://mfem.org.
//
// MFEM is free software; you can redistribute it and/or modify it under the
// terms of the BSD-3 license. We welcome feedback and contributions, see file
// CONTRIBUTING.md for details.

#ifndef MFEM_BILININTEG
#define MFEM_BILININTEG

#include "../config/config.hpp"
#include "nonlininteg.hpp"
#include "fespace.hpp"
#include "ceed/interface/util.hpp"
#include "qfunction.hpp"
#include <memory>

namespace mfem
{

/// Abstract base class BilinearFormIntegrator
class BilinearFormIntegrator : public NonlinearFormIntegrator
{
protected:
   BilinearFormIntegrator(const IntegrationRule *ir = NULL)
      : NonlinearFormIntegrator(ir) { }

public:
   // TODO: add support for other assembly levels (in addition to PA) and their
   // actions.

   // TODO: for mixed meshes the quadrature rules to be used by methods like
   // AssemblePA() can be given as a QuadratureSpace, e.g. using a new method:
   // SetQuadratureSpace().

   // TODO: the methods for the various assembly levels make sense even in the
   // base class NonlinearFormIntegrator, except that not all assembly levels
   // make sense for the action of the nonlinear operator (but they all make
   // sense for its Jacobian).

   /// Method defining partial assembly.
   /** The result of the partial assembly is stored internally so that it can be
       used later in the methods AddMultPA() and AddMultTransposePA(). */
   virtual void AssemblePA(const FiniteElementSpace &fes);
   /** Used with BilinearFormIntegrators that have different spaces. */
   virtual void AssemblePA(const FiniteElementSpace &trial_fes,
                           const FiniteElementSpace &test_fes);

   /// Method defining partial assembly on NURBS patches.
   /** The result of the partial assembly is stored internally so that it can be
       used later in the method AddMultNURBSPA(). */
   virtual void AssembleNURBSPA(const FiniteElementSpace &fes);

   virtual void AssemblePABoundary(const FiniteElementSpace &fes);

   virtual void AssemblePAInteriorFaces(const FiniteElementSpace &fes);

   virtual void AssemblePABoundaryFaces(const FiniteElementSpace &fes);

   /// Assemble diagonal and add it to Vector @a diag.
   virtual void AssembleDiagonalPA(Vector &diag);

   /// Assemble diagonal of $A D A^T$ ($A$ is this integrator) and add it to @a diag.
   virtual void AssembleDiagonalPA_ADAt(const Vector &D, Vector &diag);

   /// Method for partially assembled action.
   /** Perform the action of integrator on the input @a x and add the result to
       the output @a y. Both @a x and @a y are E-vectors, i.e. they represent
       the element-wise discontinuous version of the FE space.

       This method can be called only after the method AssemblePA() has been
       called. */
   virtual void AddMultPA(const Vector &x, Vector &y) const;

   /// Method for partially assembled action on NURBS patches.
   virtual void AddMultNURBSPA(const Vector&x, Vector&y) const;

   /// Method for partially assembled transposed action.
   /** Perform the transpose action of integrator on the input @a x and add the
       result to the output @a y. Both @a x and @a y are E-vectors, i.e. they
       represent the element-wise discontinuous version of the FE space.

       This method can be called only after the method AssemblePA() has been
       called. */
   virtual void AddMultTransposePA(const Vector &x, Vector &y) const;

   /// Method defining element assembly.
   /** The result of the element assembly is added to the @a emat Vector if
       @a add is true. Otherwise, if @a add is false, we set @a emat. */
   virtual void AssembleEA(const FiniteElementSpace &fes, Vector &emat,
                           const bool add = true);
   /** Used with BilinearFormIntegrators that have different spaces. */
   // virtual void AssembleEA(const FiniteElementSpace &trial_fes,
   //                         const FiniteElementSpace &test_fes,
   //                         Vector &emat);

   /// Method defining matrix-free assembly.
   /** The result of fully matrix-free assembly is stored internally so that it
       can be used later in the methods AddMultMF() and AddMultTransposeMF(). */
   virtual void AssembleMF(const FiniteElementSpace &fes);

   /** Perform the action of integrator on the input @a x and add the result to
       the output @a y. Both @a x and @a y are E-vectors, i.e. they represent
       the element-wise discontinuous version of the FE space.

       This method can be called only after the method AssembleMF() has been
       called. */
   virtual void AddMultMF(const Vector &x, Vector &y) const;

   /** Perform the transpose action of integrator on the input @a x and add the
       result to the output @a y. Both @a x and @a y are E-vectors, i.e. they
       represent the element-wise discontinuous version of the FE space.

       This method can be called only after the method AssemblePA() has been
       called. */
   virtual void AddMultTransposeMF(const Vector &x, Vector &y) const;

   /// Assemble diagonal and add it to Vector @a diag.
   virtual void AssembleDiagonalMF(Vector &diag);

   virtual void AssembleEAInteriorFaces(const FiniteElementSpace &fes,
                                        Vector &ea_data_int,
                                        Vector &ea_data_ext,
                                        const bool add = true);

   virtual void AssembleEABoundaryFaces(const FiniteElementSpace &fes,
                                        Vector &ea_data_bdr,
                                        const bool add = true);

   /// Given a particular Finite Element computes the element matrix elmat.
   virtual void AssembleElementMatrix(const FiniteElement &el,
                                      ElementTransformation &Trans,
                                      DenseMatrix &elmat);

   /** Compute the local matrix representation of a bilinear form
       $a(u,v)$ defined on different trial (given by $u$) and test
       (given by $v$) spaces. The rows in the local matrix correspond
       to the test dofs and the columns -- to the trial dofs. */
   virtual void AssembleElementMatrix2(const FiniteElement &trial_fe,
                                       const FiniteElement &test_fe,
                                       ElementTransformation &Trans,
                                       DenseMatrix &elmat);

   /** Given a particular NURBS patch, computes the patch matrix as a
       SparseMatrix @a smat.
    */
   virtual void AssemblePatchMatrix(const int patch,
                                    const FiniteElementSpace &fes,
                                    SparseMatrix*& smat);

   virtual void AssembleFaceMatrix(const FiniteElement &el1,
                                   const FiniteElement &el2,
                                   FaceElementTransformations &Trans,
                                   DenseMatrix &elmat);

   /** Abstract method used for assembling TraceFaceIntegrators in a
       MixedBilinearForm. */
   virtual void AssembleFaceMatrix(const FiniteElement &trial_face_fe,
                                   const FiniteElement &test_fe1,
                                   const FiniteElement &test_fe2,
                                   FaceElementTransformations &Trans,
                                   DenseMatrix &elmat);

   /** Abstract method used for assembling TraceFaceIntegrators for
       DPG weak formulations. */
   virtual void AssembleTraceFaceMatrix(int elem,
                                        const FiniteElement &trial_face_fe,
                                        const FiniteElement &test_fe,
                                        FaceElementTransformations &Trans,
                                        DenseMatrix &elmat);


   /// @brief Perform the local action of the BilinearFormIntegrator.
   /// Note that the default implementation in the base class is general but not
   /// efficient.
   virtual void AssembleElementVector(const FiniteElement &el,
                                      ElementTransformation &Tr,
                                      const Vector &elfun, Vector &elvect);

   /// @brief Perform the local action of the BilinearFormIntegrator resulting
   /// from a face integral term.
   /// Note that the default implementation in the base class is general but not
   /// efficient.
   virtual void AssembleFaceVector(const FiniteElement &el1,
                                   const FiniteElement &el2,
                                   FaceElementTransformations &Tr,
                                   const Vector &elfun, Vector &elvect);

   virtual void AssembleElementGrad(const FiniteElement &el,
                                    ElementTransformation &Tr,
                                    const Vector &elfun, DenseMatrix &elmat)
   { AssembleElementMatrix(el, Tr, elmat); }

   virtual void AssembleFaceGrad(const FiniteElement &el1,
                                 const FiniteElement &el2,
                                 FaceElementTransformations &Tr,
                                 const Vector &elfun, DenseMatrix &elmat)
   { AssembleFaceMatrix(el1, el2, Tr, elmat); }

   /** @brief Virtual method required for Zienkiewicz-Zhu type error estimators.

       The purpose of the method is to compute a local "flux" finite element
       function given a local finite element solution. The "flux" function has
       to be computed in terms of its coefficients (represented by the Vector
       @a flux) which multiply the basis functions defined by the FiniteElement
       @a fluxelem. Typically, the "flux" function will have more than one
       component and consequently @a flux should be store the coefficients of
       all components: first all coefficient for component 0, then all
       coefficients for component 1, etc. What the "flux" function represents
       depends on the specific integrator. For example, in the case of
       DiffusionIntegrator, the flux is the gradient of the solution multiplied
       by the diffusion coefficient.

       @param[in] el     FiniteElement of the solution.
       @param[in] Trans  The ElementTransformation describing the physical
                         position of the mesh element.
       @param[in] u      Solution coefficients representing the expansion of the
                         solution function in the basis of @a el.
       @param[in] fluxelem  FiniteElement of the "flux".
       @param[out] flux  "Flux" coefficients representing the expansion of the
                         "flux" function in the basis of @a fluxelem. The size
                         of @a flux as a Vector has to be set by this method,
                         e.g. using Vector::SetSize().
       @param[in] with_coef  If zero (the default value is 1) the implementation
                             of the method may choose not to scale the "flux"
                             function by any coefficients describing the
                             integrator.
       @param[in] ir  If passed (the default value is NULL), the implementation
                      of the method will ignore the integration rule provided
                      by the @a fluxelem parameter and, instead, compute the
                      discrete flux at the points specified by the integration
                      rule @a ir.
    */
   virtual void ComputeElementFlux(const FiniteElement &el,
                                   ElementTransformation &Trans,
                                   Vector &u,
                                   const FiniteElement &fluxelem,
                                   Vector &flux, bool with_coef = true,
                                   const IntegrationRule *ir = NULL) { }

   /** @brief Virtual method required for Zienkiewicz-Zhu type error estimators.

       The purpose of this method is to compute a local number that measures the
       energy of a given "flux" function (see ComputeElementFlux() for a
       description of the "flux" function). Typically, the energy of a "flux"
       function should be equal to a_local(u,u), if the "flux" is defined from
       a solution u; here a_local(.,.) denotes the element-local bilinear
       form represented by the integrator.

       @param[in] fluxelem  FiniteElement of the "flux".
       @param[in] Trans  The ElementTransformation describing the physical
                         position of the mesh element.
       @param[in] flux   "Flux" coefficients representing the expansion of the
                         "flux" function in the basis of @a fluxelem.
       @param[out] d_energy  If not NULL, the given Vector should be set to
                             represent directional energy split that can be used
                             for anisotropic error estimation.
       @returns The computed energy.
    */
   virtual double ComputeFluxEnergy(const FiniteElement &fluxelem,
                                    ElementTransformation &Trans,
                                    Vector &flux, Vector *d_energy = NULL)
   { return 0.0; }

   virtual ~BilinearFormIntegrator() { }
};

/** Wraps a given @a BilinearFormIntegrator and transposes the resulting element
    matrices. See for example ex9, ex9p. */
class TransposeIntegrator : public BilinearFormIntegrator
{
private:
   int own_bfi;
   BilinearFormIntegrator *bfi;

   DenseMatrix bfi_elmat;

public:
   TransposeIntegrator(BilinearFormIntegrator *bfi_, int own_bfi_ = 1)
   { bfi = bfi_; own_bfi = own_bfi_; }

   virtual void SetIntRule(const IntegrationRule *ir);

   virtual void AssembleElementMatrix(const FiniteElement &el,
                                      ElementTransformation &Trans,
                                      DenseMatrix &elmat);

   virtual void AssembleElementMatrix2(const FiniteElement &trial_fe,
                                       const FiniteElement &test_fe,
                                       ElementTransformation &Trans,
                                       DenseMatrix &elmat);

   using BilinearFormIntegrator::AssembleFaceMatrix;
   virtual void AssembleFaceMatrix(const FiniteElement &el1,
                                   const FiniteElement &el2,
                                   FaceElementTransformations &Trans,
                                   DenseMatrix &elmat);

   virtual void AssemblePA(const FiniteElementSpace& fes)
   {
      bfi->AssemblePA(fes);
   }

   virtual void AssemblePA(const FiniteElementSpace &trial_fes,
                           const FiniteElementSpace &test_fes)
   {
      bfi->AssemblePA(test_fes, trial_fes); // Reverse test and trial
   }

   virtual void AssemblePAInteriorFaces(const FiniteElementSpace &fes)
   {
      bfi->AssemblePAInteriorFaces(fes);
   }

   virtual void AssemblePABoundaryFaces(const FiniteElementSpace &fes)
   {
      bfi->AssemblePABoundaryFaces(fes);
   }

   virtual void AddMultTransposePA(const Vector &x, Vector &y) const
   {
      bfi->AddMultPA(x, y);
   }

   virtual void AddMultPA(const Vector& x, Vector& y) const
   {
      bfi->AddMultTransposePA(x, y);
   }

   virtual void AssembleEA(const FiniteElementSpace &fes, Vector &emat,
                           const bool add);

   virtual void AssembleEAInteriorFaces(const FiniteElementSpace &fes,
                                        Vector &ea_data_int,
                                        Vector &ea_data_ext,
                                        const bool add);

   virtual void AssembleEABoundaryFaces(const FiniteElementSpace &fes,
                                        Vector &ea_data_bdr,
                                        const bool add);

   virtual ~TransposeIntegrator() { if (own_bfi) { delete bfi; } }
};

class LumpedIntegrator : public BilinearFormIntegrator
{
private:
   int own_bfi;
   BilinearFormIntegrator *bfi;

public:
   LumpedIntegrator (BilinearFormIntegrator *bfi_, int own_bfi_ = 1)
   { bfi = bfi_; own_bfi = own_bfi_; }

   virtual void SetIntRule(const IntegrationRule *ir);

   virtual void AssembleElementMatrix(const FiniteElement &el,
                                      ElementTransformation &Trans,
                                      DenseMatrix &elmat);

   virtual ~LumpedIntegrator() { if (own_bfi) { delete bfi; } }
};

/// Integrator that inverts the matrix assembled by another integrator.
class InverseIntegrator : public BilinearFormIntegrator
{
private:
   int own_integrator;
   BilinearFormIntegrator *integrator;

public:
   InverseIntegrator(BilinearFormIntegrator *integ, int own_integ = 1)
   { integrator = integ; own_integrator = own_integ; }

   virtual void SetIntRule(const IntegrationRule *ir);

   virtual void AssembleElementMatrix(const FiniteElement &el,
                                      ElementTransformation &Trans,
                                      DenseMatrix &elmat);

   virtual ~InverseIntegrator() { if (own_integrator) { delete integrator; } }
};

/// Integrator defining a sum of multiple Integrators.
class SumIntegrator : public BilinearFormIntegrator
{
private:
   int own_integrators;
   mutable DenseMatrix elem_mat;
   Array<BilinearFormIntegrator*> integrators;

public:
   SumIntegrator(int own_integs = 1) { own_integrators = own_integs; }

   virtual void SetIntRule(const IntegrationRule *ir);

   void AddIntegrator(BilinearFormIntegrator *integ)
   { integrators.Append(integ); }

   virtual void AssembleElementMatrix(const FiniteElement &el,
                                      ElementTransformation &Trans,
                                      DenseMatrix &elmat);
   virtual void AssembleElementMatrix2(const FiniteElement &trial_fe,
                                       const FiniteElement &test_fe,
                                       ElementTransformation &Trans,
                                       DenseMatrix &elmat);

   using BilinearFormIntegrator::AssembleFaceMatrix;
   virtual void AssembleFaceMatrix(const FiniteElement &el1,
                                   const FiniteElement &el2,
                                   FaceElementTransformations &Trans,
                                   DenseMatrix &elmat);

   virtual void AssembleFaceMatrix(const FiniteElement &trial_face_fe,
                                   const FiniteElement &test_fe1,
                                   const FiniteElement &test_fe2,
                                   FaceElementTransformations &Trans,
                                   DenseMatrix &elmat);

   using BilinearFormIntegrator::AssemblePA;
   virtual void AssemblePA(const FiniteElementSpace& fes);

   virtual void AssembleDiagonalPA(Vector &diag);

   virtual void AssemblePAInteriorFaces(const FiniteElementSpace &fes);

   virtual void AssemblePABoundaryFaces(const FiniteElementSpace &fes);

   virtual void AddMultTransposePA(const Vector &x, Vector &y) const;

   virtual void AddMultPA(const Vector& x, Vector& y) const;

   virtual void AssembleMF(const FiniteElementSpace &fes);

   virtual void AddMultMF(const Vector &x, Vector &y) const;

   virtual void AddMultTransposeMF(const Vector &x, Vector &y) const;

   virtual void AssembleDiagonalMF(Vector &diag);

   virtual void AssembleEA(const FiniteElementSpace &fes, Vector &emat,
                           const bool add);

   virtual void AssembleEAInteriorFaces(const FiniteElementSpace &fes,
                                        Vector &ea_data_int,
                                        Vector &ea_data_ext,
                                        const bool add);

   virtual void AssembleEABoundaryFaces(const FiniteElementSpace &fes,
                                        Vector &ea_data_bdr,
                                        const bool add);

   virtual ~SumIntegrator();
};

/** An abstract class for integrating the product of two scalar basis functions
    with an optional scalar coefficient. */
class MixedScalarIntegrator: public BilinearFormIntegrator
{
public:

   virtual void AssembleElementMatrix2(const FiniteElement &trial_fe,
                                       const FiniteElement &test_fe,
                                       ElementTransformation &Trans,
                                       DenseMatrix &elmat);

   /// Support for use in BilinearForm. Can be used only when appropriate.
   virtual void AssembleElementMatrix(const FiniteElement &fe,
                                      ElementTransformation &Trans,
                                      DenseMatrix &elmat)
   { AssembleElementMatrix2(fe, fe, Trans, elmat); }

protected:
   /// This parameter can be set by derived methods to enable single shape
   /// evaluation in case CalcTestShape() and CalcTrialShape() return the same
   /// result if given the same FiniteElement. The default is false.
   bool same_calc_shape;

   MixedScalarIntegrator() : same_calc_shape(false), Q(NULL) {}
   MixedScalarIntegrator(Coefficient &q) : same_calc_shape(false), Q(&q) {}

   inline virtual bool VerifyFiniteElementTypes(
      const FiniteElement & trial_fe,
      const FiniteElement & test_fe) const
   {
      return (trial_fe.GetRangeType() == mfem::FiniteElement::SCALAR &&
              test_fe.GetRangeType()  == mfem::FiniteElement::SCALAR );
   }

   inline virtual const char * FiniteElementTypeFailureMessage() const
   {
      return "MixedScalarIntegrator:  "
             "Trial and test spaces must both be scalar fields.";
   }

   inline virtual int GetIntegrationOrder(const FiniteElement & trial_fe,
                                          const FiniteElement & test_fe,
                                          ElementTransformation &Trans)
   { return trial_fe.GetOrder() + test_fe.GetOrder() + Trans.OrderW(); }


   inline virtual void CalcTestShape(const FiniteElement & test_fe,
                                     ElementTransformation &Trans,
                                     Vector & shape)
   { test_fe.CalcPhysShape(Trans, shape); }

   inline virtual void CalcTrialShape(const FiniteElement & trial_fe,
                                      ElementTransformation &Trans,
                                      Vector & shape)
   { trial_fe.CalcPhysShape(Trans, shape); }

   Coefficient *Q;

private:

#ifndef MFEM_THREAD_SAFE
   Vector test_shape;
   Vector trial_shape;
#endif

};

/** An abstract class for integrating the inner product of two vector basis
    functions with an optional scalar, vector, or matrix coefficient. */
class MixedVectorIntegrator: public BilinearFormIntegrator
{
public:

   virtual void AssembleElementMatrix2(const FiniteElement &trial_fe,
                                       const FiniteElement &test_fe,
                                       ElementTransformation &Trans,
                                       DenseMatrix &elmat);

   /// Support for use in BilinearForm. Can be used only when appropriate.
   virtual void AssembleElementMatrix(const FiniteElement &fe,
                                      ElementTransformation &Trans,
                                      DenseMatrix &elmat)
   { AssembleElementMatrix2(fe, fe, Trans, elmat); }

protected:
   /// This parameter can be set by derived methods to enable single shape
   /// evaluation in case CalcTestShape() and CalcTrialShape() return the same
   /// result if given the same FiniteElement. The default is false.
   bool same_calc_shape;

   MixedVectorIntegrator()
      : same_calc_shape(false), Q(NULL), VQ(NULL), DQ(NULL), MQ(NULL) {}
   MixedVectorIntegrator(Coefficient &q)
      : same_calc_shape(false), Q(&q), VQ(NULL), DQ(NULL), MQ(NULL) {}
   MixedVectorIntegrator(VectorCoefficient &vq, bool diag = true)
      : same_calc_shape(false), Q(NULL), VQ(diag?NULL:&vq), DQ(diag?&vq:NULL),
        MQ(NULL) {}
   MixedVectorIntegrator(MatrixCoefficient &mq)
      : same_calc_shape(false), Q(NULL), VQ(NULL), DQ(NULL), MQ(&mq) {}

   inline virtual bool VerifyFiniteElementTypes(
      const FiniteElement & trial_fe,
      const FiniteElement & test_fe) const
   {
      return (trial_fe.GetRangeType() == mfem::FiniteElement::VECTOR &&
              test_fe.GetRangeType()  == mfem::FiniteElement::VECTOR );
   }

   inline virtual const char * FiniteElementTypeFailureMessage() const
   {
      return "MixedVectorIntegrator:  "
             "Trial and test spaces must both be vector fields";
   }

   inline virtual int GetIntegrationOrder(const FiniteElement & trial_fe,
                                          const FiniteElement & test_fe,
                                          ElementTransformation &Trans)
   { return trial_fe.GetOrder() + test_fe.GetOrder() + Trans.OrderW(); }


   inline virtual int GetTestVDim(const FiniteElement & test_fe)
   { return std::max(space_dim, test_fe.GetRangeDim()); }

   inline virtual void CalcTestShape(const FiniteElement & test_fe,
                                     ElementTransformation &Trans,
                                     DenseMatrix & shape)
   { test_fe.CalcVShape(Trans, shape); }

   inline virtual int GetTrialVDim(const FiniteElement & trial_fe)
   { return std::max(space_dim, trial_fe.GetRangeDim()); }

   inline virtual void CalcTrialShape(const FiniteElement & trial_fe,
                                      ElementTransformation &Trans,
                                      DenseMatrix & shape)
   { trial_fe.CalcVShape(Trans, shape); }

   int space_dim;
   Coefficient *Q;
   VectorCoefficient *VQ;
   DiagonalMatrixCoefficient *DQ;
   MatrixCoefficient *MQ;

private:

#ifndef MFEM_THREAD_SAFE
   Vector V;
   Vector D;
   DenseMatrix M;
   DenseMatrix test_shape;
   DenseMatrix trial_shape;
   DenseMatrix shape_tmp;
#endif

};

/** An abstract class for integrating the product of a scalar basis function and
    the inner product of a vector basis function with a vector coefficient. In
    2D the inner product can be replaced with a cross product. */
class MixedScalarVectorIntegrator: public BilinearFormIntegrator
{
public:

   virtual void AssembleElementMatrix2(const FiniteElement &trial_fe,
                                       const FiniteElement &test_fe,
                                       ElementTransformation &Trans,
                                       DenseMatrix &elmat);

   /// Support for use in BilinearForm. Can be used only when appropriate.
   /** Appropriate use cases are classes derived from
       MixedScalarVectorIntegrator where the trial and test spaces can be the
       same. Examples of such classes are: MixedVectorDivergenceIntegrator,
       MixedScalarWeakDivergenceIntegrator, etc. */
   virtual void AssembleElementMatrix(const FiniteElement &fe,
                                      ElementTransformation &Trans,
                                      DenseMatrix &elmat)
   { AssembleElementMatrix2(fe, fe, Trans, elmat); }

protected:

   MixedScalarVectorIntegrator(VectorCoefficient &vq, bool transpose_ = false,
                               bool cross_2d_ = false)
      : VQ(&vq), transpose(transpose_), cross_2d(cross_2d_) {}

   inline virtual bool VerifyFiniteElementTypes(
      const FiniteElement & trial_fe,
      const FiniteElement & test_fe) const
   {
      return ((transpose &&
               trial_fe.GetRangeType() == mfem::FiniteElement::VECTOR &&
               test_fe.GetRangeType()  == mfem::FiniteElement::SCALAR ) ||
              (!transpose &&
               trial_fe.GetRangeType() == mfem::FiniteElement::SCALAR &&
               test_fe.GetRangeType()  == mfem::FiniteElement::VECTOR )
             );
   }

   inline virtual const char * FiniteElementTypeFailureMessage() const
   {
      if ( transpose )
      {
         return "MixedScalarVectorIntegrator:  "
                "Trial space must be a vector field "
                "and the test space must be a scalar field";
      }
      else
      {
         return "MixedScalarVectorIntegrator:  "
                "Trial space must be a scalar field "
                "and the test space must be a vector field";
      }
   }

   inline virtual int GetIntegrationOrder(const FiniteElement & trial_fe,
                                          const FiniteElement & test_fe,
                                          ElementTransformation &Trans)
   { return trial_fe.GetOrder() + test_fe.GetOrder() + Trans.OrderW(); }


   inline virtual int GetVDim(const FiniteElement & vector_fe)
   { return std::max(space_dim, vector_fe.GetRangeDim()); }

   inline virtual void CalcVShape(const FiniteElement & vector_fe,
                                  ElementTransformation &Trans,
                                  DenseMatrix & shape_)
   { vector_fe.CalcVShape(Trans, shape_); }

   inline virtual void CalcShape(const FiniteElement & scalar_fe,
                                 ElementTransformation &Trans,
                                 Vector & shape_)
   { scalar_fe.CalcPhysShape(Trans, shape_); }

   VectorCoefficient *VQ;
   int space_dim;
   bool transpose;
   bool cross_2d;  // In 2D use a cross product rather than a dot product

private:

#ifndef MFEM_THREAD_SAFE
   Vector V;
   DenseMatrix vshape;
   Vector      shape;
   Vector      vshape_tmp;
#endif

};

/** Class for integrating the bilinear form $a(u,v) := (Q u, v)$ in either 1D, 2D,
    or 3D and where $Q$ is an optional scalar coefficient, $u$ and $v$ are each in $H^1$
    or $L_2$. */
class MixedScalarMassIntegrator : public MixedScalarIntegrator
{
public:
   MixedScalarMassIntegrator() { same_calc_shape = true; }
   MixedScalarMassIntegrator(Coefficient &q)
      : MixedScalarIntegrator(q) { same_calc_shape = true; }
};

/** Class for integrating the bilinear form $a(u,v) := (\vec{V} u, v)$ in either 2D, or
    3D and where $\vec{V}$ is a vector coefficient, $u$ is in $H^1$ or $L_2$ and $v$ is in $H(curl$
    or $H(div)$. */
class MixedVectorProductIntegrator : public MixedScalarVectorIntegrator
{
public:
   MixedVectorProductIntegrator(VectorCoefficient &vq)
      : MixedScalarVectorIntegrator(vq) {}
};

/** Class for integrating the bilinear form $a(u,v) := (Q \nabla u, v)$ in 1D where Q
    is an optional scalar coefficient, $u$ is in $H^1$, and $v$ is in $L_2$. */
class MixedScalarDerivativeIntegrator : public MixedScalarIntegrator
{
public:
   MixedScalarDerivativeIntegrator() {}
   MixedScalarDerivativeIntegrator(Coefficient &q)
      : MixedScalarIntegrator(q) {}

protected:
   inline virtual bool VerifyFiniteElementTypes(
      const FiniteElement & trial_fe,
      const FiniteElement & test_fe) const
   {
      return (trial_fe.GetDim() == 1 && test_fe.GetDim() == 1 &&
              trial_fe.GetDerivType() == mfem::FiniteElement::GRAD  &&
              test_fe.GetRangeType()  == mfem::FiniteElement::SCALAR );
   }

   inline virtual const char * FiniteElementTypeFailureMessage() const
   {
      return "MixedScalarDerivativeIntegrator:  "
             "Trial and test spaces must both be scalar fields in 1D "
             "and the trial space must implement CalcDShape.";
   }

   inline virtual void CalcTrialShape(const FiniteElement & trial_fe,
                                      ElementTransformation &Trans,
                                      Vector & shape)
   {
      DenseMatrix dshape(shape.GetData(), shape.Size(), 1);
      trial_fe.CalcPhysDShape(Trans, dshape);
   }
};

/** Class for integrating the bilinear form $a(u,v) := -(Q u, \nabla v)$ in 1D where $Q$
    is an optional scalar coefficient, $u$ is in $L_2$, and $v$ is in $H^1$. */
class MixedScalarWeakDerivativeIntegrator : public MixedScalarIntegrator
{
public:
   MixedScalarWeakDerivativeIntegrator() {}
   MixedScalarWeakDerivativeIntegrator(Coefficient &q)
      : MixedScalarIntegrator(q) {}

protected:
   inline virtual bool VerifyFiniteElementTypes(
      const FiniteElement & trial_fe,
      const FiniteElement & test_fe) const
   {
      return (trial_fe.GetDim() == 1 && test_fe.GetDim() == 1 &&
              trial_fe.GetRangeType() == mfem::FiniteElement::SCALAR &&
              test_fe.GetDerivType()  == mfem::FiniteElement::GRAD );
   }

   inline virtual const char * FiniteElementTypeFailureMessage() const
   {
      return "MixedScalarWeakDerivativeIntegrator:  "
             "Trial and test spaces must both be scalar fields in 1D "
             "and the test space must implement CalcDShape with "
             "map type \"VALUE\".";
   }

   inline virtual void CalcTestShape(const FiniteElement & test_fe,
                                     ElementTransformation &Trans,
                                     Vector & shape)
   {
      DenseMatrix dshape(shape.GetData(), shape.Size(), 1);
      test_fe.CalcPhysDShape(Trans, dshape);
      shape *= -1.0;
   }
};

/** Class for integrating the bilinear form $a(u,v) := (Q \nabla \cdot u, v)$ in either 2D
    or 3D where $Q$ is an optional scalar coefficient, $u$ is in $H(div)$, and $v$ is a
    scalar field. */
class MixedScalarDivergenceIntegrator : public MixedScalarIntegrator
{
public:
   MixedScalarDivergenceIntegrator() {}
   MixedScalarDivergenceIntegrator(Coefficient &q)
      : MixedScalarIntegrator(q) {}

protected:
   inline virtual bool VerifyFiniteElementTypes(
      const FiniteElement & trial_fe,
      const FiniteElement & test_fe) const
   {
      return (trial_fe.GetDerivType() == mfem::FiniteElement::DIV  &&
              test_fe.GetRangeType()  == mfem::FiniteElement::SCALAR );
   }

   inline virtual const char * FiniteElementTypeFailureMessage() const
   {
      return "MixedScalarDivergenceIntegrator:  "
             "Trial must be $H(div)$ and the test space must be a "
             "scalar field";
   }

   inline virtual int GetIntegrationOrder(const FiniteElement & trial_fe,
                                          const FiniteElement & test_fe,
                                          ElementTransformation &Trans)
   { return trial_fe.GetOrder() + test_fe.GetOrder() + Trans.OrderW() - 1; }

   inline virtual void CalcTrialShape(const FiniteElement & trial_fe,
                                      ElementTransformation &Trans,
                                      Vector & shape)
   { trial_fe.CalcPhysDivShape(Trans, shape); }
};

/** Class for integrating the bilinear form $a(u,v) := (\vec{V} \nabla \cdot u, v)$ in either 2D
    or 3D where $\vec{V}$ is a vector coefficient, $u$ is in $H(div)$, and $v$ is in $H(div)$. */
class MixedVectorDivergenceIntegrator : public MixedScalarVectorIntegrator
{
public:
   MixedVectorDivergenceIntegrator(VectorCoefficient &vq)
      : MixedScalarVectorIntegrator(vq) {}

protected:
   inline virtual bool VerifyFiniteElementTypes(
      const FiniteElement & trial_fe,
      const FiniteElement & test_fe) const
   {
      return (trial_fe.GetDerivType() == mfem::FiniteElement::DIV  &&
              test_fe.GetRangeType()  == mfem::FiniteElement::VECTOR );
   }

   inline virtual const char * FiniteElementTypeFailureMessage() const
   {
      return "MixedVectorDivergenceIntegrator:  "
             "Trial must be H(Div) and the test space must be a "
             "vector field";
   }

   // Subtract one due to the divergence and add one for the coefficient
   // which is assumed to be at least linear.
   inline virtual int GetIntegrationOrder(const FiniteElement & trial_fe,
                                          const FiniteElement & test_fe,
                                          ElementTransformation &Trans)
   { return trial_fe.GetOrder() + test_fe.GetOrder() + Trans.OrderW() - 1 + 1; }

   inline virtual void CalcShape(const FiniteElement & scalar_fe,
                                 ElementTransformation &Trans,
                                 Vector & shape)
   { scalar_fe.CalcPhysDivShape(Trans, shape); }
};

/** Class for integrating the bilinear form $a(u,v) := -(Q u, \nabla \cdot v)$ in either 2D
    or 3D where $Q$ is an optional scalar coefficient, $u$ is in $L_2$ or $H^1$, and $v$ is
    in $H(div)$. */
class MixedScalarWeakGradientIntegrator : public MixedScalarIntegrator
{
public:
   MixedScalarWeakGradientIntegrator() {}
   MixedScalarWeakGradientIntegrator(Coefficient &q)
      : MixedScalarIntegrator(q) {}

protected:
   inline virtual bool VerifyFiniteElementTypes(
      const FiniteElement & trial_fe,
      const FiniteElement & test_fe) const
   {
      return (trial_fe.GetRangeType() == mfem::FiniteElement::SCALAR &&
              test_fe.GetDerivType()  == mfem::FiniteElement::DIV );
   }

   inline virtual const char * FiniteElementTypeFailureMessage() const
   {
      return "MixedScalarWeakGradientIntegrator:  "
             "Trial space must be a scalar field "
             "and the test space must be H(Div)";
   }

   inline virtual int GetIntegrationOrder(const FiniteElement & trial_fe,
                                          const FiniteElement & test_fe,
                                          ElementTransformation &Trans)
   { return trial_fe.GetOrder() + test_fe.GetOrder() + Trans.OrderW() - 1; }

   virtual void CalcTestShape(const FiniteElement & test_fe,
                              ElementTransformation &Trans,
                              Vector & shape)
   {
      test_fe.CalcPhysDivShape(Trans, shape);
      shape *= -1.0;
   }
};

/** Class for integrating the bilinear form $a(u,v) := (Q \mathrm{curl}(u), v)$ in 2D where
    $Q$ is an optional scalar coefficient, $u$ is in $H(curl$, and $v$ is in $L_2$ or
    $H^1$. */
class MixedScalarCurlIntegrator : public MixedScalarIntegrator
{
public:
   MixedScalarCurlIntegrator() {}
   MixedScalarCurlIntegrator(Coefficient &q)
      : MixedScalarIntegrator(q) {}

protected:
   inline virtual bool VerifyFiniteElementTypes(
      const FiniteElement & trial_fe,
      const FiniteElement & test_fe) const
   {
      return (trial_fe.GetDim() == 2 && test_fe.GetDim() == 2 &&
              trial_fe.GetDerivType() == mfem::FiniteElement::CURL &&
              test_fe.GetRangeType()  == mfem::FiniteElement::SCALAR);
   }

   inline virtual const char * FiniteElementTypeFailureMessage() const
   {
      return "MixedScalarCurlIntegrator:  "
             "Trial must be H(Curl) and the test space must be a "
             "scalar field";
   }

   inline virtual int GetIntegrationOrder(const FiniteElement & trial_fe,
                                          const FiniteElement & test_fe,
                                          ElementTransformation &Trans)
   { return trial_fe.GetOrder() + test_fe.GetOrder() + Trans.OrderW() - 1; }

   inline virtual void CalcTrialShape(const FiniteElement & trial_fe,
                                      ElementTransformation &Trans,
                                      Vector & shape)
   {
      DenseMatrix dshape(shape.GetData(), shape.Size(), 1);
      trial_fe.CalcPhysCurlShape(Trans, dshape);
   }

   using BilinearFormIntegrator::AssemblePA;
   virtual void AssemblePA(const FiniteElementSpace &trial_fes,
                           const FiniteElementSpace &test_fes);

   virtual void AddMultPA(const Vector&, Vector&) const;
   virtual void AddMultTransposePA(const Vector &x, Vector &y) const;

   // PA extension
   Vector pa_data;
   const DofToQuad *mapsO;         ///< Not owned. DOF-to-quad map, open.
   const DofToQuad *mapsC;         ///< Not owned. DOF-to-quad map, closed.
   int dim, ne, dofs1D, quad1D, dofs1Dtest;
};

/** Class for integrating the bilinear form $a(u,v) := (Q u, \mathrm{curl}(v))$ in 2D where
    $Q$ is an optional scalar coefficient, $u$ is in $L_2$ or $H^1$, and $v$ is in
    $H(curl$. Partial assembly (PA) is supported but could be further optimized
    by using more efficient threading and shared memory.
*/
class MixedScalarWeakCurlIntegrator : public MixedScalarIntegrator
{
public:
   MixedScalarWeakCurlIntegrator() {}
   MixedScalarWeakCurlIntegrator(Coefficient &q)
      : MixedScalarIntegrator(q) {}

protected:
   inline virtual bool VerifyFiniteElementTypes(
      const FiniteElement & trial_fe,
      const FiniteElement & test_fe) const
   {
      return (trial_fe.GetDim() == 2 && test_fe.GetDim() == 2 &&
              trial_fe.GetRangeType() == mfem::FiniteElement::SCALAR &&
              test_fe.GetDerivType()  == mfem::FiniteElement::CURL );
   }

   inline virtual const char * FiniteElementTypeFailureMessage() const
   {
      return "MixedScalarWeakCurlIntegrator:  "
             "Trial space must be a scalar field "
             "and the test space must be H(Curl)";
   }

   inline virtual void CalcTestShape(const FiniteElement & test_fe,
                                     ElementTransformation &Trans,
                                     Vector & shape)
   {
      DenseMatrix dshape(shape.GetData(), shape.Size(), 1);
      test_fe.CalcPhysCurlShape(Trans, dshape);
   }
};

/** Class for integrating the bilinear form $a(u,v) := (Q u, v)$ in either 2D or
    3D and where $Q$ is an optional coefficient (of type scalar, matrix, or
    diagonal matrix) $u$ and $v$ are each in $H(curl$ or $H(div)$. */
class MixedVectorMassIntegrator : public MixedVectorIntegrator
{
public:
   MixedVectorMassIntegrator() { same_calc_shape = true; }
   MixedVectorMassIntegrator(Coefficient &q)
      : MixedVectorIntegrator(q) { same_calc_shape = true; }
   MixedVectorMassIntegrator(DiagonalMatrixCoefficient &dq)
      : MixedVectorIntegrator(dq, true) { same_calc_shape = true; }
   MixedVectorMassIntegrator(MatrixCoefficient &mq)
      : MixedVectorIntegrator(mq) { same_calc_shape = true; }
};

/** Class for integrating the bilinear form $a(u,v) := (\vec{V} \times u, v)$ in 3D and where
    $\vec{V}$ is a vector coefficient $u$ and $v$ are each in $H(curl$ or $H(div)$. */
class MixedCrossProductIntegrator : public MixedVectorIntegrator
{
public:
   MixedCrossProductIntegrator(VectorCoefficient &vq)
      : MixedVectorIntegrator(vq, false) { same_calc_shape = true; }
};

/** Class for integrating the bilinear form $a(u,v) := (\vec{V} \cdot u, v)$ in 2D or 3D and
    where $\vec{V}$ is a vector coefficient $u$ is in $H(curl$ or $H(div)$ and $v$ is in $H^1$ or
    $L_2$. */
class MixedDotProductIntegrator : public MixedScalarVectorIntegrator
{
public:
   MixedDotProductIntegrator(VectorCoefficient &vq)
      : MixedScalarVectorIntegrator(vq, true) {}

   inline virtual bool VerifyFiniteElementTypes(
      const FiniteElement & trial_fe,
      const FiniteElement & test_fe) const
   {
      return (trial_fe.GetRangeType() == mfem::FiniteElement::VECTOR &&
              test_fe.GetRangeType()  == mfem::FiniteElement::SCALAR );
   }

   inline virtual const char * FiniteElementTypeFailureMessage() const
   {
      return "MixedDotProductIntegrator:  "
             "Trial space must be a vector field "
             "and the test space must be a scalar field";
   }
};

/** Class for integrating the bilinear form $a(u,v) := (-\vec{V} \cdot u, \nabla \cdot v)$ in 2D or
    3D and where $\vec{V}$ is a vector coefficient $u$ is in $H(curl$ or $H(div)$ and $v$ is in
    $H(div)$. */
class MixedWeakGradDotIntegrator : public MixedScalarVectorIntegrator
{
public:
   MixedWeakGradDotIntegrator(VectorCoefficient &vq)
      : MixedScalarVectorIntegrator(vq, true) {}

   inline virtual bool VerifyFiniteElementTypes(
      const FiniteElement & trial_fe,
      const FiniteElement & test_fe) const
   {
      return (trial_fe.GetRangeType() == mfem::FiniteElement::VECTOR &&
              test_fe.GetRangeType()  == mfem::FiniteElement::VECTOR &&
              test_fe.GetDerivType()  == mfem::FiniteElement::DIV );
   }

   inline virtual const char * FiniteElementTypeFailureMessage() const
   {
      return "MixedWeakGradDotIntegrator:  "
             "Trial space must be a vector field "
             "and the test space must be a vector field with a divergence";
   }

   // Subtract one due to the gradient and add one for the coefficient
   // which is assumed to be at least linear.
   inline virtual int GetIntegrationOrder(const FiniteElement & trial_fe,
                                          const FiniteElement & test_fe,
                                          ElementTransformation &Trans)
   { return trial_fe.GetOrder() + test_fe.GetOrder() + Trans.OrderW() - 1 + 1; }

   inline virtual void CalcShape(const FiniteElement & scalar_fe,
                                 ElementTransformation &Trans,
                                 Vector & shape)
   { scalar_fe.CalcPhysDivShape(Trans, shape); shape *= -1.0; }
};

/** Class for integrating the bilinear form $a(u,v) := (v \vec{V} \times u, \nabla v)$ in 3D and
    where $\vec{V}$ is a vector coefficient $u$ is in $H(curl$ or $H(div)$ and $v$ is in $H^1$. */
class MixedWeakDivCrossIntegrator : public MixedVectorIntegrator
{
public:
   MixedWeakDivCrossIntegrator(VectorCoefficient &vq)
      : MixedVectorIntegrator(vq, false) {}

   inline virtual bool VerifyFiniteElementTypes(
      const FiniteElement & trial_fe,
      const FiniteElement & test_fe) const
   {
      return (trial_fe.GetRangeDim() == 3 &&
              trial_fe.GetRangeType() == mfem::FiniteElement::VECTOR &&
              test_fe.GetRangeType()  == mfem::FiniteElement::SCALAR &&
              test_fe.GetDerivType()  == mfem::FiniteElement::GRAD );
   }

   inline virtual const char * FiniteElementTypeFailureMessage() const
   {
      return "MixedWeakDivCrossIntegrator:  "
             "Trial space must be a vector field in 3D "
             "and the test space must be a scalar field with a gradient";
   }

   inline virtual int GetTestVDim(const FiniteElement & test_fe)
   { return space_dim; }

   inline virtual void CalcTestShape(const FiniteElement & test_fe,
                                     ElementTransformation &Trans,
                                     DenseMatrix & shape)
   { test_fe.CalcPhysDShape(Trans, shape); shape *= -1.0; }
};

/** Class for integrating the bilinear form $a(u,v) := (Q \nabla u, \nabla v)$ in 3D
    or in 2D and where $Q$ is a scalar or matrix coefficient $u$ and $v$ are both in
    $H^1$. */
class MixedGradGradIntegrator : public MixedVectorIntegrator
{
public:
   MixedGradGradIntegrator() { same_calc_shape = true; }
   MixedGradGradIntegrator(Coefficient &q)
      : MixedVectorIntegrator(q) { same_calc_shape = true; }
   MixedGradGradIntegrator(DiagonalMatrixCoefficient &dq)
      : MixedVectorIntegrator(dq, true) { same_calc_shape = true; }
   MixedGradGradIntegrator(MatrixCoefficient &mq)
      : MixedVectorIntegrator(mq) { same_calc_shape = true; }

   inline virtual bool VerifyFiniteElementTypes(
      const FiniteElement & trial_fe,
      const FiniteElement & test_fe) const
   {
      return (trial_fe.GetRangeType() == mfem::FiniteElement::SCALAR &&
              trial_fe.GetDerivType() == mfem::FiniteElement::GRAD &&
              test_fe.GetRangeType()  == mfem::FiniteElement::SCALAR &&
              test_fe.GetDerivType()  == mfem::FiniteElement::GRAD );
   }

   inline virtual const char * FiniteElementTypeFailureMessage() const
   {
      return "MixedGradGradIntegrator:  "
             "Trial and test spaces must both be scalar fields "
             "with a gradient operator.";
   }

   inline virtual int GetIntegrationOrder(const FiniteElement & trial_fe,
                                          const FiniteElement & test_fe,
                                          ElementTransformation &Trans)
   {
      // Same as DiffusionIntegrator
      return test_fe.Space() == FunctionSpace::Pk ?
             trial_fe.GetOrder() + test_fe.GetOrder() - 2 :
             trial_fe.GetOrder() + test_fe.GetOrder() + test_fe.GetDim() - 1;
   }

   inline virtual int GetTrialVDim(const FiniteElement & trial_fe)
   { return space_dim; }

   inline virtual void CalcTrialShape(const FiniteElement & trial_fe,
                                      ElementTransformation &Trans,
                                      DenseMatrix & shape)
   { trial_fe.CalcPhysDShape(Trans, shape); }

   inline virtual int GetTestVDim(const FiniteElement & test_fe)
   { return space_dim; }

   inline virtual void CalcTestShape(const FiniteElement & test_fe,
                                     ElementTransformation &Trans,
                                     DenseMatrix & shape)
   { test_fe.CalcPhysDShape(Trans, shape); }
};

/** Class for integrating the bilinear form $a(u,v) := (\vec{V} \times \nabla u, \nabla v)$ in 3D
    or in 2D and where $\vec{V}$ is a vector coefficient $u$ and $v$ are both in $H^1$. */
class MixedCrossGradGradIntegrator : public MixedVectorIntegrator
{
public:
   MixedCrossGradGradIntegrator(VectorCoefficient &vq)
      : MixedVectorIntegrator(vq, false) { same_calc_shape = true; }

   inline virtual bool VerifyFiniteElementTypes(
      const FiniteElement & trial_fe,
      const FiniteElement & test_fe) const
   {
      return (trial_fe.GetRangeType() == mfem::FiniteElement::SCALAR &&
              trial_fe.GetDerivType() == mfem::FiniteElement::GRAD &&
              test_fe.GetRangeType()  == mfem::FiniteElement::SCALAR &&
              test_fe.GetDerivType()  == mfem::FiniteElement::GRAD );
   }

   inline virtual const char * FiniteElementTypeFailureMessage() const
   {
      return "MixedCrossGradGradIntegrator:  "
             "Trial and test spaces must both be scalar fields "
             "with a gradient operator.";
   }

   inline virtual int GetTrialVDim(const FiniteElement & trial_fe)
   { return space_dim; }

   inline virtual void CalcTrialShape(const FiniteElement & trial_fe,
                                      ElementTransformation &Trans,
                                      DenseMatrix & shape)
   { trial_fe.CalcPhysDShape(Trans, shape); }

   inline virtual int GetTestVDim(const FiniteElement & test_fe)
   { return space_dim; }

   inline virtual void CalcTestShape(const FiniteElement & test_fe,
                                     ElementTransformation &Trans,
                                     DenseMatrix & shape)
   { test_fe.CalcPhysDShape(Trans, shape); }
};

/** Class for integrating the bilinear form $a(u,v) := (Q \mathrm{curl}(u), \mathrm{curl}(v))$ in 3D
    and where $Q$ is a scalar or matrix coefficient $u$ and $v$ are both in
    $H(curl$. */
class MixedCurlCurlIntegrator : public MixedVectorIntegrator
{
public:
   MixedCurlCurlIntegrator() { same_calc_shape = true; }
   MixedCurlCurlIntegrator(Coefficient &q)
      : MixedVectorIntegrator(q) { same_calc_shape = true; }
   MixedCurlCurlIntegrator(DiagonalMatrixCoefficient &dq)
      : MixedVectorIntegrator(dq, true) { same_calc_shape = true; }
   MixedCurlCurlIntegrator(MatrixCoefficient &mq)
      : MixedVectorIntegrator(mq) { same_calc_shape = true; }

   inline virtual bool VerifyFiniteElementTypes(
      const FiniteElement & trial_fe,
      const FiniteElement & test_fe) const
   {
      return (trial_fe.GetCurlDim() == 3 && test_fe.GetCurlDim() == 3 &&
              trial_fe.GetRangeType() == mfem::FiniteElement::VECTOR &&
              trial_fe.GetDerivType() == mfem::FiniteElement::CURL &&
              test_fe.GetRangeType()  == mfem::FiniteElement::VECTOR &&
              test_fe.GetDerivType()  == mfem::FiniteElement::CURL );
   }

   inline virtual const char * FiniteElementTypeFailureMessage() const
   {
      return "MixedCurlCurlIntegrator"
             "Trial and test spaces must both be vector fields in 3D "
             "with a curl.";
   }

   inline virtual int GetTrialVDim(const FiniteElement & trial_fe)
   { return trial_fe.GetCurlDim(); }

   inline virtual void CalcTrialShape(const FiniteElement & trial_fe,
                                      ElementTransformation &Trans,
                                      DenseMatrix & shape)
   { trial_fe.CalcPhysCurlShape(Trans, shape); }

   inline virtual int GetTestVDim(const FiniteElement & test_fe)
   { return test_fe.GetCurlDim(); }

   inline virtual void CalcTestShape(const FiniteElement & test_fe,
                                     ElementTransformation &Trans,
                                     DenseMatrix & shape)
   { test_fe.CalcPhysCurlShape(Trans, shape); }
};

/** Class for integrating the bilinear form $a(u,v) := (\vec{V} \times \mathrm{curl}(u), \mathrm{curl}(v))$ in 3D
    and where $\vec{V}$ is a vector coefficient $u$ and $v$ are both in $H(curl$. */
class MixedCrossCurlCurlIntegrator : public MixedVectorIntegrator
{
public:
   MixedCrossCurlCurlIntegrator(VectorCoefficient &vq)
      : MixedVectorIntegrator(vq, false) { same_calc_shape = true; }

   inline virtual bool VerifyFiniteElementTypes(
      const FiniteElement & trial_fe,
      const FiniteElement & test_fe) const
   {
      return (trial_fe.GetCurlDim() == 3 && trial_fe.GetRangeDim() == 3 &&
              test_fe.GetCurlDim() == 3 && test_fe.GetRangeDim() == 3 &&
              trial_fe.GetRangeType() == mfem::FiniteElement::VECTOR &&
              trial_fe.GetDerivType() == mfem::FiniteElement::CURL &&
              test_fe.GetRangeType()  == mfem::FiniteElement::VECTOR &&
              test_fe.GetDerivType()  == mfem::FiniteElement::CURL );
   }

   inline virtual const char * FiniteElementTypeFailureMessage() const
   {
      return "MixedCrossCurlCurlIntegrator:  "
             "Trial and test spaces must both be vector fields in 3D "
             "with a curl.";
   }

   inline virtual int GetTrialVDim(const FiniteElement & trial_fe)
   { return trial_fe.GetCurlDim(); }

   inline virtual void CalcTrialShape(const FiniteElement & trial_fe,
                                      ElementTransformation &Trans,
                                      DenseMatrix & shape)
   { trial_fe.CalcPhysCurlShape(Trans, shape); }

   inline virtual int GetTestVDim(const FiniteElement & test_fe)
   { return test_fe.GetCurlDim(); }

   inline virtual void CalcTestShape(const FiniteElement & test_fe,
                                     ElementTransformation &Trans,
                                     DenseMatrix & shape)
   { test_fe.CalcPhysCurlShape(Trans, shape); }
};

/** Class for integrating the bilinear form $a(u,v) := (\vec{V} \times \mathrm{curl}(u), \nabla \cdot v)$ in 3D
    and where $\vec{V}$ is a vector coefficient $u$ is in $H(curl$ and $v$ is in $H^1$. */
class MixedCrossCurlGradIntegrator : public MixedVectorIntegrator
{
public:
   MixedCrossCurlGradIntegrator(VectorCoefficient &vq)
      : MixedVectorIntegrator(vq, false) {}

   inline virtual bool VerifyFiniteElementTypes(
      const FiniteElement & trial_fe,
      const FiniteElement & test_fe) const
   {
      return (trial_fe.GetCurlDim() == 3 &&
              trial_fe.GetRangeType() == mfem::FiniteElement::VECTOR &&
              trial_fe.GetDerivType() == mfem::FiniteElement::CURL &&
              test_fe.GetRangeType()  == mfem::FiniteElement::SCALAR &&
              test_fe.GetDerivType()  == mfem::FiniteElement::GRAD );
   }

   inline virtual const char * FiniteElementTypeFailureMessage() const
   {
      return "MixedCrossCurlGradIntegrator"
             "Trial space must be a vector field in 3D with a curl"
             "and the test space must be a scalar field with a gradient";
   }

   inline virtual int GetTrialVDim(const FiniteElement & trial_fe)
   { return trial_fe.GetCurlDim(); }

   inline virtual void CalcTrialShape(const FiniteElement & trial_fe,
                                      ElementTransformation &Trans,
                                      DenseMatrix & shape)
   { trial_fe.CalcPhysCurlShape(Trans, shape); }

   inline virtual int GetTestVDim(const FiniteElement & test_fe)
   { return space_dim; }

   inline virtual void CalcTestShape(const FiniteElement & test_fe,
                                     ElementTransformation &Trans,
                                     DenseMatrix & shape)
   { test_fe.CalcPhysDShape(Trans, shape); }
};

/** Class for integrating the bilinear form $a(u,v) := (v \times \nabla \cdot u, \mathrm{curl}(v))$ in 3D
    and where $v$ is a scalar coefficient $u$ is in $H^1$ and $v$ is in $H(curl$. */
class MixedCrossGradCurlIntegrator : public MixedVectorIntegrator
{
public:
   MixedCrossGradCurlIntegrator(VectorCoefficient &vq)
      : MixedVectorIntegrator(vq, false) {}

   inline virtual bool VerifyFiniteElementTypes(
      const FiniteElement & trial_fe,
      const FiniteElement & test_fe) const
   {
      return (test_fe.GetCurlDim() == 3 &&
              trial_fe.GetRangeType()  == mfem::FiniteElement::SCALAR &&
              trial_fe.GetDerivType()  == mfem::FiniteElement::GRAD &&
              test_fe.GetRangeType() == mfem::FiniteElement::VECTOR &&
              test_fe.GetDerivType() == mfem::FiniteElement::CURL );
   }

   inline virtual const char * FiniteElementTypeFailureMessage() const
   {
      return "MixedCrossGradCurlIntegrator"
             "Trial space must be a scalar field in 3D with a gradient"
             "and the test space must be a vector field with a curl";
   }

   inline virtual int GetTrialVDim(const FiniteElement & trial_fe)
   { return space_dim; }

   inline virtual void CalcTrialShape(const FiniteElement & trial_fe,
                                      ElementTransformation &Trans,
                                      DenseMatrix & shape)
   { trial_fe.CalcPhysDShape(Trans, shape); }

   inline virtual int GetTestVDim(const FiniteElement & test_fe)
   { return test_fe.GetCurlDim(); }

   inline virtual void CalcTestShape(const FiniteElement & test_fe,
                                     ElementTransformation &Trans,
                                     DenseMatrix & shape)
   { test_fe.CalcPhysCurlShape(Trans, shape); }
};

/** Class for integrating the bilinear form $a(u,v) := (\vec{V} \times u, \mathrm{curl}(v))$ in 3D and
    where $\vec{V}$ is a vector coefficient $u$ is in $H(curl$ or $H(div)$ and $v$ is in
    $H(curl$. */
class MixedWeakCurlCrossIntegrator : public MixedVectorIntegrator
{
public:
   MixedWeakCurlCrossIntegrator(VectorCoefficient &vq)
      : MixedVectorIntegrator(vq, false) {}

   inline virtual bool VerifyFiniteElementTypes(
      const FiniteElement & trial_fe,
      const FiniteElement & test_fe) const
   {
      return (trial_fe.GetRangeDim() == 3 && test_fe.GetCurlDim() == 3 &&
              trial_fe.GetRangeType() == mfem::FiniteElement::VECTOR &&
              test_fe.GetRangeType()  == mfem::FiniteElement::VECTOR &&
              test_fe.GetDerivType()  == mfem::FiniteElement::CURL );
   }

   inline virtual const char * FiniteElementTypeFailureMessage() const
   {
      return "MixedWeakCurlCrossIntegrator:  "
             "Trial space must be a vector field in 3D "
             "and the test space must be a vector field with a curl";
   }

   inline virtual int GetTestVDim(const FiniteElement & test_fe)
   { return test_fe.GetCurlDim(); }

   inline virtual void CalcTestShape(const FiniteElement & test_fe,
                                     ElementTransformation &Trans,
                                     DenseMatrix & shape)
   { test_fe.CalcPhysCurlShape(Trans, shape); }
};

/** Class for integrating the bilinear form $a(u,v) := (\vec{V} \times u, \mathrm{curl}(v))$ in 2D and
    where $\vec{V}$ is a vector coefficient $u$ is in $H(curl$ or $H(div)$ and $v$ is in
    $H(curl$. */
class MixedScalarWeakCurlCrossIntegrator : public MixedScalarVectorIntegrator
{
public:
   MixedScalarWeakCurlCrossIntegrator(VectorCoefficient &vq)
      : MixedScalarVectorIntegrator(vq, true, true) {}

   inline virtual bool VerifyFiniteElementTypes(
      const FiniteElement & trial_fe,
      const FiniteElement & test_fe) const
   {
      return (trial_fe.GetDim() == 2 && test_fe.GetDim() == 2 &&
              trial_fe.GetRangeType() == mfem::FiniteElement::VECTOR &&
              test_fe.GetRangeType()  == mfem::FiniteElement::VECTOR &&
              test_fe.GetDerivType()  == mfem::FiniteElement::CURL );
   }

   inline virtual const char * FiniteElementTypeFailureMessage() const
   {
      return "MixedScalarWeakCurlCrossIntegrator:  "
             "Trial space must be a vector field in 2D "
             "and the test space must be a vector field with a curl";
   }

   inline virtual void CalcShape(const FiniteElement & scalar_fe,
                                 ElementTransformation &Trans,
                                 Vector & shape)
   {
      DenseMatrix dshape(shape.GetData(), shape.Size(), 1);
      scalar_fe.CalcPhysCurlShape(Trans, dshape);
   }
};

/** Class for integrating the bilinear form $a(u,v) := (\vec{V} \times \nabla \cdot u, v)$ in 3D or
    in 2D and where $\vec{V}$ is a vector coefficient $u$ is in $H^1$ and $v$ is in $H(curl$ or
    $H(div)$. */
class MixedCrossGradIntegrator : public MixedVectorIntegrator
{
public:
   MixedCrossGradIntegrator(VectorCoefficient &vq)
      : MixedVectorIntegrator(vq, false) {}

   inline virtual bool VerifyFiniteElementTypes(
      const FiniteElement & trial_fe,
      const FiniteElement & test_fe) const
   {
      return (test_fe.GetRangeDim() == 3 &&
              trial_fe.GetRangeType() == mfem::FiniteElement::SCALAR &&
              trial_fe.GetDerivType() == mfem::FiniteElement::GRAD &&
              test_fe.GetRangeType()  == mfem::FiniteElement::VECTOR );
   }

   inline virtual const char * FiniteElementTypeFailureMessage() const
   {
      return "MixedCrossGradIntegrator:  "
             "Trial space must be a scalar field with a gradient operator"
             " and the test space must be a vector field both in 3D.";
   }

   inline virtual int GetTrialVDim(const FiniteElement & trial_fe)
   { return space_dim; }

   inline virtual void CalcTrialShape(const FiniteElement & trial_fe,
                                      ElementTransformation &Trans,
                                      DenseMatrix & shape)
   { trial_fe.CalcPhysDShape(Trans, shape); }

   inline virtual void CalcTestShape(const FiniteElement & test_fe,
                                     ElementTransformation &Trans,
                                     DenseMatrix & shape)
   { test_fe.CalcVShape(Trans, shape); }
};

/** Class for integrating the bilinear form $a(u,v) := (\vec{V} \times \mathrm{curl}(u), v)$ in 3D and
    where $\vec{V}$ is a vector coefficient $u$ is in $H(curl$ and $v$ is in $H(curl$ or
    $H(div)$. */
class MixedCrossCurlIntegrator : public MixedVectorIntegrator
{
public:
   MixedCrossCurlIntegrator(VectorCoefficient &vq)
      : MixedVectorIntegrator(vq, false) {}

   inline virtual bool VerifyFiniteElementTypes(
      const FiniteElement & trial_fe,
      const FiniteElement & test_fe) const
   {
      return (trial_fe.GetCurlDim() == 3 && test_fe.GetRangeDim() == 3 &&
              trial_fe.GetRangeType() == mfem::FiniteElement::VECTOR &&
              trial_fe.GetDerivType() == mfem::FiniteElement::CURL   &&
              test_fe.GetRangeType()  == mfem::FiniteElement::VECTOR );
   }

   inline virtual const char * FiniteElementTypeFailureMessage() const
   {
      return "MixedCrossCurlIntegrator:  "
             "Trial space must be a vector field in 3D with a curl "
             "and the test space must be a vector field";
   }

   inline virtual int GetTrialVDim(const FiniteElement & trial_fe)
   { return trial_fe.GetCurlDim(); }

   inline virtual void CalcTrialShape(const FiniteElement & trial_fe,
                                      ElementTransformation &Trans,
                                      DenseMatrix & shape)
   { trial_fe.CalcPhysCurlShape(Trans, shape); }
};

/** Class for integrating the bilinear form $a(u,v) := (\vec{V} \times \mathrm{curl}(u), v)$ in 2D and
    where $\vec{V}$ is a vector coefficient $u$ is in $H(curl$ and $v$ is in $H(curl$ or
    $H(div)$. */
class MixedScalarCrossCurlIntegrator : public MixedScalarVectorIntegrator
{
public:
   MixedScalarCrossCurlIntegrator(VectorCoefficient &vq)
      : MixedScalarVectorIntegrator(vq, false, true) {}

   inline virtual bool VerifyFiniteElementTypes(
      const FiniteElement & trial_fe,
      const FiniteElement & test_fe) const
   {
      return (trial_fe.GetDim() == 2 && test_fe.GetDim() == 2 &&
              trial_fe.GetRangeType() == mfem::FiniteElement::VECTOR &&
              trial_fe.GetDerivType() == mfem::FiniteElement::CURL   &&
              test_fe.GetRangeType()  == mfem::FiniteElement::VECTOR );
   }

   inline virtual const char * FiniteElementTypeFailureMessage() const
   {
      return "MixedCrossCurlIntegrator:  "
             "Trial space must be a vector field in 2D with a curl "
             "and the test space must be a vector field";
   }

   inline virtual void CalcShape(const FiniteElement & scalar_fe,
                                 ElementTransformation &Trans,
                                 Vector & shape)
   {
      DenseMatrix dshape(shape.GetData(), shape.Size(), 1);
      scalar_fe.CalcPhysCurlShape(Trans, dshape); shape *= -1.0;
   }
};

/** Class for integrating the bilinear form $a(u,v) := (\vec{V} \times \nabla \cdot u, v)$ in 2D and
    where $\vec{V}$ is a vector coefficient $u$ is in $H^1$ and $v$ is in $H^1$ or $L_2$. */
class MixedScalarCrossGradIntegrator : public MixedScalarVectorIntegrator
{
public:
   MixedScalarCrossGradIntegrator(VectorCoefficient &vq)
      : MixedScalarVectorIntegrator(vq, true, true) {}

   inline virtual bool VerifyFiniteElementTypes(
      const FiniteElement & trial_fe,
      const FiniteElement & test_fe) const
   {
      return (trial_fe.GetDim() == 2 && test_fe.GetDim() == 2 &&
              trial_fe.GetRangeType() == mfem::FiniteElement::SCALAR &&
              trial_fe.GetDerivType() == mfem::FiniteElement::GRAD   &&
              test_fe.GetRangeType()  == mfem::FiniteElement::SCALAR );
   }

   inline virtual const char * FiniteElementTypeFailureMessage() const
   {
      return "MixedScalarCrossGradIntegrator:  "
             "Trial space must be a scalar field in 2D with a gradient "
             "and the test space must be a scalar field";
   }

   inline int GetVDim(const FiniteElement & vector_fe)
   { return space_dim; }

   inline virtual void CalcVShape(const FiniteElement & vector_fe,
                                  ElementTransformation &Trans,
                                  DenseMatrix & shape)
   { vector_fe.CalcPhysDShape(Trans, shape); }
};

/** Class for integrating the bilinear form $a(u,v) := (\vec{V} \times u, v)$ in 2D and where
    $\vec{V}$ is a vector coefficient $u$ is in $H(curl$ or $H(div)$ and $v$ is in $H^1$ or $L_2$. */
class MixedScalarCrossProductIntegrator : public MixedScalarVectorIntegrator
{
public:
   MixedScalarCrossProductIntegrator(VectorCoefficient &vq)
      : MixedScalarVectorIntegrator(vq, true, true) {}

   inline virtual bool VerifyFiniteElementTypes(
      const FiniteElement & trial_fe,
      const FiniteElement & test_fe) const
   {
      return (trial_fe.GetDim() == 2 && test_fe.GetDim() == 2 &&
              trial_fe.GetRangeType() == mfem::FiniteElement::VECTOR &&
              test_fe.GetRangeType()  == mfem::FiniteElement::SCALAR );
   }

   inline virtual const char * FiniteElementTypeFailureMessage() const
   {
      return "MixedScalarCrossProductIntegrator:  "
             "Trial space must be a vector field in 2D "
             "and the test space must be a scalar field";
   }
};

/** Class for integrating the bilinear form $a(u,v) := (\vec{V} \times u \hat{z}, v)$ in 2D and
    where $\vec{V}$ is a vector coefficient $u$ is in $H^1$ or $L_2$ and $v$ is in $H(curl$ or $H(div)$.

    \todo Documentation what $\hat{z}$ is (also missing in https://mfem.org/bilininteg/).
   */
class MixedScalarWeakCrossProductIntegrator : public MixedScalarVectorIntegrator
{
public:
   MixedScalarWeakCrossProductIntegrator(VectorCoefficient &vq)
      : MixedScalarVectorIntegrator(vq, false, true) {}

   inline virtual bool VerifyFiniteElementTypes(
      const FiniteElement & trial_fe,
      const FiniteElement & test_fe) const
   {
      return (trial_fe.GetDim() == 2 && test_fe.GetDim() == 2 &&
              trial_fe.GetRangeType() == mfem::FiniteElement::SCALAR &&
              test_fe.GetRangeType()  == mfem::FiniteElement::VECTOR );
   }

   inline virtual const char * FiniteElementTypeFailureMessage() const
   {
      return "MixedScalarWeakCrossProductIntegrator:  "
             "Trial space must be a scalar field in 2D "
             "and the test space must be a vector field";
   }

   inline virtual void CalcShape(const FiniteElement & scalar_fe,
                                 ElementTransformation &Trans,
                                 Vector & shape)
   { scalar_fe.CalcPhysShape(Trans, shape); shape *= -1.0; }
};

/** Class for integrating the bilinear form $a(u,v) := (\vec{V} \cdot \nabla u, v)$ in 2D or
    3D and where $\vec{V}$ is a vector coefficient, $u$ is in $H^1$ and $v$ is in $H^1$ or $L_2$. */
class MixedDirectionalDerivativeIntegrator : public MixedScalarVectorIntegrator
{
public:
   MixedDirectionalDerivativeIntegrator(VectorCoefficient &vq)
      : MixedScalarVectorIntegrator(vq, true) {}

   inline virtual bool VerifyFiniteElementTypes(
      const FiniteElement & trial_fe,
      const FiniteElement & test_fe) const
   {
      return (trial_fe.GetRangeType() == mfem::FiniteElement::SCALAR &&
              trial_fe.GetDerivType() == mfem::FiniteElement::GRAD   &&
              test_fe.GetRangeType()  == mfem::FiniteElement::SCALAR );
   }

   inline virtual const char * FiniteElementTypeFailureMessage() const
   {
      return "MixedDirectionalDerivativeIntegrator:  "
             "Trial space must be a scalar field with a gradient "
             "and the test space must be a scalar field";
   }

   inline virtual int GetVDim(const FiniteElement & vector_fe)
   { return space_dim; }

   inline virtual void CalcVShape(const FiniteElement & vector_fe,
                                  ElementTransformation &Trans,
                                  DenseMatrix & shape)
   { vector_fe.CalcPhysDShape(Trans, shape); }
};

/** Class for integrating the bilinear form $a(u,v) := (-\hat{V} \cdot  \nabla \cdot u, \nabla \cdot v)$ in 2D
    or 3D and where $\hat{V}$ is a vector coefficient, $u$ is in $H^1$ and $v$ is in $H(div)$. */
class MixedGradDivIntegrator : public MixedScalarVectorIntegrator
{
public:
   MixedGradDivIntegrator(VectorCoefficient &vq)
      : MixedScalarVectorIntegrator(vq, true) {}

   inline virtual bool VerifyFiniteElementTypes(
      const FiniteElement & trial_fe,
      const FiniteElement & test_fe) const
   {
      return (trial_fe.GetRangeType() == mfem::FiniteElement::SCALAR &&
              trial_fe.GetDerivType() == mfem::FiniteElement::GRAD   &&
              test_fe.GetRangeType()  == mfem::FiniteElement::VECTOR &&
              test_fe.GetDerivType()  == mfem::FiniteElement::DIV   );
   }

   inline virtual const char * FiniteElementTypeFailureMessage() const
   {
      return "MixedGradDivIntegrator:  "
             "Trial space must be a scalar field with a gradient"
             "and the test space must be a vector field with a divergence";
   }

   inline virtual int GetVDim(const FiniteElement & vector_fe)
   { return space_dim; }

   inline virtual void CalcVShape(const FiniteElement & vector_fe,
                                  ElementTransformation &Trans,
                                  DenseMatrix & shape)
   { vector_fe.CalcPhysDShape(Trans, shape); shape *= -1.0; }

   inline virtual void CalcShape(const FiniteElement & scalar_fe,
                                 ElementTransformation &Trans,
                                 Vector & shape)
   { scalar_fe.CalcPhysDivShape(Trans, shape); }
};

/** Class for integrating the bilinear form $a(u,v) := (-\hat{V} \nabla \cdot u, \nabla \cdot v)$ in 2D
    or 3D and where $\hat{V}$ is a vector coefficient, $u$ is in $H(div)$ and $v$ is in $H^1$. */
class MixedDivGradIntegrator : public MixedScalarVectorIntegrator
{
public:
   MixedDivGradIntegrator(VectorCoefficient &vq)
      : MixedScalarVectorIntegrator(vq, false) {}

   inline virtual bool VerifyFiniteElementTypes(
      const FiniteElement & trial_fe,
      const FiniteElement & test_fe) const
   {
      return (trial_fe.GetRangeType() == mfem::FiniteElement::VECTOR &&
              trial_fe.GetDerivType() == mfem::FiniteElement::DIV    &&
              test_fe.GetRangeType()  == mfem::FiniteElement::SCALAR &&
              test_fe.GetDerivType()  == mfem::FiniteElement::GRAD
             );
   }

   inline virtual const char * FiniteElementTypeFailureMessage() const
   {
      return "MixedDivGradIntegrator:  "
             "Trial space must be a vector field with a divergence"
             "and the test space must be a scalar field with a gradient";
   }

   inline virtual int GetVDim(const FiniteElement & vector_fe)
   { return space_dim; }

   inline virtual void CalcVShape(const FiniteElement & vector_fe,
                                  ElementTransformation &Trans,
                                  DenseMatrix & shape)
   { vector_fe.CalcPhysDShape(Trans, shape); shape *= -1.0; }

   inline virtual void CalcShape(const FiniteElement & scalar_fe,
                                 ElementTransformation &Trans,
                                 Vector & shape)
   { scalar_fe.CalcPhysDivShape(Trans, shape); }
};

/** Class for integrating the bilinear form $a(u,v) := (-\hat{V} u, \nabla \cdot v)$ in 2D or 3D
    and where $\hat{V}$ is a vector coefficient, $u$ is in $H^1$ or $L_2$ and $v$ is in $H^1$. */
class MixedScalarWeakDivergenceIntegrator : public MixedScalarVectorIntegrator
{
public:
   MixedScalarWeakDivergenceIntegrator(VectorCoefficient &vq)
      : MixedScalarVectorIntegrator(vq, false) {}

   inline virtual bool VerifyFiniteElementTypes(
      const FiniteElement & trial_fe,
      const FiniteElement & test_fe) const
   {
      return (trial_fe.GetRangeType() == mfem::FiniteElement::SCALAR &&
              test_fe.GetRangeType()  == mfem::FiniteElement::SCALAR &&
              test_fe.GetDerivType()  == mfem::FiniteElement::GRAD   );
   }

   inline virtual const char * FiniteElementTypeFailureMessage() const
   {
      return "MixedScalarWeakDivergenceIntegrator:  "
             "Trial space must be a scalar field "
             "and the test space must be a scalar field with a gradient";
   }

   inline int GetVDim(const FiniteElement & vector_fe)
   { return space_dim; }

   inline virtual void CalcVShape(const FiniteElement & vector_fe,
                                  ElementTransformation &Trans,
                                  DenseMatrix & shape)
   { vector_fe.CalcPhysDShape(Trans, shape); shape *= -1.0; }
};

/** Class for integrating the bilinear form $a(u,v) := (Q \nabla u, v)$ in either 2D
    or 3D and where $Q$ is an optional coefficient (of type scalar, matrix, or
    diagonal matrix) $u$ is in $H^1$ and $v$ is in $H(curl$ or $H(div)$. Partial assembly
    (PA) is supported but could be further optimized by using more efficient
    threading and shared memory.
*/
class MixedVectorGradientIntegrator : public MixedVectorIntegrator
{
public:
   MixedVectorGradientIntegrator() {}
   MixedVectorGradientIntegrator(Coefficient &q)
      : MixedVectorIntegrator(q) {}
   MixedVectorGradientIntegrator(DiagonalMatrixCoefficient &dq)
      : MixedVectorIntegrator(dq, true) {}
   MixedVectorGradientIntegrator(MatrixCoefficient &mq)
      : MixedVectorIntegrator(mq) {}

protected:
   inline virtual bool VerifyFiniteElementTypes(
      const FiniteElement & trial_fe,
      const FiniteElement & test_fe) const
   {
      return (trial_fe.GetDerivType() == mfem::FiniteElement::GRAD &&
              test_fe.GetRangeType()  == mfem::FiniteElement::VECTOR );
   }

   inline virtual const char * FiniteElementTypeFailureMessage() const
   {
      return "MixedVectorGradientIntegrator:  "
             "Trial spaces must be $H^1$ and the test space must be a "
             "vector field in 2D or 3D";
   }

   inline virtual int GetTrialVDim(const FiniteElement & trial_fe)
   { return space_dim; }

   inline virtual void CalcTrialShape(const FiniteElement & trial_fe,
                                      ElementTransformation &Trans,
                                      DenseMatrix & shape)
   {
      trial_fe.CalcPhysDShape(Trans, shape);
   }

   using BilinearFormIntegrator::AssemblePA;
   virtual void AssemblePA(const FiniteElementSpace &trial_fes,
                           const FiniteElementSpace &test_fes);

   virtual void AddMultPA(const Vector&, Vector&) const;
   virtual void AddMultTransposePA(const Vector&, Vector&) const;

private:
   DenseMatrix Jinv;

   // PA extension
   Vector pa_data;
   const DofToQuad *mapsO;         ///< Not owned. DOF-to-quad map, open.
   const DofToQuad *mapsC;         ///< Not owned. DOF-to-quad map, closed.
   const GeometricFactors *geom;   ///< Not owned
   int dim, ne, dofs1D, quad1D;
};

/** Class for integrating the bilinear form $a(u,v) := (Q \mathrm{curl}(u), v)$ in 3D and
    where $Q$ is an optional coefficient (of type scalar, matrix, or diagonal
    matrix) $u$ is in $H(curl$ and $v$ is in $H(div)$ or $H(curl$. */
class MixedVectorCurlIntegrator : public MixedVectorIntegrator
{
public:
   MixedVectorCurlIntegrator() {}
   MixedVectorCurlIntegrator(Coefficient &q)
      : MixedVectorIntegrator(q) {}
   MixedVectorCurlIntegrator(DiagonalMatrixCoefficient &dq)
      : MixedVectorIntegrator(dq, true) {}
   MixedVectorCurlIntegrator(MatrixCoefficient &mq)
      : MixedVectorIntegrator(mq) {}

protected:
   inline virtual bool VerifyFiniteElementTypes(
      const FiniteElement & trial_fe,
      const FiniteElement & test_fe) const
   {
      return (trial_fe.GetCurlDim() == 3 && test_fe.GetRangeDim() == 3 &&
              trial_fe.GetDerivType() == mfem::FiniteElement::CURL  &&
              test_fe.GetRangeType()  == mfem::FiniteElement::VECTOR );
   }

   inline virtual const char * FiniteElementTypeFailureMessage() const
   {
      return "MixedVectorCurlIntegrator:  "
             "Trial space must be H(Curl) and the test space must be a "
             "vector field in 3D";
   }

   inline virtual int GetTrialVDim(const FiniteElement & trial_fe)
   { return trial_fe.GetCurlDim(); }

   inline virtual void CalcTrialShape(const FiniteElement & trial_fe,
                                      ElementTransformation &Trans,
                                      DenseMatrix & shape)
   {
      trial_fe.CalcPhysCurlShape(Trans, shape);
   }

   using BilinearFormIntegrator::AssemblePA;
   virtual void AssemblePA(const FiniteElementSpace &trial_fes,
                           const FiniteElementSpace &test_fes);

   virtual void AddMultPA(const Vector&, Vector&) const;
   virtual void AddMultTransposePA(const Vector&, Vector&) const;

private:
   // PA extension
   Vector pa_data;
   const DofToQuad *mapsO;         ///< Not owned. DOF-to-quad map, open.
   const DofToQuad *mapsC;         ///< Not owned. DOF-to-quad map, closed.
   const DofToQuad *mapsOtest;     ///< Not owned. DOF-to-quad map, open.
   const DofToQuad *mapsCtest;     ///< Not owned. DOF-to-quad map, closed.
   const GeometricFactors *geom;   ///< Not owned
   int dim, ne, dofs1D, dofs1Dtest,quad1D, testType, trialType, coeffDim;
};

/** Class for integrating the bilinear form $a(u,v) := (Q u, \mathrm{curl}(v))$ in 3D and
    where $Q$ is an optional coefficient (of type scalar, matrix, or diagonal
    matrix) $u$ is in $H(div)$ or $H(curl$ and $v$ is in $H(curl$. */
class MixedVectorWeakCurlIntegrator : public MixedVectorIntegrator
{
public:
   MixedVectorWeakCurlIntegrator() {}
   MixedVectorWeakCurlIntegrator(Coefficient &q)
      : MixedVectorIntegrator(q) {}
   MixedVectorWeakCurlIntegrator(DiagonalMatrixCoefficient &dq)
      : MixedVectorIntegrator(dq, true) {}
   MixedVectorWeakCurlIntegrator(MatrixCoefficient &mq)
      : MixedVectorIntegrator(mq) {}

protected:
   inline virtual bool VerifyFiniteElementTypes(
      const FiniteElement & trial_fe,
      const FiniteElement & test_fe) const
   {
      return (trial_fe.GetRangeDim() == 3 && test_fe.GetCurlDim() == 3 &&
              trial_fe.GetRangeType() == mfem::FiniteElement::VECTOR &&
              test_fe.GetDerivType()  == mfem::FiniteElement::CURL );
   }

   inline virtual const char * FiniteElementTypeFailureMessage() const
   {
      return "MixedVectorWeakCurlIntegrator:  "
             "Trial space must be vector field in 3D and the "
             "test space must be H(Curl)";
   }

   inline virtual int GetTestVDim(const FiniteElement & test_fe)
   { return test_fe.GetCurlDim(); }

   inline virtual void CalcTestShape(const FiniteElement & test_fe,
                                     ElementTransformation &Trans,
                                     DenseMatrix & shape)
   {
      test_fe.CalcPhysCurlShape(Trans, shape);
   }

   using BilinearFormIntegrator::AssemblePA;
   virtual void AssemblePA(const FiniteElementSpace &trial_fes,
                           const FiniteElementSpace &test_fes);

   virtual void AddMultPA(const Vector&, Vector&) const;
   virtual void AddMultTransposePA(const Vector&, Vector&) const;

private:
   // PA extension
   Vector pa_data;
   const DofToQuad *mapsO;         ///< Not owned. DOF-to-quad map, open.
   const DofToQuad *mapsC;         ///< Not owned. DOF-to-quad map, closed.
   const GeometricFactors *geom;   ///< Not owned
   int dim, ne, dofs1D, quad1D, testType, trialType, coeffDim;
};

/** Class for integrating the bilinear form $a(u,v) := - (Q u, \nabla v)$ in either
    2D or 3D and where $Q$ is an optional coefficient (of type scalar, matrix, or
    diagonal matrix) $u$ is in $H(div)$ or $H(curl$ and $v$ is in $H^1$. */
class MixedVectorWeakDivergenceIntegrator : public MixedVectorIntegrator
{
public:
   MixedVectorWeakDivergenceIntegrator() {}
   MixedVectorWeakDivergenceIntegrator(Coefficient &q)
      : MixedVectorIntegrator(q) {}
   MixedVectorWeakDivergenceIntegrator(DiagonalMatrixCoefficient &dq)
      : MixedVectorIntegrator(dq, true) {}
   MixedVectorWeakDivergenceIntegrator(MatrixCoefficient &mq)
      : MixedVectorIntegrator(mq) {}

protected:
   inline virtual bool VerifyFiniteElementTypes(
      const FiniteElement & trial_fe,
      const FiniteElement & test_fe) const
   {
      return (trial_fe.GetRangeType() == mfem::FiniteElement::VECTOR &&
              test_fe.GetDerivType()  == mfem::FiniteElement::GRAD );
   }

   inline virtual const char * FiniteElementTypeFailureMessage() const
   {
      return "MixedVectorWeakDivergenceIntegrator:  "
             "Trial space must be vector field and the "
             "test space must be H1";
   }

   inline virtual int GetTestVDim(const FiniteElement & test_fe)
   { return space_dim; }

   inline virtual void CalcTestShape(const FiniteElement & test_fe,
                                     ElementTransformation &Trans,
                                     DenseMatrix & shape)
   {
      test_fe.CalcPhysDShape(Trans, shape);
      shape *= -1.0;
   }
};

/** Class for integrating the bilinear form $a(u,v) := (Q \nabla u, v)$ where $Q$ is a
    scalar coefficient, $u$ is in ($H^1$), and $v$ is a vector with components
    $v_i$ in ($H^1$) or ($L^2$).

    See also MixedVectorGradientIntegrator when $v$ is in $H(curl$. */
class GradientIntegrator : public BilinearFormIntegrator
{
protected:
   Coefficient *Q;

private:
   Vector shape;
   DenseMatrix dshape;
   DenseMatrix gshape;
   DenseMatrix Jadj;
   DenseMatrix elmat_comp;
   // PA extension
   Vector pa_data;
   const DofToQuad *trial_maps, *test_maps; ///< Not owned
   const GeometricFactors *geom;            ///< Not owned
   int dim, ne, nq;
   int trial_dofs1D, test_dofs1D, quad1D;

public:
   GradientIntegrator() :
      Q{NULL}, trial_maps{NULL}, test_maps{NULL}, geom{NULL}
   { }
   GradientIntegrator(Coefficient *q_) :
      Q{q_}, trial_maps{NULL}, test_maps{NULL}, geom{NULL}
   { }
   GradientIntegrator(Coefficient &q) :
      Q{&q}, trial_maps{NULL}, test_maps{NULL}, geom{NULL}
   { }

   virtual void AssembleElementMatrix2(const FiniteElement &trial_fe,
                                       const FiniteElement &test_fe,
                                       ElementTransformation &Trans,
                                       DenseMatrix &elmat);

   using BilinearFormIntegrator::AssemblePA;
   virtual void AssemblePA(const FiniteElementSpace &trial_fes,
                           const FiniteElementSpace &test_fes);

   virtual void AddMultPA(const Vector &x, Vector &y) const;
   virtual void AddMultTransposePA(const Vector &x, Vector &y) const;

   static const IntegrationRule &GetRule(const FiniteElement &trial_fe,
                                         const FiniteElement &test_fe,
                                         ElementTransformation &Trans);
};

/** Class for integrating the bilinear form $a(u,v) := (Q \nabla u, \nabla v)$ where $Q$
    can be a scalar or a matrix coefficient. */
class DiffusionIntegrator: public BilinearFormIntegrator
{
protected:
   Coefficient *Q;
   VectorCoefficient *VQ;
   MatrixCoefficient *MQ;

private:
   Vector vec, vecdxt, pointflux, shape;
#ifndef MFEM_THREAD_SAFE
   DenseMatrix dshape, dshapedxt, invdfdx, M, dshapedxt_m;
   DenseMatrix te_dshape, te_dshapedxt;
   Vector D;
#endif

   // PA extension
   const FiniteElementSpace *fespace;
   const DofToQuad *maps;         ///< Not owned
   const GeometricFactors *geom;  ///< Not owned
   int dim, ne, dofs1D, quad1D;
   Vector pa_data;
   bool symmetric = true; ///< False if using a nonsymmetric matrix coefficient

   // Data for NURBS patch PA

   // Type for a variable-row-length 2D array, used for data related to 1D
   // quadrature rules in each dimension.
   typedef std::vector<std::vector<int>> IntArrayVar2D;

   int numPatches = 0;
   static constexpr int numTypes = 2;  // Number of rule types

   // In the case integrationMode == Mode::PATCHWISE_REDUCED, an approximate
   // integration rule with sparse nonzero weights is computed by NNLSSolver,
   // for each 1D basis function on each patch, in each spatial dimension. For a
   // fixed 1D basis function b_i with DOF index i, in the tensor product basis
   // of patch p, the prescribed exact 1D rule is of the form
   // \sum_k a_{i,j,k} w_k for some integration points indexed by k, with
   // weights w_k and coefficients a_{i,j,k} depending on Q(x), an element
   // transformation, b_i, and b_j, for all 1D basis functions b_j whose support
   // overlaps that of b_i. Define the constraint matrix G = [g_{j,k}] with
   // g_{j,k} = a_{i,j,k} and the vector of exact weights w = [w_k]. A reduced
   // rule should have different weights w_r, many of them zero, and should
   // approximately satisfy Gw_r = Gw. A sparse approximate solution to this
   // underdetermined system is computed by NNLSSolver, and its data is stored
   // in the following members.

   // For each patch p, spatial dimension d (total dim), and rule type t (total
   // numTypes), an std::vector<Vector> of reduced quadrature weights for all
   // basis functions is stored in reducedWeights[t + numTypes * (d + dim * p)],
   // reshaped as rw(t,d,p). Note that nd may vary with respect to the patch and
   // spatial dimension. Array reducedIDs is treated similarly.
   std::vector<std::vector<Vector>> reducedWeights;
   std::vector<IntArrayVar2D> reducedIDs;
   std::vector<Array<int>> pQ1D, pD1D;
   std::vector<std::vector<Array2D<double>>> pB, pG;
   std::vector<IntArrayVar2D> pminD, pmaxD, pminQ, pmaxQ, pminDD, pmaxDD;

   std::vector<Array<const IntegrationRule*>> pir1d;

   void SetupPatchPA(const int patch, Mesh *mesh, bool unitWeights=false);

   void SetupPatchBasisData(Mesh *mesh, unsigned int patch);

   /** Called by AssemblePatchMatrix for sparse matrix assembly on a NURBS patch
    with full 1D quadrature rules. */
   void AssemblePatchMatrix_fullQuadrature(const int patch,
                                           const FiniteElementSpace &fes,
                                           SparseMatrix*& smat);

   /** Called by AssemblePatchMatrix for sparse matrix assembly on a NURBS patch
    with reduced 1D quadrature rules. */
   void AssemblePatchMatrix_reducedQuadrature(const int patch,
                                              const FiniteElementSpace &fes,
                                              SparseMatrix*& smat);

public:
   /// Construct a diffusion integrator with coefficient Q = 1
   DiffusionIntegrator(const IntegrationRule *ir = nullptr)
      : BilinearFormIntegrator(ir),
        Q(NULL), VQ(NULL), MQ(NULL), maps(NULL), geom(NULL) { }

   /// Construct a diffusion integrator with a scalar coefficient q
   DiffusionIntegrator(Coefficient &q, const IntegrationRule *ir = nullptr)
      : BilinearFormIntegrator(ir),
        Q(&q), VQ(NULL), MQ(NULL), maps(NULL), geom(NULL) { }

   /// Construct a diffusion integrator with a vector coefficient q
   DiffusionIntegrator(VectorCoefficient &q,
                       const IntegrationRule *ir = nullptr)
      : BilinearFormIntegrator(ir),
        Q(NULL), VQ(&q), MQ(NULL), maps(NULL), geom(NULL) { }

   /// Construct a diffusion integrator with a matrix coefficient q
   DiffusionIntegrator(MatrixCoefficient &q,
                       const IntegrationRule *ir = nullptr)
      : BilinearFormIntegrator(ir),
        Q(NULL), VQ(NULL), MQ(&q), maps(NULL), geom(NULL) { }

   /** Given a particular Finite Element computes the element stiffness matrix
       elmat. */
   virtual void AssembleElementMatrix(const FiniteElement &el,
                                      ElementTransformation &Trans,
                                      DenseMatrix &elmat);
   /** Given a trial and test Finite Element computes the element stiffness
       matrix elmat. */
   virtual void AssembleElementMatrix2(const FiniteElement &trial_fe,
                                       const FiniteElement &test_fe,
                                       ElementTransformation &Trans,
                                       DenseMatrix &elmat);

   virtual void AssemblePatchMatrix(const int patch,
                                    const FiniteElementSpace &fes,
                                    SparseMatrix*& smat);

   virtual void AssembleNURBSPA(const FiniteElementSpace &fes);

   void AssemblePatchPA(const int patch, const FiniteElementSpace &fes);

   /// Perform the local action of the BilinearFormIntegrator
   virtual void AssembleElementVector(const FiniteElement &el,
                                      ElementTransformation &Tr,
                                      const Vector &elfun, Vector &elvect);

   virtual void ComputeElementFlux(const FiniteElement &el,
                                   ElementTransformation &Trans,
                                   Vector &u, const FiniteElement &fluxelem,
                                   Vector &flux, bool with_coef = true,
                                   const IntegrationRule *ir = NULL);

   virtual double ComputeFluxEnergy(const FiniteElement &fluxelem,
                                    ElementTransformation &Trans,
                                    Vector &flux, Vector *d_energy = NULL);

   virtual void AssembleMF(const FiniteElementSpace &fes);

   using BilinearFormIntegrator::AssemblePA;
   virtual void AssemblePA(const FiniteElementSpace &fes);

   virtual void AssembleEA(const FiniteElementSpace &fes, Vector &emat,
                           const bool add);

   virtual void AssembleDiagonalPA(Vector &diag);

   virtual void AssembleDiagonalMF(Vector &diag);

   virtual void AddMultMF(const Vector&, Vector&) const;

   virtual void AddMultPA(const Vector&, Vector&) const;

   virtual void AddMultTransposePA(const Vector&, Vector&) const;

   virtual void AddMultNURBSPA(const Vector&, Vector&) const;

   void AddMultPatchPA(const int patch, const Vector &x, Vector &y) const;

   static const IntegrationRule &GetRule(const FiniteElement &trial_fe,
                                         const FiniteElement &test_fe);

   bool SupportsCeed() const { return DeviceCanUseCeed(); }

   Coefficient *GetCoefficient() const { return Q; }
};

/** Class for local mass matrix assembling $a(u,v) := (Q u, v)$ */
class MassIntegrator: public BilinearFormIntegrator
{
   friend class DGMassInverse;
protected:
#ifndef MFEM_THREAD_SAFE
   Vector shape, te_shape;
#endif
   Coefficient *Q;
   // PA extension
   const FiniteElementSpace *fespace;
   Vector pa_data;
   const DofToQuad *maps;                 ///< Not owned
   const GeometricFactors *geom;          ///< Not owned
   const FaceGeometricFactors *face_geom; ///< Not owned
   int dim, ne, nq, dofs1D, quad1D;

public:
   MassIntegrator(const IntegrationRule *ir = NULL)
      : BilinearFormIntegrator(ir), Q(NULL), maps(NULL), geom(NULL) { }

   /// Construct a mass integrator with coefficient q
   MassIntegrator(Coefficient &q, const IntegrationRule *ir = NULL)
      : BilinearFormIntegrator(ir), Q(&q), maps(NULL), geom(NULL) { }

   /** Given a particular Finite Element computes the element mass matrix
       elmat. */
   virtual void AssembleElementMatrix(const FiniteElement &el,
                                      ElementTransformation &Trans,
                                      DenseMatrix &elmat);
   virtual void AssembleElementMatrix2(const FiniteElement &trial_fe,
                                       const FiniteElement &test_fe,
                                       ElementTransformation &Trans,
                                       DenseMatrix &elmat);

   virtual void AssembleMF(const FiniteElementSpace &fes);

   using BilinearFormIntegrator::AssemblePA;
   virtual void AssemblePA(const FiniteElementSpace &fes);

   virtual void AssemblePABoundary(const FiniteElementSpace &fes);

   virtual void AssembleEA(const FiniteElementSpace &fes, Vector &emat,
                           const bool add);

   virtual void AssembleDiagonalPA(Vector &diag);

   virtual void AssembleDiagonalMF(Vector &diag);

   virtual void AddMultMF(const Vector&, Vector&) const;

   virtual void AddMultPA(const Vector&, Vector&) const;

   virtual void AddMultTransposePA(const Vector&, Vector&) const;

   static const IntegrationRule &GetRule(const FiniteElement &trial_fe,
                                         const FiniteElement &test_fe,
                                         ElementTransformation &Trans);

   bool SupportsCeed() const { return DeviceCanUseCeed(); }

   const Coefficient *GetCoefficient() const { return Q; }
};

/** Mass integrator $(u, v)$ restricted to the boundary of a domain */
class BoundaryMassIntegrator : public MassIntegrator
{
public:
   BoundaryMassIntegrator(Coefficient &q) : MassIntegrator(q) { }

   using BilinearFormIntegrator::AssembleFaceMatrix;
   virtual void AssembleFaceMatrix(const FiniteElement &el1,
                                   const FiniteElement &el2,
                                   FaceElementTransformations &Trans,
                                   DenseMatrix &elmat);
};

/// $\alpha (Q \cdot \nabla u, v)$
class ConvectionIntegrator : public BilinearFormIntegrator
{
protected:
   VectorCoefficient *Q;
   double alpha;
   // PA extension
   Vector pa_data;
   const DofToQuad *maps;         ///< Not owned
   const GeometricFactors *geom;  ///< Not owned
   int dim, ne, nq, dofs1D, quad1D;

private:
#ifndef MFEM_THREAD_SAFE
   DenseMatrix dshape, adjJ, Q_ir;
   Vector shape, vec2, BdFidxT;
#endif

public:
   ConvectionIntegrator(VectorCoefficient &q, double a = 1.0)
      : Q(&q) { alpha = a; }

   virtual void AssembleElementMatrix(const FiniteElement &,
                                      ElementTransformation &,
                                      DenseMatrix &);

   virtual void AssembleMF(const FiniteElementSpace &fes);

   using BilinearFormIntegrator::AssemblePA;
   virtual void AssemblePA(const FiniteElementSpace&);

   virtual void AssembleEA(const FiniteElementSpace &fes, Vector &emat,
                           const bool add);

   virtual void AssembleDiagonalPA(Vector &diag);

   virtual void AssembleDiagonalMF(Vector &diag);

   virtual void AddMultMF(const Vector&, Vector&) const;

   virtual void AddMultPA(const Vector&, Vector&) const;

   virtual void AddMultTransposePA(const Vector &x, Vector &y) const;

   static const IntegrationRule &GetRule(const FiniteElement &el,
                                         ElementTransformation &Trans);

   static const IntegrationRule &GetRule(const FiniteElement &trial_fe,
                                         const FiniteElement &test_fe,
                                         ElementTransformation &Trans);

   bool SupportsCeed() const { return DeviceCanUseCeed(); }
};

// Alias for @ConvectionIntegrator.
using NonconservativeConvectionIntegrator = ConvectionIntegrator;

/// $-\alpha (u, q \cdot \nabla v)$, negative transpose of ConvectionIntegrator
class ConservativeConvectionIntegrator : public TransposeIntegrator
{
public:
   ConservativeConvectionIntegrator(VectorCoefficient &q, double a = 1.0)
      : TransposeIntegrator(new ConvectionIntegrator(q, -a)) { }
};

/// $\alpha (Q \cdot \nabla u, v)$ using the "group" FE discretization
class GroupConvectionIntegrator : public BilinearFormIntegrator
{
protected:
   VectorCoefficient *Q;
   double alpha;

private:
   DenseMatrix dshape, adjJ, Q_nodal, grad;
   Vector shape;

public:
   GroupConvectionIntegrator(VectorCoefficient &q, double a = 1.0)
      : Q(&q) { alpha = a; }
   virtual void AssembleElementMatrix(const FiniteElement &,
                                      ElementTransformation &,
                                      DenseMatrix &);
};

/** Class for integrating the bilinear form $a(u,v) := (Q u, v)$,
    where $u=(u_1,\dots,u_n)$ and $v=(v_1,\dots,v_n)$, $u_i$ and $v_i$ are defined
    by scalar FE through standard transformation. */
class VectorMassIntegrator: public BilinearFormIntegrator
{
private:
   int vdim;
   Vector shape, te_shape, vec;
   DenseMatrix partelmat;
   DenseMatrix mcoeff;
   int Q_order;

protected:
   Coefficient *Q;
   VectorCoefficient *VQ;
   MatrixCoefficient *MQ;
   // PA extension
   Vector pa_data;
   const DofToQuad *maps;         ///< Not owned
   const GeometricFactors *geom;  ///< Not owned
   int dim, ne, nq, dofs1D, quad1D;

public:
   /// Construct an integrator with coefficient 1.0
   VectorMassIntegrator()
      : vdim(-1), Q_order(0), Q(NULL), VQ(NULL), MQ(NULL) { }
   /** Construct an integrator with scalar coefficient q.  If possible, save
       memory by using a scalar integrator since the resulting matrix is block
       diagonal with the same diagonal block repeated. */
   VectorMassIntegrator(Coefficient &q, int qo = 0)
      : vdim(-1), Q_order(qo), Q(&q), VQ(NULL), MQ(NULL) { }
   VectorMassIntegrator(Coefficient &q, const IntegrationRule *ir)
      : BilinearFormIntegrator(ir), vdim(-1), Q_order(0), Q(&q), VQ(NULL),
        MQ(NULL) { }
   /// Construct an integrator with diagonal coefficient q
   VectorMassIntegrator(VectorCoefficient &q, int qo = 0)
      : vdim(q.GetVDim()), Q_order(qo), Q(NULL), VQ(&q), MQ(NULL) { }
   /// Construct an integrator with matrix coefficient q
   VectorMassIntegrator(MatrixCoefficient &q, int qo = 0)
      : vdim(q.GetVDim()), Q_order(qo), Q(NULL), VQ(NULL), MQ(&q) { }

   int GetVDim() const { return vdim; }
   void SetVDim(int vdim_) { vdim = vdim_; }

   virtual void AssembleElementMatrix(const FiniteElement &el,
                                      ElementTransformation &Trans,
                                      DenseMatrix &elmat);
   virtual void AssembleElementMatrix2(const FiniteElement &trial_fe,
                                       const FiniteElement &test_fe,
                                       ElementTransformation &Trans,
                                       DenseMatrix &elmat);
   using BilinearFormIntegrator::AssemblePA;
   virtual void AssemblePA(const FiniteElementSpace &fes);
   virtual void AssembleMF(const FiniteElementSpace &fes);
   virtual void AssembleDiagonalPA(Vector &diag);
   virtual void AssembleDiagonalMF(Vector &diag);
   virtual void AddMultPA(const Vector &x, Vector &y) const;
   virtual void AddMultMF(const Vector &x, Vector &y) const;
   bool SupportsCeed() const { return DeviceCanUseCeed(); }
};


/** Class for integrating $(\nabla \cdot u, p)$ where $u$ is a vector field given by
    VectorFiniteElement through Piola transformation (for Raviart-Thomas elements); $p$ is
    scalar function given by FiniteElement through standard transformation.
    Here, $u$ is the trial function and $p$ is the test function.

    Note: if the test space does not have map type INTEGRAL, then the element
    matrix returned by AssembleElementMatrix2 will not depend on the
    ElementTransformation Trans. */
class VectorFEDivergenceIntegrator : public BilinearFormIntegrator
{
protected:
   Coefficient *Q;

   using BilinearFormIntegrator::AssemblePA;
   virtual void AssemblePA(const FiniteElementSpace &trial_fes,
                           const FiniteElementSpace &test_fes);

   virtual void AddMultPA(const Vector&, Vector&) const;
   virtual void AddMultTransposePA(const Vector&, Vector&) const;

private:
#ifndef MFEM_THREAD_SAFE
   Vector divshape, shape;
#endif

   // PA extension
   Vector pa_data;
   const DofToQuad *mapsO;         ///< Not owned. DOF-to-quad map, open.
   const DofToQuad *L2mapsO;       ///< Not owned. DOF-to-quad map, open.
   const DofToQuad *mapsC;         ///< Not owned. DOF-to-quad map, closed.
   int dim, ne, dofs1D, L2dofs1D, quad1D;

public:
   VectorFEDivergenceIntegrator() { Q = NULL; }
   VectorFEDivergenceIntegrator(Coefficient &q) { Q = &q; }
   virtual void AssembleElementMatrix(const FiniteElement &el,
                                      ElementTransformation &Trans,
                                      DenseMatrix &elmat) { }
   virtual void AssembleElementMatrix2(const FiniteElement &trial_fe,
                                       const FiniteElement &test_fe,
                                       ElementTransformation &Trans,
                                       DenseMatrix &elmat);

   virtual void AssembleDiagonalPA_ADAt(const Vector &D, Vector &diag);
};


/** Integrator for $(-Q u, \nabla v)$ for Nedelec ($u$) and $H^1$ ($v$) elements.
    This is equivalent to a weak divergence of the $H(curl$ basis functions. */
class VectorFEWeakDivergenceIntegrator: public BilinearFormIntegrator
{
protected:
   Coefficient *Q;

private:
#ifndef MFEM_THREAD_SAFE
   DenseMatrix dshape;
   DenseMatrix dshapedxt;
   DenseMatrix vshape;
   DenseMatrix invdfdx;
#endif

public:
   VectorFEWeakDivergenceIntegrator() { Q = NULL; }
   VectorFEWeakDivergenceIntegrator(Coefficient &q) { Q = &q; }
   virtual void AssembleElementMatrix(const FiniteElement &el,
                                      ElementTransformation &Trans,
                                      DenseMatrix &elmat) { }
   virtual void AssembleElementMatrix2(const FiniteElement &trial_fe,
                                       const FiniteElement &test_fe,
                                       ElementTransformation &Trans,
                                       DenseMatrix &elmat);
};

/** Integrator for $(\mathrm{curl}(u), v)$ for Nedelec and Raviart-Thomas elements. If the trial and
    test spaces are switched, assembles the form $(u, \mathrm{curl}(v))$. */
class VectorFECurlIntegrator: public BilinearFormIntegrator
{
protected:
   Coefficient *Q;

private:
#ifndef MFEM_THREAD_SAFE
   DenseMatrix curlshapeTrial;
   DenseMatrix vshapeTest;
   DenseMatrix curlshapeTrial_dFT;
#endif

public:
   VectorFECurlIntegrator() { Q = NULL; }
   VectorFECurlIntegrator(Coefficient &q) { Q = &q; }
   virtual void AssembleElementMatrix(const FiniteElement &el,
                                      ElementTransformation &Trans,
                                      DenseMatrix &elmat) { }
   virtual void AssembleElementMatrix2(const FiniteElement &trial_fe,
                                       const FiniteElement &test_fe,
                                       ElementTransformation &Trans,
                                       DenseMatrix &elmat);
};

/// Class for integrating $ (Q \partial_i(u), v) $ where $u$ and $v$ are scalars
class DerivativeIntegrator : public BilinearFormIntegrator
{
protected:
   Coefficient* Q;

private:
   int xi;
   DenseMatrix dshape, dshapedxt, invdfdx;
   Vector shape, dshapedxi;

public:
   DerivativeIntegrator(Coefficient &q, int i) : Q(&q), xi(i) { }
   virtual void AssembleElementMatrix(const FiniteElement &el,
                                      ElementTransformation &Trans,
                                      DenseMatrix &elmat)
   { AssembleElementMatrix2(el,el,Trans,elmat); }
   virtual void AssembleElementMatrix2(const FiniteElement &trial_fe,
                                       const FiniteElement &test_fe,
                                       ElementTransformation &Trans,
                                       DenseMatrix &elmat);
};

/// Integrator for $(\mathrm{curl}(u), \mathrm{curl}(v))$ for Nedelec elements
class CurlCurlIntegrator: public BilinearFormIntegrator
{
private:
   Vector vec, pointflux;
#ifndef MFEM_THREAD_SAFE
   Vector D;
   DenseMatrix curlshape, curlshape_dFt, M;
   DenseMatrix te_curlshape, te_curlshape_dFt;
   DenseMatrix vshape, projcurl;
#endif

protected:
   Coefficient *Q;
   DiagonalMatrixCoefficient *DQ;
   MatrixCoefficient *MQ;

   // PA extension
   Vector pa_data;
   const DofToQuad *mapsO;         ///< Not owned. DOF-to-quad map, open.
   const DofToQuad *mapsC;         ///< Not owned. DOF-to-quad map, closed.
   const GeometricFactors *geom;   ///< Not owned
   int dim, ne, nq, dofs1D, quad1D;
   bool symmetric = true; ///< False if using a nonsymmetric matrix coefficient

public:
   CurlCurlIntegrator() { Q = NULL; DQ = NULL; MQ = NULL; }
   /// Construct a bilinear form integrator for Nedelec elements
   CurlCurlIntegrator(Coefficient &q, const IntegrationRule *ir = NULL) :
      BilinearFormIntegrator(ir), Q(&q), DQ(NULL), MQ(NULL) { }
   CurlCurlIntegrator(DiagonalMatrixCoefficient &dq,
                      const IntegrationRule *ir = NULL) :
      BilinearFormIntegrator(ir), Q(NULL), DQ(&dq), MQ(NULL) { }
   CurlCurlIntegrator(MatrixCoefficient &mq, const IntegrationRule *ir = NULL) :
      BilinearFormIntegrator(ir), Q(NULL), DQ(NULL), MQ(&mq) { }

   /* Given a particular Finite Element, compute the
      element curl-curl matrix elmat */
   virtual void AssembleElementMatrix(const FiniteElement &el,
                                      ElementTransformation &Trans,
                                      DenseMatrix &elmat);

   virtual void AssembleElementMatrix2(const FiniteElement &trial_fe,
                                       const FiniteElement &test_fe,
                                       ElementTransformation &Trans,
                                       DenseMatrix &elmat);

   virtual void ComputeElementFlux(const FiniteElement &el,
                                   ElementTransformation &Trans,
                                   Vector &u, const FiniteElement &fluxelem,
                                   Vector &flux, bool with_coef,
                                   const IntegrationRule *ir = NULL);

   virtual double ComputeFluxEnergy(const FiniteElement &fluxelem,
                                    ElementTransformation &Trans,
                                    Vector &flux, Vector *d_energy = NULL);

   using BilinearFormIntegrator::AssemblePA;
   virtual void AssemblePA(const FiniteElementSpace &fes);
   virtual void AddMultPA(const Vector &x, Vector &y) const;
   virtual void AssembleDiagonalPA(Vector& diag);

   const Coefficient *GetCoefficient() const { return Q; }
};

/** Integrator for $(\mathrm{curl}(u), \mathrm{curl}(v))$ for FE spaces defined by 'dim' copies of a
    scalar FE space. */
class VectorCurlCurlIntegrator: public BilinearFormIntegrator
{
private:
#ifndef MFEM_THREAD_SAFE
   DenseMatrix dshape_hat, dshape, curlshape, Jadj, grad_hat, grad;
#endif

protected:
   Coefficient *Q;

public:
   VectorCurlCurlIntegrator() { Q = NULL; }

   VectorCurlCurlIntegrator(Coefficient &q) : Q(&q) { }

   /// Assemble an element matrix
   virtual void AssembleElementMatrix(const FiniteElement &el,
                                      ElementTransformation &Trans,
                                      DenseMatrix &elmat);
   /// Compute element energy: $ \frac{1}{2} (\mathrm{curl}(u), \mathrm{curl}(u))_E$
   virtual double GetElementEnergy(const FiniteElement &el,
                                   ElementTransformation &Tr,
                                   const Vector &elfun);
};

/** Class for integrating the bilinear form $a(u,v) := (Q \mathrm{curl}(u), v)$ where $Q$ is
    an optional scalar coefficient, and $v$ is a vector with components $v_i$ in
    the $L_2$ or $H^1$ space. This integrator handles 3 cases:
    1. u ∈ $H(curl$ in 3D, $v$ is a 3D vector with components $v_i$ in $L^2$ or $H^1$
    2. u ∈ $H(curl$ in 2D, $v$ is a scalar field in $L^2$ or $H^1$
    3. u is a scalar field in $H^1$, i.e, $\mathrm{curl}(u) := \begin{pmatrix} 0 & 1 \\ -1 & 0 \end{pmatrix}$, $\nabla u$ and $v$ is a
        2D vector field with components $v_i$ in $L^2$ or $H^1$ space.

    Note: Case 2 can also be handled by MixedScalarCurlIntegrator  */
class MixedCurlIntegrator : public BilinearFormIntegrator
{
protected:
   Coefficient *Q;

private:
   Vector shape;
   DenseMatrix dshape;
   DenseMatrix curlshape;
   DenseMatrix elmat_comp;
public:
   MixedCurlIntegrator() : Q{NULL} { }
   MixedCurlIntegrator(Coefficient *q_) :  Q{q_} { }
   MixedCurlIntegrator(Coefficient &q) :  Q{&q} { }

   virtual void AssembleElementMatrix2(const FiniteElement &trial_fe,
                                       const FiniteElement &test_fe,
                                       ElementTransformation &Trans,
                                       DenseMatrix &elmat);
};

/** Integrator for $(Q u, v)$, where $Q$ is an optional coefficient (of type scalar,
    vector (diagonal matrix), or matrix), trial function $u$ is in $H(curl$ or
    $H(div)$, and test function $v$ is in $H(curl$, $H(div)$, or $v=(v_1,\dots,v_n)$, where
    $v_i$ are in $H^1$. */
class VectorFEMassIntegrator: public BilinearFormIntegrator
{
private:
   void Init(Coefficient *q, DiagonalMatrixCoefficient *dq, MatrixCoefficient *mq)
   { Q = q; DQ = dq; MQ = mq; }

#ifndef MFEM_THREAD_SAFE
   Vector shape;
   Vector D;
   DenseMatrix K;
   DenseMatrix partelmat;
   DenseMatrix test_vshape;
   DenseMatrix trial_vshape;
#endif

protected:
   Coefficient *Q;
   DiagonalMatrixCoefficient *DQ;
   MatrixCoefficient *MQ;

   // PA extension
   Vector pa_data;
   const DofToQuad *mapsO;         ///< Not owned. DOF-to-quad map, open.
   const DofToQuad *mapsC;         ///< Not owned. DOF-to-quad map, closed.
   const DofToQuad *mapsOtest;     ///< Not owned. DOF-to-quad map, open.
   const DofToQuad *mapsCtest;     ///< Not owned. DOF-to-quad map, closed.
   const GeometricFactors *geom;   ///< Not owned
   int dim, ne, nq, dofs1D, dofs1Dtest, quad1D, trial_fetype, test_fetype;
   bool symmetric = true; ///< False if using a nonsymmetric matrix coefficient

public:
   VectorFEMassIntegrator() { Init(NULL, NULL, NULL); }
   VectorFEMassIntegrator(Coefficient *q_) { Init(q_, NULL, NULL); }
   VectorFEMassIntegrator(Coefficient &q) { Init(&q, NULL, NULL); }
   VectorFEMassIntegrator(DiagonalMatrixCoefficient *dq_) { Init(NULL, dq_, NULL); }
   VectorFEMassIntegrator(DiagonalMatrixCoefficient &dq) { Init(NULL, &dq, NULL); }
   VectorFEMassIntegrator(MatrixCoefficient *mq_) { Init(NULL, NULL, mq_); }
   VectorFEMassIntegrator(MatrixCoefficient &mq) { Init(NULL, NULL, &mq); }

   virtual void AssembleElementMatrix(const FiniteElement &el,
                                      ElementTransformation &Trans,
                                      DenseMatrix &elmat);
   virtual void AssembleElementMatrix2(const FiniteElement &trial_fe,
                                       const FiniteElement &test_fe,
                                       ElementTransformation &Trans,
                                       DenseMatrix &elmat);

   virtual void AssemblePA(const FiniteElementSpace &fes);
   virtual void AssemblePA(const FiniteElementSpace &trial_fes,
                           const FiniteElementSpace &test_fes);
   virtual void AddMultPA(const Vector &x, Vector &y) const;
   virtual void AddMultTransposePA(const Vector &x, Vector &y) const;
   virtual void AssembleDiagonalPA(Vector& diag);

   const Coefficient *GetCoefficient() const { return Q; }
};

/** Integrator for $(Q \nabla \cdot u, v)$ where $u=(u_1,\cdots,u_n)$ and all $u_i$ are in the same
    scalar FE space; $v$ is also in a (different) scalar FE space.  */
class VectorDivergenceIntegrator : public BilinearFormIntegrator
{
protected:
   Coefficient *Q;

private:
   Vector shape;
   Vector divshape;
   DenseMatrix dshape;
   DenseMatrix gshape;
   DenseMatrix Jadj;
   // PA extension
   Vector pa_data;
   const DofToQuad *trial_maps, *test_maps; ///< Not owned
   const GeometricFactors *geom;            ///< Not owned
   int dim, ne, nq;
   int trial_dofs1D, test_dofs1D, quad1D;

public:
   VectorDivergenceIntegrator() :
      Q(NULL), trial_maps(NULL), test_maps(NULL), geom(NULL)
   {  }
   VectorDivergenceIntegrator(Coefficient *q_) :
      Q(q_), trial_maps(NULL), test_maps(NULL), geom(NULL)
   { }
   VectorDivergenceIntegrator(Coefficient &q) :
      Q(&q), trial_maps(NULL), test_maps(NULL), geom(NULL)
   { }

   virtual void AssembleElementMatrix2(const FiniteElement &trial_fe,
                                       const FiniteElement &test_fe,
                                       ElementTransformation &Trans,
                                       DenseMatrix &elmat);

   using BilinearFormIntegrator::AssemblePA;
   virtual void AssemblePA(const FiniteElementSpace &trial_fes,
                           const FiniteElementSpace &test_fes);

   virtual void AddMultPA(const Vector &x, Vector &y) const;
   virtual void AddMultTransposePA(const Vector &x, Vector &y) const;

   static const IntegrationRule &GetRule(const FiniteElement &trial_fe,
                                         const FiniteElement &test_fe,
                                         ElementTransformation &Trans);
};

/// $(Q \nabla \cdot u, \nabla \cdot v)$ for Raviart-Thomas elements
class DivDivIntegrator: public BilinearFormIntegrator
{
protected:
   Coefficient *Q;

   using BilinearFormIntegrator::AssemblePA;
   virtual void AssemblePA(const FiniteElementSpace &fes);
   virtual void AddMultPA(const Vector &x, Vector &y) const;
   virtual void AssembleDiagonalPA(Vector& diag);

private:
#ifndef MFEM_THREAD_SAFE
   Vector divshape, te_divshape;
#endif

   // PA extension
   Vector pa_data;
   const DofToQuad *mapsO;         ///< Not owned. DOF-to-quad map, open.
   const DofToQuad *mapsC;         ///< Not owned. DOF-to-quad map, closed.
   const GeometricFactors *geom;   ///< Not owned
   int dim, ne, dofs1D, quad1D;

public:
   DivDivIntegrator() { Q = NULL; }
   DivDivIntegrator(Coefficient &q, const IntegrationRule *ir = NULL) :
      BilinearFormIntegrator(ir), Q(&q) { }

   virtual void AssembleElementMatrix(const FiniteElement &el,
                                      ElementTransformation &Trans,
                                      DenseMatrix &elmat);

   virtual void AssembleElementMatrix2(const FiniteElement &trial_fe,
                                       const FiniteElement &test_fe,
                                       ElementTransformation &Trans,
                                       DenseMatrix &elmat);

   const Coefficient *GetCoefficient() const { return Q; }
};

/** Integrator for
    $$
      (Q \nabla u, \nabla v) = \sum_i (Q \nabla u_i, \nabla v_i) e_i e_i^{\mathrm{T}}
    $$
    for vector FE spaces, where $e_i$ is the unit vector in the $i$-th direction.
    The resulting local element matrix is square, of size <tt> vdim*dof </tt>,
    where \c vdim is the vector dimension space and \c dof is the local degrees
    of freedom. The integrator is not aware of the true vector dimension and
    must use \c VectorCoefficient, \c MatrixCoefficient, or a caller-specified
    value to determine the vector space. For a scalar coefficient, the caller
    may manually specify the vector dimension or the vector dimension is assumed
    to be the spatial dimension (i.e. 2-dimension or 3-dimension).
*/
class VectorDiffusionIntegrator : public BilinearFormIntegrator
{
protected:
   Coefficient *Q = NULL;
   VectorCoefficient *VQ = NULL;
   MatrixCoefficient *MQ = NULL;

   // PA extension
   const DofToQuad *maps;         ///< Not owned
   const GeometricFactors *geom;  ///< Not owned
   int dim, sdim, ne, dofs1D, quad1D;
   Vector pa_data;

private:
   DenseMatrix dshape, dshapedxt, pelmat;
   int vdim = -1;
   DenseMatrix mcoeff;
   Vector vcoeff;

public:
   VectorDiffusionIntegrator() { }

   /** \brief Integrator with unit coefficient for caller-specified vector
       dimension.

       If the vector dimension does not match the true dimension of the space,
       the resulting element matrix will be mathematically invalid. */
   VectorDiffusionIntegrator(int vector_dimension)
      : vdim(vector_dimension) { }

   VectorDiffusionIntegrator(Coefficient &q)
      : Q(&q) { }

   VectorDiffusionIntegrator(Coefficient &q, const IntegrationRule *ir)
      : BilinearFormIntegrator(ir), Q(&q) { }

   /** \brief Integrator with scalar coefficient for caller-specified vector
       dimension.

       The element matrix is block-diagonal with \c vdim copies of the element
       matrix integrated with the \c Coefficient.

       If the vector dimension does not match the true dimension of the space,
       the resulting element matrix will be mathematically invalid. */
   VectorDiffusionIntegrator(Coefficient &q, int vector_dimension)
      : Q(&q), vdim(vector_dimension) { }

   /** \brief Integrator with \c VectorCoefficient. The vector dimension of the
       \c FiniteElementSpace is assumed to be the same as the dimension of the
       \c Vector.

       The element matrix is block-diagonal and each block is integrated with
       coefficient $q_{i}$.

       If the vector dimension does not match the true dimension of the space,
       the resulting element matrix will be mathematically invalid. */
   VectorDiffusionIntegrator(VectorCoefficient &vq)
      : VQ(&vq), vdim(vq.GetVDim()) { }

   /** \brief Integrator with \c MatrixCoefficient. The vector dimension of the
       \c FiniteElementSpace is assumed to be the same as the dimension of the
       \c Matrix.

       The element matrix is populated in each block. Each block is integrated
       with coefficient $q_{ij}$.

       If the vector dimension does not match the true dimension of the space,
       the resulting element matrix will be mathematically invalid. */
   VectorDiffusionIntegrator(MatrixCoefficient& mq)
      : MQ(&mq), vdim(mq.GetVDim()) { }

   virtual void AssembleElementMatrix(const FiniteElement &el,
                                      ElementTransformation &Trans,
                                      DenseMatrix &elmat);
   virtual void AssembleElementVector(const FiniteElement &el,
                                      ElementTransformation &Tr,
                                      const Vector &elfun, Vector &elvect);
   using BilinearFormIntegrator::AssemblePA;
   virtual void AssemblePA(const FiniteElementSpace &fes);
   virtual void AssembleMF(const FiniteElementSpace &fes);
   virtual void AssembleDiagonalPA(Vector &diag);
   virtual void AssembleDiagonalMF(Vector &diag);
   virtual void AddMultPA(const Vector &x, Vector &y) const;
   virtual void AddMultMF(const Vector &x, Vector &y) const;
   bool SupportsCeed() const { return DeviceCanUseCeed(); }
};

/** Integrator for the linear elasticity form:
    $$
      a(u,v) = (\lambda \mathrm{div}(u), \mathrm{div}(v)) + (2 \mu \varepsilon(u), \varepsilon(v)),
    $$
    where $\varepsilon(v) = \frac{1}{2} (\mathrm{grad}(v) + \mathrm{grad}(v)^{\mathrm{T}})$.
    This is a 'Vector' integrator, i.e. defined for FE spaces
    using multiple copies of a scalar FE space. */
class ElasticityIntegrator : public BilinearFormIntegrator
{
   friend class ElasticityComponentIntegrator;

protected:
   double q_lambda, q_mu;
   Coefficient *lambda, *mu;

private:
#ifndef MFEM_THREAD_SAFE
   Vector shape;
   DenseMatrix dshape, gshape, pelmat;
   Vector divshape;
#endif

   // PA extension

   const DofToQuad *maps;         ///< Not owned
   const GeometricFactors *geom;  ///< Not owned
   int vdim, ndofs;
   const FiniteElementSpace *fespace;   ///< Not owned.

   std::unique_ptr<QuadratureSpace> q_space;
   /// Coefficients projected onto q_space
   std::unique_ptr<CoefficientVector> lambda_quad, mu_quad;
   /// Workspace vector
   std::unique_ptr<QuadratureFunction> q_vec;

   /// Set up the quadrature space and project lambda and mu coefficients
   void SetUpQuadratureSpaceAndCoefficients(const FiniteElementSpace &fes);

public:
   ElasticityIntegrator(Coefficient &l, Coefficient &m)
   { lambda = &l; mu = &m; }
   /** With this constructor $\lambda = q_l m$ and $\mu = q_m m$
       if $dim q_l + 2 q_m = 0$ then $tr(\sigma) = 0$. */
   ElasticityIntegrator(Coefficient &m, double q_l, double q_m)
   { lambda = NULL; mu = &m; q_lambda = q_l; q_mu = q_m; }

   virtual void AssembleElementMatrix(const FiniteElement &el,
                                      ElementTransformation &Tr,
                                      DenseMatrix &elmat);

   using BilinearFormIntegrator::AssemblePA;
   virtual void AssemblePA(const FiniteElementSpace &fes);

   virtual void AssembleDiagonalPA(Vector &diag);

   virtual void AddMultPA(const Vector &x, Vector &y) const;

   virtual void AddMultTransposePA(const Vector &x, Vector &y) const;

   /** Compute the stress corresponding to the local displacement @a $u$ and
       interpolate it at the nodes of the given @a fluxelem. Only the symmetric
       part of the stress is stored, so that the size of @a flux is equal to
       the number of DOFs in @a fluxelem times dim*(dim+1)/2. In 2D, the order
       of the stress components is: $s_xx, s_yy, s_xy$. In 3D, it is: $s_xx, s_yy,
       s_zz, s_xy, s_xz, s_yz$. In other words, @a flux is the local vector for
       a FE space with dim*(dim+1)/2 vector components, based on the finite
       element @a fluxelem. The integration rule is taken from @a fluxelem.
       @a ir exists to specific an alternative integration rule. */
   virtual void ComputeElementFlux(const FiniteElement &el,
                                   ElementTransformation &Trans,
                                   Vector &u,
                                   const FiniteElement &fluxelem,
                                   Vector &flux, bool with_coef = true,
                                   const IntegrationRule *ir = NULL);

   /** Compute the element energy (integral of the strain energy density)
       corresponding to the stress represented by @a flux which is a vector of
       coefficients multiplying the basis functions defined by @a fluxelem. In
       other words, @a flux is the local vector for a FE space with
       dim*(dim+1)/2 vector components, based on the finite element @a fluxelem.
       The number of components, dim*(dim+1)/2 is such that it represents the
       symmetric part of the (symmetric) stress tensor. The order of the
       components is: $s_xx, s_yy, s_xy$ in 2D, and $s_xx, s_yy, s_zz, s_xy, s_xz,
       s_yz$ in 3D. */
   virtual double ComputeFluxEnergy(const FiniteElement &fluxelem,
                                    ElementTransformation &Trans,
                                    Vector &flux, Vector *d_energy = NULL);
};

/// @brief Integrator that computes the PA action of one of the blocks in an
/// ElasticityIntegrator, considering the elasticity operator as a dim x dim
/// block operator.
class ElasticityComponentIntegrator : public BilinearFormIntegrator
{
   ElasticityIntegrator &parent;
   const int i_block;
   const int j_block;

   const DofToQuad *maps;         ///< Not owned
   const GeometricFactors *geom;  ///< Not owned
   const FiniteElementSpace *fespace;   ///< Not owned.

public:
   /// @brief Given an ElasticityIntegrator, create an integrator that
   /// represents the $(i,j)$th component block.
   ///
   /// @note The parent ElasticityIntegrator must remain valid throughout the
   /// lifetime of this integrator.
   ElasticityComponentIntegrator(ElasticityIntegrator &parent_, int i_, int j_);

   using BilinearFormIntegrator::AssemblePA;
   virtual void AssemblePA(const FiniteElementSpace &fes);

   virtual void AssembleEA(const FiniteElementSpace &fes, Vector &emat,
                           const bool add = true);

   virtual void AddMultPA(const Vector &x, Vector &y) const;

   virtual void AddMultTransposePA(const Vector &x, Vector &y) const;
};

/** Integrator for the DG form:
    $$
      \alpha \langle \rho_u (u \cdot n) \{v\},[w] \rangle + \beta \langle \rho_u |u \cdot n| [v],[w] \rangle,
    $$
    where $v$ and $w$ are the trial and test variables, respectively, and $\rho$/$u$ are
    given scalar/vector coefficients. $\{v\}$ represents the average value of $v$ on
    the face and $[v]$ is the jump such that $\{v\}=(v_1+v_2)/2$ and $[v]=(v_1-v_2)$ for the
    face between elements $1$ and $2$. For boundary elements, $v2=0$. The vector
    coefficient, $u$, is assumed to be continuous across the faces and when given
    the scalar coefficient, $\rho$, is assumed to be discontinuous. The integrator
    uses the upwind value of $\rho$, denoted by $\rho_u$, which is value from the side into which
    the vector coefficient, $u$, points.

    One use case for this integrator is to discretize the operator $-u \cdot \nabla v$
    with a DG formulation. The resulting formulation uses the
    ConvectionIntegrator (with coefficient $u$, and parameter $\alpha = -1$) and the
    transpose of the DGTraceIntegrator (with coefficient $u$, and parameters $\alpha = 1$,
    $\beta = -1/2$ to use the upwind face flux, see also
    NonconservativeDGTraceIntegrator). This discretization and the handling of
    the inflow and outflow boundaries is illustrated in Example 9/9p.

    Another use case for this integrator is to discretize the operator $-\mathrm{div}(u v)$
    with a DG formulation. The resulting formulation is conservative and
    consists of the ConservativeConvectionIntegrator (with coefficient $u$, and
    parameter $\alpha = -1$) plus the DGTraceIntegrator (with coefficient $u$, and
    parameters $\alpha = -1$, $\beta = -1/2$ to use the upwind face flux).
    */
class DGTraceIntegrator : public BilinearFormIntegrator
{
protected:
   Coefficient *rho;
   VectorCoefficient *u;
   double alpha, beta;
   // PA extension
   Vector pa_data;
   const DofToQuad *maps;             ///< Not owned
   const FaceGeometricFactors *geom;  ///< Not owned
   int dim, nf, nq, dofs1D, quad1D;

private:
   Vector shape1, shape2;

public:
   /// Construct integrator with $\rho = 1$, $\beta = \alpha/2$.
   DGTraceIntegrator(VectorCoefficient &u_, double a)
   { rho = NULL; u = &u_; alpha = a; beta = 0.5*a; }

   /// Construct integrator with $\rho = 1$.
   DGTraceIntegrator(VectorCoefficient &u_, double a, double b)
   { rho = NULL; u = &u_; alpha = a; beta = b; }

   DGTraceIntegrator(Coefficient &rho_, VectorCoefficient &u_,
                     double a, double b)
   { rho = &rho_; u = &u_; alpha = a; beta = b; }

   using BilinearFormIntegrator::AssembleFaceMatrix;
   virtual void AssembleFaceMatrix(const FiniteElement &el1,
                                   const FiniteElement &el2,
                                   FaceElementTransformations &Trans,
                                   DenseMatrix &elmat);

   virtual void AssemblePAInteriorFaces(const FiniteElementSpace &fes);

   virtual void AssemblePABoundaryFaces(const FiniteElementSpace &fes);

   virtual void AddMultTransposePA(const Vector &x, Vector &y) const;

   virtual void AddMultPA(const Vector&, Vector&) const;

   virtual void AssembleEAInteriorFaces(const FiniteElementSpace& fes,
                                        Vector &ea_data_int,
                                        Vector &ea_data_ext,
                                        const bool add);

   virtual void AssembleEABoundaryFaces(const FiniteElementSpace& fes,
                                        Vector &ea_data_bdr,
                                        const bool add);

   static const IntegrationRule &GetRule(Geometry::Type geom, int order,
                                         FaceElementTransformations &T);

private:
   void SetupPA(const FiniteElementSpace &fes, FaceType type);
};

// Alias for @a DGTraceIntegrator.
using ConservativeDGTraceIntegrator = DGTraceIntegrator;

/** Integrator that represents the face terms used for the non-conservative
    DG discretization of the convection equation:
    $$
      -\alpha \langle \rho_u (u \cdot n) \{v\},[w] \rangle + \beta \langle \rho_u |u \cdot n| [v],[w] \rangle.
    $$
    This integrator can be used with together with ConvectionIntegrator to
    implement an upwind DG discretization in non-conservative form, see ex9 and
    ex9p. */
class NonconservativeDGTraceIntegrator : public TransposeIntegrator
{
public:
   NonconservativeDGTraceIntegrator(VectorCoefficient &u, double a)
      : TransposeIntegrator(new DGTraceIntegrator(u, -a, 0.5*a)) { }

   NonconservativeDGTraceIntegrator(VectorCoefficient &u, double a, double b)
      : TransposeIntegrator(new DGTraceIntegrator(u, -a, b)) { }

   NonconservativeDGTraceIntegrator(Coefficient &rho, VectorCoefficient &u,
                                    double a, double b)
      : TransposeIntegrator(new DGTraceIntegrator(rho, u, -a, b)) { }
};

/** Integrator for the DG form:
    $$
        - \langle \{(Q \nabla u) \cdot n\}, [v] \rangle + \sigma \langle [u], \{(Q \nabla v) \cdot n \} \rangle
        + \kappa \langle \{h^{-1} Q\} [u], [v] \rangle
    $$
    where $Q$ is a scalar or matrix diffusion coefficient and $u$, $v$ are the trial
    and test spaces, respectively. The parameters $\sigma$ and $\kappa$ determine the
    DG method to be used (when this integrator is added to the "broken"
    DiffusionIntegrator):
    - $\sigma = -1$, $\kappa \geq \kappa_0$: symm. interior penalty (IP or SIPG) method,
    - $\sigma = +1$, $\kappa > 0$: non-symmetric interior penalty (NIPG) method,
    - $\sigma = +1$, $\kappa = 0$: the method of Baumann and Oden.

    \todo Clarify used notation. */
class DGDiffusionIntegrator : public BilinearFormIntegrator
{
protected:
   Coefficient *Q;
   MatrixCoefficient *MQ;
   double sigma, kappa;

   // these are not thread-safe!
   Vector shape1, shape2, dshape1dn, dshape2dn, nor, nh, ni;
   DenseMatrix jmat, dshape1, dshape2, mq, adjJ;

public:
   DGDiffusionIntegrator(const double s, const double k)
      : Q(NULL), MQ(NULL), sigma(s), kappa(k) { }
   DGDiffusionIntegrator(Coefficient &q, const double s, const double k)
      : Q(&q), MQ(NULL), sigma(s), kappa(k) { }
   DGDiffusionIntegrator(MatrixCoefficient &q, const double s, const double k)
      : Q(NULL), MQ(&q), sigma(s), kappa(k) { }
   using BilinearFormIntegrator::AssembleFaceMatrix;
   virtual void AssembleFaceMatrix(const FiniteElement &el1,
                                   const FiniteElement &el2,
                                   FaceElementTransformations &Trans,
                                   DenseMatrix &elmat);
};

/** Integrator for the "BR2" diffusion stabilization term
    $$
      \sum_e \eta (r_e([u]), r_e([v]))
    $$
    where $r_e$ is the lifting operator defined on each edge $e$ (potentially
    weighted by a coefficient $Q$). The parameter eta can be chosen to be one to
    obtain a stable discretization. The constructor for this integrator requires
    the finite element space because the lifting operator depends on the
    element-wise inverse mass matrix.

    BR2 stands for the second method of Bassi and Rebay:

    - F. Bassi and S. Rebay. A high order discontinuous Galerkin method for
      compressible turbulent flows. In B. Cockburn, G. E. Karniadakis, and
      C.-W. Shu, editors, Discontinuous Galerkin Methods, pages 77-88. Springer
      Berlin Heidelberg, 2000.
    - D. N. Arnold, F. Brezzi, B. Cockburn, and L. D. Marini. Unified analysis
      of discontinuous Galerkin methods for elliptic problems. SIAM Journal on
      Numerical Analysis, 39(5):1749-1779, 2002.
*/
class DGDiffusionBR2Integrator : public BilinearFormIntegrator
{
protected:
   double eta;

   // Block factorizations of local mass matrices, with offsets for the case of
   // not equally sized blocks (mixed meshes, p-refinement)
   Array<double> Minv;
   Array<int> ipiv;
   Array<int> ipiv_offsets, Minv_offsets;

   Coefficient *Q;

   Vector shape1, shape2;

   DenseMatrix R11, R12, R21, R22;
   DenseMatrix MinvR11, MinvR12, MinvR21, MinvR22;
   DenseMatrix Re, MinvRe;

   /// Precomputes the inverses (LU factorizations) of the local mass matrices.
   /** @a fes must be a DG space, so the mass matrix is block diagonal, and its
       inverse can be computed locally. This is required for the computation of
       the lifting operators @a r_e.
   */
   void PrecomputeMassInverse(class FiniteElementSpace &fes);

public:
   DGDiffusionBR2Integrator(class FiniteElementSpace &fes, double e = 1.0);
   DGDiffusionBR2Integrator(class FiniteElementSpace &fes, Coefficient &Q_,
                            double e = 1.0);
   MFEM_DEPRECATED DGDiffusionBR2Integrator(class FiniteElementSpace *fes,
                                            double e = 1.0);

   using BilinearFormIntegrator::AssembleFaceMatrix;
   virtual void AssembleFaceMatrix(const FiniteElement &el1,
                                   const FiniteElement &el2,
                                   FaceElementTransformations &Trans,
                                   DenseMatrix &elmat);
};

/** Integrator for the DG elasticity form, for the formulations see:
    - PhD Thesis of Jonas De Basabe, High-Order Finite %Element Methods for
      Seismic Wave Propagation, UT Austin, 2009, p. 23, and references therein
    - Peter Hansbo and Mats G. Larson, Discontinuous Galerkin and the
      Crouzeix-Raviart %Element: Application to Elasticity, PREPRINT 2000-09,
      p.3

    $$
    - \left< \{ \tau(u) \}, [v] \right> + \alpha \left< \{ \tau(v) \}, [u]
        \right> + \kappa \left< h^{-1} \{ \lambda + 2 \mu \} [u], [v] \right>
    $$

    where $ \left<u, v\right> = \int_{F} u \cdot v $, and $ F $ is a
    face which is either a boundary face $ F_b $ of an element $ K $ or
    an interior face $ F_i $ separating elements $ K_1 $ and $ K_2 $.

    In the bilinear form above $ \tau(u) $ is traction, and it's also
    $ \tau(u) = \sigma(u) \cdot \vec{n} $, where $ \sigma(u) $ is
    stress, and $ \vec{n} $ is the unit normal vector w.r.t. to $ F $.

    In other words, we have
    $$
    - \left< \{ \sigma(u) \cdot \vec{n} \}, [v] \right> + \alpha \left< \{
        \sigma(v) \cdot \vec{n} \}, [u] \right> + \kappa \left< h^{-1} \{
        \lambda + 2 \mu \} [u], [v] \right>
    $$

    For isotropic media
    $$
    \begin{split}
    \sigma(u) &= \lambda \nabla \cdot u I + 2 \mu \varepsilon(u) \\
              &= \lambda \nabla \cdot u I + 2 \mu \frac{1}{2} (\nabla u + \nabla
                 u^{\mathrm{T}}) \\
              &= \lambda \nabla \cdot u I + \mu (\nabla u + \nabla u^{\mathrm{T}})
    \end{split}
    $$

    where $ I $ is identity matrix, $ \lambda $ and $ \mu $ are Lame
    coefficients (see ElasticityIntegrator), $ u, v $ are the trial and test
    functions, respectively.

    The parameters $ \alpha $ and $ \kappa $ determine the DG method to
    use (when this integrator is added to the "broken" ElasticityIntegrator):

    - IIPG, $\alpha = 0$,
      C. Dawson, S. Sun, M. Wheeler, Compatible algorithms for coupled flow and
      transport, Comp. Meth. Appl. Mech. Eng., 193(23-26), 2565-2580, 2004.

    - SIPG, $\alpha = -1$,
      M. Grote, A. Schneebeli, D. Schotzau, Discontinuous Galerkin Finite
      %Element Method for the Wave Equation, SINUM, 44(6), 2408-2431, 2006.

    - NIPG, $\alpha = 1$,
      B. Riviere, M. Wheeler, V. Girault, A Priori Error Estimates for Finite
      %Element Methods Based on Discontinuous Approximation Spaces for Elliptic
      Problems, SINUM, 39(3), 902-931, 2001.

    This is a '%Vector' integrator, i.e. defined for FE spaces using multiple
    copies of a scalar FE space.
 */
class DGElasticityIntegrator : public BilinearFormIntegrator
{
public:
   DGElasticityIntegrator(double alpha_, double kappa_)
      : lambda(NULL), mu(NULL), alpha(alpha_), kappa(kappa_) { }

   DGElasticityIntegrator(Coefficient &lambda_, Coefficient &mu_,
                          double alpha_, double kappa_)
      : lambda(&lambda_), mu(&mu_), alpha(alpha_), kappa(kappa_) { }

   using BilinearFormIntegrator::AssembleFaceMatrix;
   virtual void AssembleFaceMatrix(const FiniteElement &el1,
                                   const FiniteElement &el2,
                                   FaceElementTransformations &Trans,
                                   DenseMatrix &elmat);

protected:
   Coefficient *lambda, *mu;
   double alpha, kappa;

#ifndef MFEM_THREAD_SAFE
   // values of all scalar basis functions for one component of u (which is a
   // vector) at the integration point in the reference space
   Vector shape1, shape2;
   // values of derivatives of all scalar basis functions for one component
   // of u (which is a vector) at the integration point in the reference space
   DenseMatrix dshape1, dshape2;
   // Adjugate of the Jacobian of the transformation: adjJ = det(J) J^{-1}
   DenseMatrix adjJ;
   // gradient of shape functions in the real (physical, not reference)
   // coordinates, scaled by det(J):
   //    dshape_ps(jdof,jm) = sum_{t} adjJ(t,jm)*dshape(jdof,t)
   DenseMatrix dshape1_ps, dshape2_ps;
   Vector nor;  // nor = |weight(J_face)| n
   Vector nL1, nL2;  // nL1 = (lambda1 * ip.weight / detJ1) nor
   Vector nM1, nM2;  // nM1 = (mu1     * ip.weight / detJ1) nor
   Vector dshape1_dnM, dshape2_dnM; // dshape1_dnM = dshape1_ps . nM1
   // 'jmat' corresponds to the term: kappa <h^{-1} {lambda + 2 mu} [u], [v]>
   DenseMatrix jmat;
#endif

   static void AssembleBlock(
      const int dim, const int row_ndofs, const int col_ndofs,
      const int row_offset, const int col_offset,
      const double jmatcoef, const Vector &col_nL, const Vector &col_nM,
      const Vector &row_shape, const Vector &col_shape,
      const Vector &col_dshape_dnM, const DenseMatrix &col_dshape,
      DenseMatrix &elmat, DenseMatrix &jmat);
};

/** Integrator for the DPG form:$ \langle v, [w] \rangle $ over all faces (the interface) where
    the trial variable $v$ is defined on the interface and the test variable $w$ is
    defined inside the elements, generally in a DG space. */
class TraceJumpIntegrator : public BilinearFormIntegrator
{
private:
   Vector face_shape, shape1, shape2;

public:
   TraceJumpIntegrator() { }
   using BilinearFormIntegrator::AssembleFaceMatrix;
   virtual void AssembleFaceMatrix(const FiniteElement &trial_face_fe,
                                   const FiniteElement &test_fe1,
                                   const FiniteElement &test_fe2,
                                   FaceElementTransformations &Trans,
                                   DenseMatrix &elmat);
};

/** Integrator for the form:$ \langle v, [w \cdot n] \rangle $ over all faces (the interface) where
    the trial variable $v$ is defined on the interface and the test variable $w$ is
    in an $H(div)$-conforming space. */
class NormalTraceJumpIntegrator : public BilinearFormIntegrator
{
private:
   Vector face_shape, normal, shape1_n, shape2_n;
   DenseMatrix shape1, shape2;

public:
   NormalTraceJumpIntegrator() { }
   using BilinearFormIntegrator::AssembleFaceMatrix;
   virtual void AssembleFaceMatrix(const FiniteElement &trial_face_fe,
                                   const FiniteElement &test_fe1,
                                   const FiniteElement &test_fe2,
                                   FaceElementTransformations &Trans,
                                   DenseMatrix &elmat);
};

/** Integrator for the DPG form:$ \langle v, w \rangle $ over a face (the interface) where
    the trial variable $v$ is defined on the interface
    ($H^{-1/2}$ i.e., $v := u \cdot n$ normal trace of $H(div)$)
    and the test variable $w$ is in an $H^1$-conforming space. */
class TraceIntegrator : public BilinearFormIntegrator
{
private:
   Vector face_shape, shape;
public:
   TraceIntegrator() { }
   void AssembleTraceFaceMatrix(int elem,
                                const FiniteElement &trial_face_fe,
                                const FiniteElement &test_fe,
                                FaceElementTransformations &Trans,
                                DenseMatrix &elmat);
};

/** Integrator for the form: $ \langle v, w \cdot n \rangle $ over a face (the interface) where
    the trial variable $v$ is defined on the interface ($H^{1/2}$, i.e., trace of $H^1$)
    and the test variable $w$ is in an $H(div)$-conforming space. */
class NormalTraceIntegrator : public BilinearFormIntegrator
{
private:
   Vector face_shape, normal, shape_n;
   DenseMatrix shape;

public:
   NormalTraceIntegrator() { }
   virtual void AssembleTraceFaceMatrix(int ielem,
                                        const FiniteElement &trial_face_fe,
                                        const FiniteElement &test_fe,
                                        FaceElementTransformations &Trans,
                                        DenseMatrix &elmat);
};


/** Integrator for the form: $\langle v, w \times n \rangle$ over a face (the interface)
 *  In 3D the trial variable $v$ is defined on the interface ($H^{-1/2}$(curl), trace of $H(curl$)
 *  In 2D it's defined on the interface ($H^{1/2}$, trace of $H^1$)
 *  The test variable $w$ is in an $H(curl$-conforming space. */
class TangentTraceIntegrator : public BilinearFormIntegrator
{
private:
   DenseMatrix face_shape, shape, shape_n;
   Vector normal;
   Vector temp;

   void cross_product(const Vector & x, const DenseMatrix & Y, DenseMatrix & Z)
   {
      int dim = x.Size();
      MFEM_VERIFY(Y.Width() == dim, "Size mismatch");
      int dimc = dim == 3 ? dim : 1;
      int h = Y.Height();
      Z.SetSize(h,dimc);
      if (dim == 3)
      {
         for (int i = 0; i<h; i++)
         {
            Z(i,0) = x(2) * Y(i,1) - x(1) * Y(i,2);
            Z(i,1) = x(0) * Y(i,2) - x(2) * Y(i,0);
            Z(i,2) = x(1) * Y(i,0) - x(0) * Y(i,1);
         }
      }
      else
      {
         for (int i = 0; i<h; i++)
         {
            Z(i,0) = x(1) * Y(i,0) - x(0) * Y(i,1);
         }
      }
   }

public:
   TangentTraceIntegrator() { }
   void AssembleTraceFaceMatrix(int elem,
                                const FiniteElement &trial_face_fe,
                                const FiniteElement &test_fe,
                                FaceElementTransformations &Trans,
                                DenseMatrix &elmat);
};

/** Abstract class to serve as a base for local interpolators to be used in the
    DiscreteLinearOperator class. */
class DiscreteInterpolator : public BilinearFormIntegrator { };


/** Class for constructing the gradient as a DiscreteLinearOperator from an
    $H^1$-conforming space to an $H(curl$-conforming space. The range space can be
    vector $L_2$ space as well. */
class GradientInterpolator : public DiscreteInterpolator
{
public:
   GradientInterpolator() : dofquad_fe(NULL) { }
   virtual ~GradientInterpolator() { delete dofquad_fe; }

   virtual void AssembleElementMatrix2(const FiniteElement &h1_fe,
                                       const FiniteElement &nd_fe,
                                       ElementTransformation &Trans,
                                       DenseMatrix &elmat)
   { nd_fe.ProjectGrad(h1_fe, Trans, elmat); }

   using BilinearFormIntegrator::AssemblePA;
<<<<<<< HEAD

   /** @brief Setup method for PA data.

       @param[in] trial_fes   $H^1$ Lagrange space
       @param[in] test_fes    $H(curl$ Nedelec space
    */
=======
>>>>>>> 28527c59
   virtual void AssemblePA(const FiniteElementSpace &trial_fes,
                           const FiniteElementSpace &test_fes);

   virtual void AddMultPA(const Vector &x, Vector &y) const;
   virtual void AddMultTransposePA(const Vector &x, Vector &y) const;

private:
   /// 1D finite element that generates and owns the 1D DofToQuad maps below
   FiniteElement *dofquad_fe;

   bool B_id; // is the B basis operator (maps_C_C) the identity?
   const DofToQuad *maps_C_C; // one-d map with Lobatto rows, Lobatto columns
   const DofToQuad *maps_O_C; // one-d map with Legendre rows, Lobatto columns
   int dim, ne, o_dofs1D, c_dofs1D;
};


/** Class for constructing the identity map as a DiscreteLinearOperator. This
    is the discrete embedding matrix when the domain space is a subspace of
    the range space. Otherwise, a dof projection matrix is constructed. */
class IdentityInterpolator : public DiscreteInterpolator
{
public:
   IdentityInterpolator(): dofquad_fe(NULL) { }

   virtual void AssembleElementMatrix2(const FiniteElement &dom_fe,
                                       const FiniteElement &ran_fe,
                                       ElementTransformation &Trans,
                                       DenseMatrix &elmat)
   { ran_fe.Project(dom_fe, Trans, elmat); }

   using BilinearFormIntegrator::AssemblePA;
   virtual void AssemblePA(const FiniteElementSpace &trial_fes,
                           const FiniteElementSpace &test_fes);

   virtual void AddMultPA(const Vector &x, Vector &y) const;
   virtual void AddMultTransposePA(const Vector &x, Vector &y) const;

   virtual ~IdentityInterpolator() { delete dofquad_fe; }

private:
   /// 1D finite element that generates and owns the 1D DofToQuad maps below
   FiniteElement *dofquad_fe;

   const DofToQuad *maps_C_C; // one-d map with Lobatto rows, Lobatto columns
   const DofToQuad *maps_O_C; // one-d map with Legendre rows, Lobatto columns
   int dim, ne, o_dofs1D, c_dofs1D;

   Vector pa_data;
};


/** Class for constructing the (local) discrete curl matrix which can be used
    as an integrator in a DiscreteLinearOperator object to assemble the global
    discrete curl matrix. */
class CurlInterpolator : public DiscreteInterpolator
{
public:
   virtual void AssembleElementMatrix2(const FiniteElement &dom_fe,
                                       const FiniteElement &ran_fe,
                                       ElementTransformation &Trans,
                                       DenseMatrix &elmat)
   { ran_fe.ProjectCurl(dom_fe, Trans, elmat); }
};


/** Class for constructing the (local) discrete divergence matrix which can
    be used as an integrator in a DiscreteLinearOperator object to assemble
    the global discrete divergence matrix.

    Note: Since the dofs in the L2_FECollection are nodal values, the local
    discrete divergence matrix (with an $H(div)$-type domain space) will depend on
    the transformation. On the other hand, the local matrix returned by
    VectorFEDivergenceIntegrator is independent of the transformation. */
class DivergenceInterpolator : public DiscreteInterpolator
{
public:
   virtual void AssembleElementMatrix2(const FiniteElement &dom_fe,
                                       const FiniteElement &ran_fe,
                                       ElementTransformation &Trans,
                                       DenseMatrix &elmat)
   { ran_fe.ProjectDiv(dom_fe, Trans, elmat); }
};


/** A trace face interpolator class for interpolating the normal component of
    the domain space, e.g. vector $H^1$, into the range space, e.g. the trace of
    $H(div)$ which uses FiniteElement::INTEGRAL map type. */
class NormalInterpolator : public DiscreteInterpolator
{
public:
   virtual void AssembleElementMatrix2(const FiniteElement &dom_fe,
                                       const FiniteElement &ran_fe,
                                       ElementTransformation &Trans,
                                       DenseMatrix &elmat);
};

/** Interpolator of a scalar coefficient multiplied by a scalar field onto
    another scalar field. Note that this can produce inaccurate fields unless
    the target is sufficiently high order. */
class ScalarProductInterpolator : public DiscreteInterpolator
{
public:
   ScalarProductInterpolator(Coefficient & sc) : Q(&sc) { }

   virtual void AssembleElementMatrix2(const FiniteElement &dom_fe,
                                       const FiniteElement &ran_fe,
                                       ElementTransformation &Trans,
                                       DenseMatrix &elmat);

protected:
   Coefficient *Q;
};

/** Interpolator of a scalar coefficient multiplied by a vector field onto
    another vector field. Note that this can produce inaccurate fields unless
    the target is sufficiently high order. */
class ScalarVectorProductInterpolator : public DiscreteInterpolator
{
public:
   ScalarVectorProductInterpolator(Coefficient & sc)
      : Q(&sc) { }

   virtual void AssembleElementMatrix2(const FiniteElement &dom_fe,
                                       const FiniteElement &ran_fe,
                                       ElementTransformation &Trans,
                                       DenseMatrix &elmat);
protected:
   Coefficient *Q;
};

/** Interpolator of a vector coefficient multiplied by a scalar field onto
    another vector field. Note that this can produce inaccurate fields unless
    the target is sufficiently high order. */
class VectorScalarProductInterpolator : public DiscreteInterpolator
{
public:
   VectorScalarProductInterpolator(VectorCoefficient & vc)
      : VQ(&vc) { }

   virtual void AssembleElementMatrix2(const FiniteElement &dom_fe,
                                       const FiniteElement &ran_fe,
                                       ElementTransformation &Trans,
                                       DenseMatrix &elmat);
protected:
   VectorCoefficient *VQ;
};

/** Interpolator of the 2D cross product between a vector coefficient and an
    $H(curl$-conforming field onto an $L_2$-conforming field. */
class ScalarCrossProductInterpolator : public DiscreteInterpolator
{
public:
   ScalarCrossProductInterpolator(VectorCoefficient & vc)
      : VQ(&vc) { }

   virtual void AssembleElementMatrix2(const FiniteElement &nd_fe,
                                       const FiniteElement &l2_fe,
                                       ElementTransformation &Trans,
                                       DenseMatrix &elmat);
protected:
   VectorCoefficient *VQ;
};

/** Interpolator of the cross product between a vector coefficient and an
    $H(curl$-conforming field onto an $H(div)$-conforming field. The range space
    can also be vector $L_2$. */
class VectorCrossProductInterpolator : public DiscreteInterpolator
{
public:
   VectorCrossProductInterpolator(VectorCoefficient & vc)
      : VQ(&vc) { }

   virtual void AssembleElementMatrix2(const FiniteElement &nd_fe,
                                       const FiniteElement &rt_fe,
                                       ElementTransformation &Trans,
                                       DenseMatrix &elmat);
protected:
   VectorCoefficient *VQ;
};

/** Interpolator of the inner product between a vector coefficient and an
    $H(div)$-conforming field onto an $L_2$-conforming field. The range space can
    also be $H^1$. */
class VectorInnerProductInterpolator : public DiscreteInterpolator
{
public:
   VectorInnerProductInterpolator(VectorCoefficient & vc) : VQ(&vc) { }

   virtual void AssembleElementMatrix2(const FiniteElement &rt_fe,
                                       const FiniteElement &l2_fe,
                                       ElementTransformation &Trans,
                                       DenseMatrix &elmat);
protected:
   VectorCoefficient *VQ;
};

}
#endif<|MERGE_RESOLUTION|>--- conflicted
+++ resolved
@@ -3552,15 +3552,12 @@
    { nd_fe.ProjectGrad(h1_fe, Trans, elmat); }
 
    using BilinearFormIntegrator::AssemblePA;
-<<<<<<< HEAD
 
    /** @brief Setup method for PA data.
 
        @param[in] trial_fes   $H^1$ Lagrange space
        @param[in] test_fes    $H(curl$ Nedelec space
     */
-=======
->>>>>>> 28527c59
    virtual void AssemblePA(const FiniteElementSpace &trial_fes,
                            const FiniteElementSpace &test_fes);
 
