--- conflicted
+++ resolved
@@ -1831,11 +1831,9 @@
    static const IntegrationRule &GetRule(const FiniteElement &trial_fe,
                                          const FiniteElement &test_fe);
 
-<<<<<<< HEAD
    virtual DiffusionIntegrator* Copy() const;
-=======
+
    void SetupPA(const FiniteElementSpace &fes, const bool force = false);
->>>>>>> e083fb44
 };
 
 /** Class for local mass matrix assembling a(u,v) := (Q u, v) */
