// Copyright (c) 2010, Lawrence Livermore National Security, LLC. Produced at
// the Lawrence Livermore National Laboratory. LLNL-CODE-443211. All Rights
// reserved. See file COPYRIGHT for details.
//
// This file is part of the MFEM library. For more information and source code
// availability see http://mfem.org.
//
// MFEM is free software; you can redistribute it and/or modify it under the
// terms of the GNU Lesser General Public License (as published by the Free
// Software Foundation) version 2.1 dated February 1999.

// Implementation of class BilinearForm

#include "fem.hpp"
#include "../general/device.hpp"
#include <cmath>

namespace mfem
{

void BilinearForm::AllocMat()
{
   if (static_cond) { return; }

   if (precompute_sparsity == 0 || fes->GetVDim() > 1)
   {
      mat = new SparseMatrix(height);
      return;
   }

   const Table &elem_dof = fes->GetElementToDofTable();
   Table dof_dof;

   if (fbfi.Size() > 0)
   {
      // the sparsity pattern is defined from the map: face->element->dof
      Table face_dof, dof_face;
      {
         Table *face_elem = fes->GetMesh()->GetFaceToElementTable();
         mfem::Mult(*face_elem, elem_dof, face_dof);
         delete face_elem;
      }
      Transpose(face_dof, dof_face, height);
      mfem::Mult(dof_face, face_dof, dof_dof);
   }
   else
   {
      // the sparsity pattern is defined from the map: element->dof
      Table dof_elem;
      Transpose(elem_dof, dof_elem, height);
      mfem::Mult(dof_elem, elem_dof, dof_dof);
   }

   dof_dof.SortRows();

   int *I = dof_dof.GetI();
   int *J = dof_dof.GetJ();
   double *data = new double[I[height]];

   mat = new SparseMatrix(I, J, data, height, height, true, true, true);
   *mat = 0.0;

   dof_dof.LoseData();
}

BilinearForm::BilinearForm(FiniteElementSpace * f)
   : Matrix (f->GetVSize())
{
   fes = f;
   sequence = f->GetSequence();
   mat = mat_e = NULL;
   extern_bfs = 0;
   element_matrices = NULL;
   static_cond = NULL;
   hybridization = NULL;
   precompute_sparsity = 0;
   diag_policy = DIAG_KEEP;

   assembly = AssemblyLevel::FULL;
   batch = 1;
   ext = NULL;
}

BilinearForm::BilinearForm (FiniteElementSpace * f, BilinearForm * bf, int ps)
   : Matrix (f->GetVSize())
{
   fes = f;
   sequence = f->GetSequence();
   mat_e = NULL;
   extern_bfs = 1;
   element_matrices = NULL;
   static_cond = NULL;
   hybridization = NULL;
   precompute_sparsity = ps;
   diag_policy = DIAG_KEEP;

   assembly = AssemblyLevel::FULL;
   batch = 1;
   ext = NULL;

   // Copy the pointers to the integrators
   dbfi = bf->dbfi;

   bbfi = bf->bbfi;
   bbfi_marker = bf->bbfi_marker;

   fbfi = bf->fbfi;

   bfbfi = bf->bfbfi;
   bfbfi_marker = bf->bfbfi_marker;

   AllocMat();
}

void BilinearForm::SetAssemblyLevel(AssemblyLevel assembly_level)
{
   if (ext)
   {
      MFEM_ABORT("the assembly level has already been set!");
   }
   assembly = assembly_level;
   switch (assembly)
   {
      case AssemblyLevel::FULL:
         // ext = new FABilinearFormExtension(this);
         // Use the original BilinearForm implementation for now
         break;
      case AssemblyLevel::ELEMENT:
         mfem_error("Element assembly not supported yet... stay tuned!");
         // ext = new EABilinearFormExtension(this);
         break;
      case AssemblyLevel::PARTIAL:
         ext = new PABilinearFormExtension(this);
         break;
      case AssemblyLevel::NONE:
         mfem_error("Matrix-free action not supported yet... stay tuned!");
         // ext = new MFBilinearFormExtension(this);
         break;
      default:
         mfem_error("Unknown assembly level");
   }
}

void BilinearForm::EnableStaticCondensation()
{
   delete static_cond;
   if (assembly != AssemblyLevel::FULL)
   {
      static_cond = NULL;
      MFEM_WARNING("Static condensation not supported for this assembly level");
      return;
   }
   static_cond = new StaticCondensation(fes);
   if (static_cond->ReducesTrueVSize())
   {
      bool symmetric = false;      // TODO
      bool block_diagonal = false; // TODO
      static_cond->Init(symmetric, block_diagonal);
   }
   else
   {
      delete static_cond;
      static_cond = NULL;
   }
}

void BilinearForm::EnableHybridization(FiniteElementSpace *constr_space,
                                       BilinearFormIntegrator *constr_integ,
                                       const Array<int> &ess_tdof_list)
{
   delete hybridization;
   if (assembly != AssemblyLevel::FULL)
   {
      delete constr_integ;
      hybridization = NULL;
      MFEM_WARNING("Hybridization not supported for this assembly level");
      return;
   }
   hybridization = new Hybridization(fes, constr_space);
   hybridization->SetConstraintIntegrator(constr_integ);
   hybridization->Init(ess_tdof_list);
}

void BilinearForm::UseSparsity(int *I, int *J, bool isSorted)
{
   if (static_cond) { return; }

   if (mat)
   {
      if (mat->Finalized() && mat->GetI() == I && mat->GetJ() == J)
      {
         return; // mat is already using the given sparsity
      }
      delete mat;
   }
   height = width = fes->GetVSize();
   mat = new SparseMatrix(I, J, NULL, height, width, false, true, isSorted);
}

void BilinearForm::UseSparsity(SparseMatrix &A)
{
   MFEM_ASSERT(A.Height() == fes->GetVSize() && A.Width() == fes->GetVSize(),
               "invalid matrix A dimensions: "
               << A.Height() << " x " << A.Width());
   MFEM_ASSERT(A.Finalized(), "matrix A must be Finalized");

   UseSparsity(A.GetI(), A.GetJ(), A.areColumnsSorted());
}

double& BilinearForm::Elem (int i, int j)
{
   return mat -> Elem(i,j);
}

const double& BilinearForm::Elem (int i, int j) const
{
   return mat -> Elem(i,j);
}

MatrixInverse * BilinearForm::Inverse() const
{
   return mat -> Inverse();
}

void BilinearForm::Finalize (int skip_zeros)
{
   if (!static_cond) { mat->Finalize(skip_zeros); }
   if (mat_e) { mat_e->Finalize(skip_zeros); }
   if (static_cond) { static_cond->Finalize(); }
   if (hybridization) { hybridization->Finalize(); }
}

void BilinearForm::AddDomainIntegrator(BilinearFormIntegrator *bfi)
{
   dbfi.Append(bfi);
}

void BilinearForm::AddBoundaryIntegrator (BilinearFormIntegrator * bfi)
{
   bbfi.Append (bfi);
   bbfi_marker.Append(NULL); // NULL marker means apply everywhere
}

void BilinearForm::AddBoundaryIntegrator (BilinearFormIntegrator * bfi,
                                          Array<int> &bdr_marker)
{
   bbfi.Append (bfi);
   bbfi_marker.Append(&bdr_marker);
}

void BilinearForm::AddInteriorFaceIntegrator (BilinearFormIntegrator * bfi)
{
   fbfi.Append (bfi);
}

void BilinearForm::AddBdrFaceIntegrator(BilinearFormIntegrator *bfi)
{
   bfbfi.Append(bfi);
   bfbfi_marker.Append(NULL); // NULL marker means apply everywhere
}

void BilinearForm::AddBdrFaceIntegrator(BilinearFormIntegrator *bfi,
                                        Array<int> &bdr_marker)
{
   bfbfi.Append(bfi);
   bfbfi_marker.Append(&bdr_marker);
}

void BilinearForm::ComputeElementMatrix(int i, DenseMatrix &elmat)
{
   if (element_matrices)
   {
      elmat.SetSize(element_matrices->SizeI(), element_matrices->SizeJ());
      elmat = element_matrices->GetData(i);
      return;
   }

   if (dbfi.Size())
   {
      const FiniteElement &fe = *fes->GetFE(i);
      ElementTransformation *eltrans = fes->GetElementTransformation(i);
      dbfi[0]->AssembleElementMatrix(fe, *eltrans, elmat);
      for (int k = 1; k < dbfi.Size(); k++)
      {
         dbfi[k]->AssembleElementMatrix(fe, *eltrans, elemmat);
         elmat += elemmat;
      }
   }
   else
   {
      fes->GetElementVDofs(i, vdofs);
      elmat.SetSize(vdofs.Size());
      elmat = 0.0;
   }
}

void BilinearForm::ComputeBdrElementMatrix(int i, DenseMatrix &elmat)
{
   if (bbfi.Size())
   {
      const FiniteElement &be = *fes->GetBE(i);
      ElementTransformation *eltrans = fes->GetBdrElementTransformation(i);
      bbfi[0]->AssembleElementMatrix(be, *eltrans, elmat);
      for (int k = 1; k < bbfi.Size(); k++)
      {
         bbfi[k]->AssembleElementMatrix(be, *eltrans, elemmat);
         elmat += elemmat;
      }
   }
   else
   {
      fes->GetBdrElementVDofs(i, vdofs);
      elmat.SetSize(vdofs.Size());
      elmat = 0.0;
   }
}

void BilinearForm::AssembleElementMatrix(
   int i, const DenseMatrix &elmat, int skip_zeros)
{
   AssembleElementMatrix(i, elmat, vdofs, skip_zeros);
}

void BilinearForm::AssembleElementMatrix(
   int i, const DenseMatrix &elmat, Array<int> &vdofs, int skip_zeros)
{
   fes->GetElementVDofs(i, vdofs);
   if (static_cond)
   {
      static_cond->AssembleMatrix(i, elmat);
   }
   else
   {
      if (mat == NULL)
      {
         AllocMat();
      }
      mat->AddSubMatrix(vdofs, vdofs, elmat, skip_zeros);
      if (hybridization)
      {
         hybridization->AssembleMatrix(i, elmat);
      }
   }
}

void BilinearForm::AssembleBdrElementMatrix(
   int i, const DenseMatrix &elmat, int skip_zeros)
{
   AssembleBdrElementMatrix(i, elmat, vdofs, skip_zeros);
}

void BilinearForm::AssembleBdrElementMatrix(
   int i, const DenseMatrix &elmat, Array<int> &vdofs, int skip_zeros)
{
   fes->GetBdrElementVDofs(i, vdofs);
   if (static_cond)
   {
      static_cond->AssembleBdrMatrix(i, elmat);
   }
   else
   {
      if (mat == NULL)
      {
         AllocMat();
      }
      mat->AddSubMatrix(vdofs, vdofs, elmat, skip_zeros);
      if (hybridization)
      {
         hybridization->AssembleBdrMatrix(i, elmat);
      }
   }
}

void BilinearForm::Assemble(int skip_zeros)
{
   if (ext)
   {
      ext->Assemble();
      return;
   }

   ElementTransformation *eltrans;
   Mesh *mesh = fes -> GetMesh();
   DenseMatrix elmat, *elmat_p;

   if (mat == NULL)
   {
      AllocMat();
   }

#ifdef MFEM_USE_LEGACY_OPENMP
   int free_element_matrices = 0;
   if (!element_matrices)
   {
      ComputeElementMatrices();
      free_element_matrices = 1;
   }
#endif

   if (dbfi.Size())
   {
      for (int i = 0; i < fes -> GetNE(); i++)
      {
         fes->GetElementVDofs(i, vdofs);
         if (element_matrices)
         {
            elmat_p = &(*element_matrices)(i);
         }
         else
         {
            const FiniteElement &fe = *fes->GetFE(i);
            eltrans = fes->GetElementTransformation(i);
            dbfi[0]->AssembleElementMatrix(fe, *eltrans, elmat);
            for (int k = 1; k < dbfi.Size(); k++)
            {
               dbfi[k]->AssembleElementMatrix(fe, *eltrans, elemmat);
               elmat += elemmat;
            }
            elmat_p = &elmat;
         }
         if (static_cond)
         {
            static_cond->AssembleMatrix(i, *elmat_p);
         }
         else
         {
            mat->AddSubMatrix(vdofs, vdofs, *elmat_p, skip_zeros);
            if (hybridization)
            {
               hybridization->AssembleMatrix(i, *elmat_p);
            }
         }
      }
   }

   if (bbfi.Size())
   {
      // Which boundary attributes need to be processed?
      Array<int> bdr_attr_marker(mesh->bdr_attributes.Size() ?
                                 mesh->bdr_attributes.Max() : 0);
      bdr_attr_marker = 0;
      for (int k = 0; k < bbfi.Size(); k++)
      {
         if (bbfi_marker[k] == NULL)
         {
            bdr_attr_marker = 1;
            break;
         }
         Array<int> &bdr_marker = *bbfi_marker[k];
         MFEM_ASSERT(bdr_marker.Size() == bdr_attr_marker.Size(),
                     "invalid boundary marker for boundary integrator #"
                     << k << ", counting from zero");
         for (int i = 0; i < bdr_attr_marker.Size(); i++)
         {
            bdr_attr_marker[i] |= bdr_marker[i];
         }
      }

      for (int i = 0; i < fes -> GetNBE(); i++)
      {
         const int bdr_attr = mesh->GetBdrAttribute(i);
         if (bdr_attr_marker[bdr_attr-1] == 0) { continue; }

         const FiniteElement &be = *fes->GetBE(i);
         fes -> GetBdrElementVDofs (i, vdofs);
         eltrans = fes -> GetBdrElementTransformation (i);
         bbfi[0]->AssembleElementMatrix(be, *eltrans, elmat);
         for (int k = 1; k < bbfi.Size(); k++)
         {
            if (bbfi_marker[k] &&
                (*bbfi_marker[k])[bdr_attr-1] == 0) { continue; }

            bbfi[k]->AssembleElementMatrix(be, *eltrans, elemmat);
            elmat += elemmat;
         }
         if (!static_cond)
         {
            mat->AddSubMatrix(vdofs, vdofs, elmat, skip_zeros);
            if (hybridization)
            {
               hybridization->AssembleBdrMatrix(i, elmat);
            }
         }
         else
         {
            static_cond->AssembleBdrMatrix(i, elmat);
         }
      }
   }

   if (fbfi.Size())
   {
      FaceElementTransformations *tr;
      Array<int> vdofs2;

      int nfaces = mesh->GetNumFaces();
      for (int i = 0; i < nfaces; i++)
      {
         tr = mesh -> GetInteriorFaceTransformations (i);
         if (tr != NULL)
         {
            fes -> GetElementVDofs (tr -> Elem1No, vdofs);
            fes -> GetElementVDofs (tr -> Elem2No, vdofs2);
            vdofs.Append (vdofs2);
            for (int k = 0; k < fbfi.Size(); k++)
            {
               fbfi[k] -> AssembleFaceMatrix (*fes -> GetFE (tr -> Elem1No),
                                              *fes -> GetFE (tr -> Elem2No),
                                              *tr, elemmat);
               mat -> AddSubMatrix (vdofs, vdofs, elemmat, skip_zeros);
            }
         }
      }
   }

   if (bfbfi.Size())
   {
      FaceElementTransformations *tr;
      const FiniteElement *fe1, *fe2;

      // Which boundary attributes need to be processed?
      Array<int> bdr_attr_marker(mesh->bdr_attributes.Size() ?
                                 mesh->bdr_attributes.Max() : 0);
      bdr_attr_marker = 0;
      for (int k = 0; k < bfbfi.Size(); k++)
      {
         if (bfbfi_marker[k] == NULL)
         {
            bdr_attr_marker = 1;
            break;
         }
         Array<int> &bdr_marker = *bfbfi_marker[k];
         MFEM_ASSERT(bdr_marker.Size() == bdr_attr_marker.Size(),
                     "invalid boundary marker for boundary face integrator #"
                     << k << ", counting from zero");
         for (int i = 0; i < bdr_attr_marker.Size(); i++)
         {
            bdr_attr_marker[i] |= bdr_marker[i];
         }
      }

      for (int i = 0; i < fes -> GetNBE(); i++)
      {
         const int bdr_attr = mesh->GetBdrAttribute(i);
         if (bdr_attr_marker[bdr_attr-1] == 0) { continue; }

         tr = mesh -> GetBdrFaceTransformations (i);
         if (tr != NULL)
         {
            fes -> GetElementVDofs (tr -> Elem1No, vdofs);
            fe1 = fes -> GetFE (tr -> Elem1No);
            // The fe2 object is really a dummy and not used on the boundaries,
            // but we can't dereference a NULL pointer, and we don't want to
            // actually make a fake element.
            fe2 = fe1;
            for (int k = 0; k < bfbfi.Size(); k++)
            {
               if (bfbfi_marker[k] &&
                   (*bfbfi_marker[k])[bdr_attr-1] == 0) { continue; }

               bfbfi[k] -> AssembleFaceMatrix (*fe1, *fe2, *tr, elemmat);
               mat -> AddSubMatrix (vdofs, vdofs, elemmat, skip_zeros);
            }
         }
      }
   }

#ifdef MFEM_USE_LEGACY_OPENMP
   if (free_element_matrices)
   {
      FreeElementMatrices();
   }
#endif
}

void BilinearForm::ConformingAssemble()
{
   // Do not remove zero entries to preserve the symmetric structure of the
   // matrix which in turn will give rise to symmetric structure in the new
   // matrix. This ensures that subsequent calls to EliminateRowCol will work
   // correctly.
   Finalize(0);
   MFEM_ASSERT(mat, "the BilinearForm is not assembled");

   // TODO3: use new functions
   const SparseMatrix *P = fes->GetConformingProlongation();
   if (!P) { return; } // conforming mesh

   SparseMatrix *R = Transpose(*P);
   SparseMatrix *RA = mfem::Mult(*R, *mat);
   delete mat;
   if (mat_e)
   {
      SparseMatrix *RAe = mfem::Mult(*R, *mat_e);
      delete mat_e;
      mat_e = RAe;
   }
   delete R;
   mat = mfem::Mult(*RA, *P);
   delete RA;
   if (mat_e)
   {
      SparseMatrix *RAeP = mfem::Mult(*mat_e, *P);
      delete mat_e;
      mat_e = RAeP;
   }

   height = mat->Height();
   width = mat->Width();
}

void BilinearForm::FormLinearSystem(const Array<int> &ess_tdof_list, Vector &x,
                                    Vector &b, OperatorHandle &A, Vector &X,
                                    Vector &B, int copy_interior)
{
   if (ext)
   {
      ext->FormLinearSystem(ess_tdof_list, x, b, A, X, B, copy_interior);
      return;
   }
   // TODO3: use new functions
   const SparseMatrix *P = fes->GetConformingProlongation();
   FormSystemMatrix(ess_tdof_list, A);

   // Transform the system and perform the elimination in B, based on the
   // essential BC values from x. Restrict the BC part of x in X, and set the
   // non-BC part to zero. Since there is no good initial guess for the Lagrange
   // multipliers, set X = 0.0 for hybridization.
   if (static_cond)
   {
      // Schur complement reduction to the exposed dofs
      static_cond->ReduceSystem(x, b, X, B, copy_interior);
   }
   else if (!P) // conforming space
   {
      if (hybridization)
      {
         // Reduction to the Lagrange multipliers system
         EliminateVDofsInRHS(ess_tdof_list, x, b);
         hybridization->ReduceRHS(b, B);
         X.SetSize(B.Size());
         X = 0.0;
      }
      else
      {
         // A, X and B point to the same data as mat, x and b
         EliminateVDofsInRHS(ess_tdof_list, x, b);
         X.NewMemoryAndSize(x.GetMemory(), x.Size(), false);
         B.NewMemoryAndSize(b.GetMemory(), b.Size(), false);
         if (!copy_interior) { X.SetSubVectorComplement(ess_tdof_list, 0.0); }
      }
   }
   else // non-conforming space
   {
      if (hybridization)
      {
         // Reduction to the Lagrange multipliers system
         // TODO3: use new functions
         const SparseMatrix *R = fes->GetConformingRestriction();
         Vector conf_b(P->Width()), conf_x(P->Width());
         P->MultTranspose(b, conf_b);
         R->Mult(x, conf_x);
         EliminateVDofsInRHS(ess_tdof_list, conf_x, conf_b);
         R->MultTranspose(conf_b, b); // store eliminated rhs in b
         hybridization->ReduceRHS(conf_b, B);
         X.SetSize(B.Size());
         X = 0.0;
      }
      else
      {
         // Variational restriction with P
         // TODO3: use new functions
         const SparseMatrix *R = fes->GetConformingRestriction();
         B.SetSize(P->Width());
         P->MultTranspose(b, B);
         X.SetSize(R->Height());
         R->Mult(x, X);
         EliminateVDofsInRHS(ess_tdof_list, X, B);
         if (!copy_interior) { X.SetSubVectorComplement(ess_tdof_list, 0.0); }
      }
   }
}

void BilinearForm::FormSystemMatrix(const Array<int> &ess_tdof_list,
                                    OperatorHandle &A)
{
   if (ext)
   {
      ext->FormSystemMatrix(ess_tdof_list, A);
      return;
   }

   // Finish the matrix assembly and perform BC elimination, storing the
   // eliminated part of the matrix.
   if (static_cond)
   {
      if (!static_cond->HasEliminatedBC())
      {
         static_cond->SetEssentialTrueDofs(ess_tdof_list);
         static_cond->Finalize(); // finalize Schur complement (to true dofs)
         static_cond->EliminateReducedTrueDofs(diag_policy);
         static_cond->Finalize(); // finalize eliminated part
      }
      A.Reset(&static_cond->GetMatrix(), false);
   }
   else
   {
      if (!mat_e)
      {
         // TODO3: use new functions
         const SparseMatrix *P = fes->GetConformingProlongation();
         if (P) { ConformingAssemble(); }
         EliminateVDofs(ess_tdof_list, diag_policy);
         const int remove_zeros = 0;
         Finalize(remove_zeros);
      }
      if (hybridization)
      {
         A.Reset(&hybridization->GetMatrix(), false);
      }
      else
      {
         A.Reset(mat, false);
      }
   }
}

void BilinearForm::RecoverFEMSolution(const Vector &X,
                                      const Vector &b, Vector &x)
{
   if (ext)
   {
      ext->RecoverFEMSolution(X, b, x);
      return;
   }

   // TODO3: use new functions
   const SparseMatrix *P = fes->GetConformingProlongation();
   if (!P) // conforming space
   {
      if (static_cond)
      {
         // Private dofs back solve
         static_cond->ComputeSolution(b, X, x);
      }
      else if (hybridization)
      {
         // Primal unknowns recovery
         hybridization->ComputeSolution(b, X, x);
      }
      else
      {
         // X and x point to the same data

         // If the validity flags of X's Memory were changed (e.g. if it was
         // moved to device memory) then we need to tell x about that.
         x.SyncMemory(X);
      }
   }
   else // non-conforming space
   {
      if (static_cond)
      {
         // Private dofs back solve
         static_cond->ComputeSolution(b, X, x);
      }
      else if (hybridization)
      {
         // Primal unknowns recovery
         Vector conf_b(P->Width()), conf_x(P->Width());
         P->MultTranspose(b, conf_b);
         // TODO3: use new functions
         const SparseMatrix *R = fes->GetConformingRestriction();
         R->Mult(x, conf_x); // get essential b.c. from x
         hybridization->ComputeSolution(conf_b, X, conf_x);
         x.SetSize(P->Height());
         P->Mult(conf_x, x);
      }
      else
      {
         // Apply conforming prolongation
         x.SetSize(P->Height());
         P->Mult(X, x);
      }
   }
}

void BilinearForm::ComputeElementMatrices()
{
   if (element_matrices || dbfi.Size() == 0 || fes->GetNE() == 0)
   {
      return;
   }

   int num_elements = fes->GetNE();
   int num_dofs_per_el = fes->GetFE(0)->GetDof() * fes->GetVDim();

   element_matrices = new DenseTensor(num_dofs_per_el, num_dofs_per_el,
                                      num_elements);

   DenseMatrix tmp;
   IsoparametricTransformation eltrans;

#ifdef MFEM_USE_LEGACY_OPENMP
   #pragma omp parallel for private(tmp,eltrans)
#endif
   for (int i = 0; i < num_elements; i++)
   {
      DenseMatrix elmat(element_matrices->GetData(i),
                        num_dofs_per_el, num_dofs_per_el);
      const FiniteElement &fe = *fes->GetFE(i);
#ifdef MFEM_DEBUG
      if (num_dofs_per_el != fe.GetDof()*fes->GetVDim())
         mfem_error("BilinearForm::ComputeElementMatrices:"
                    " all elements must have same number of dofs");
#endif
      fes->GetElementTransformation(i, &eltrans);

      dbfi[0]->AssembleElementMatrix(fe, eltrans, elmat);
      for (int k = 1; k < dbfi.Size(); k++)
      {
         // note: some integrators may not be thread-safe
         dbfi[k]->AssembleElementMatrix(fe, eltrans, tmp);
         elmat += tmp;
      }
      elmat.ClearExternalData();
   }
}

void BilinearForm::EliminateEssentialBC(const Array<int> &bdr_attr_is_ess,
                                        const Vector &sol, Vector &rhs,
                                        DiagonalPolicy dpolicy)
{
   Array<int> ess_dofs, conf_ess_dofs;
   fes->GetEssentialVDofs(bdr_attr_is_ess, ess_dofs);

   if (fes->GetVSize() == height)
   {
      EliminateEssentialBCFromDofs(ess_dofs, sol, rhs, dpolicy);
   }
   else
   {
      fes->GetRestrictionMatrix()->BooleanMult(ess_dofs, conf_ess_dofs);
      EliminateEssentialBCFromDofs(conf_ess_dofs, sol, rhs, dpolicy);
   }
}

void BilinearForm::EliminateEssentialBC(const Array<int> &bdr_attr_is_ess,
                                        DiagonalPolicy dpolicy)
{
   Array<int> ess_dofs, conf_ess_dofs;
   fes->GetEssentialVDofs(bdr_attr_is_ess, ess_dofs);

   if (fes->GetVSize() == height)
   {
      EliminateEssentialBCFromDofs(ess_dofs, dpolicy);
   }
   else
   {
      fes->GetRestrictionMatrix()->BooleanMult(ess_dofs, conf_ess_dofs);
      EliminateEssentialBCFromDofs(conf_ess_dofs, dpolicy);
   }
}

void BilinearForm::EliminateEssentialBCDiag (const Array<int> &bdr_attr_is_ess,
                                             double value)
{
   Array<int> ess_dofs, conf_ess_dofs;
   fes->GetEssentialVDofs(bdr_attr_is_ess, ess_dofs);

   if (fes->GetVSize() == height)
   {
      EliminateEssentialBCFromDofsDiag(ess_dofs, value);
   }
   else
   {
      fes->GetRestrictionMatrix()->BooleanMult(ess_dofs, conf_ess_dofs);
      EliminateEssentialBCFromDofsDiag(conf_ess_dofs, value);
   }
}

void BilinearForm::EliminateVDofs(const Array<int> &vdofs,
                                  const Vector &sol, Vector &rhs,
                                  DiagonalPolicy dpolicy)
{
   for (int i = 0; i < vdofs.Size(); i++)
   {
      int vdof = vdofs[i];
      if ( vdof >= 0 )
      {
         mat -> EliminateRowCol (vdof, sol(vdof), rhs, dpolicy);
      }
      else
      {
         mat -> EliminateRowCol (-1-vdof, sol(-1-vdof), rhs, dpolicy);
      }
   }
}

void BilinearForm::EliminateVDofs(const Array<int> &vdofs,
                                  DiagonalPolicy dpolicy)
{
   if (mat_e == NULL)
   {
      mat_e = new SparseMatrix(height);
   }

   for (int i = 0; i < vdofs.Size(); i++)
   {
      int vdof = vdofs[i];
      if ( vdof >= 0 )
      {
         mat -> EliminateRowCol (vdof, *mat_e, dpolicy);
      }
      else
      {
         mat -> EliminateRowCol (-1-vdof, *mat_e, dpolicy);
      }
   }
}

void BilinearForm::EliminateEssentialBCFromDofs(
   const Array<int> &ess_dofs, const Vector &sol, Vector &rhs,
   DiagonalPolicy dpolicy)
{
   MFEM_ASSERT(ess_dofs.Size() == height, "incorrect dof Array size");
   MFEM_ASSERT(sol.Size() == height, "incorrect sol Vector size");
   MFEM_ASSERT(rhs.Size() == height, "incorrect rhs Vector size");

   for (int i = 0; i < ess_dofs.Size(); i++)
      if (ess_dofs[i] < 0)
      {
         mat -> EliminateRowCol (i, sol(i), rhs, dpolicy);
      }
}

void BilinearForm::EliminateEssentialBCFromDofs (const Array<int> &ess_dofs,
                                                 DiagonalPolicy dpolicy)
{
   MFEM_ASSERT(ess_dofs.Size() == height, "incorrect dof Array size");

   for (int i = 0; i < ess_dofs.Size(); i++)
      if (ess_dofs[i] < 0)
      {
         mat -> EliminateRowCol (i, dpolicy);
      }
}

void BilinearForm::EliminateEssentialBCFromDofsDiag (const Array<int> &ess_dofs,
                                                     double value)
{
   MFEM_ASSERT(ess_dofs.Size() == height, "incorrect dof Array size");

   for (int i = 0; i < ess_dofs.Size(); i++)
      if (ess_dofs[i] < 0)
      {
         mat -> EliminateRowColDiag (i, value);
      }
}

void BilinearForm::EliminateVDofsInRHS(
   const Array<int> &vdofs, const Vector &x, Vector &b)
{
   mat_e->AddMult(x, b, -1.);
   mat->PartMult(vdofs, x, b);
}

void BilinearForm::Mult(const Vector &x, Vector &y) const
{
   if (ext)
   {
      ext->Mult(x, y);
   }
   else
   {
      mat->Mult(x, y);
   }
}

void BilinearForm::Update(FiniteElementSpace *nfes)
{
   bool full_update;

   if (nfes && nfes != fes)
   {
      full_update = true;
      fes = nfes;
   }
   else
   {
      // Check for different size (e.g. assembled form on non-conforming space)
      // or different sequence number.
      full_update = (fes->GetVSize() != Height() ||
                     sequence < fes->GetSequence());
   }

   delete mat_e;
   mat_e = NULL;
   FreeElementMatrices();
   delete static_cond;
   static_cond = NULL;

   if (full_update)
   {
      delete mat;
      mat = NULL;
      delete hybridization;
      hybridization = NULL;
      sequence = fes->GetSequence();
   }
   else
   {
      if (mat) { *mat = 0.0; }
      if (hybridization) { hybridization->Reset(); }
   }

   height = width = fes->GetVSize();

   if (ext) { ext->Update(); }
}

void BilinearForm::SetDiagonalPolicy(DiagonalPolicy policy)
{
   diag_policy = policy;
}

BilinearForm::~BilinearForm()
{
   delete mat_e;
   delete mat;
   delete element_matrices;
   delete static_cond;
   delete hybridization;

   if (!extern_bfs)
   {
      int k;
      for (k=0; k < dbfi.Size(); k++) { delete dbfi[k]; }
      for (k=0; k < bbfi.Size(); k++) { delete bbfi[k]; }
      for (k=0; k < fbfi.Size(); k++) { delete fbfi[k]; }
      for (k=0; k < bfbfi.Size(); k++) { delete bfbfi[k]; }
   }

   delete ext;
}


MixedBilinearForm::MixedBilinearForm (FiniteElementSpace *tr_fes,
                                      FiniteElementSpace *te_fes)
   : Matrix(te_fes->GetVSize(), tr_fes->GetVSize())
{
   trial_fes = tr_fes;
   test_fes = te_fes;
   mat = NULL;
   mat_e = NULL;
   extern_bfs = 0;

   assembly = AssemblyLevel::FULL;
   ext = NULL;
}

MixedBilinearForm::MixedBilinearForm (FiniteElementSpace *tr_fes,
                                      FiniteElementSpace *te_fes,
                                      MixedBilinearForm * mbf)
   : Matrix(te_fes->GetVSize(), tr_fes->GetVSize())
{
   trial_fes = tr_fes;
   test_fes = te_fes;
   mat = NULL;
   mat_e = NULL;
   extern_bfs = 1;

   // Copy the pointers to the integrators
<<<<<<< HEAD
   dom = mbf->dom;
   bdr = mbf->bdr;
   skt = mbf->skt;

   assembly = AssemblyLevel::FULL;
   ext = NULL;
}

void MixedBilinearForm::SetAssemblyLevel(AssemblyLevel assembly_level)
{
   if (ext)
   {
      MFEM_ABORT("the assembly level has already been set!");
   }
   assembly = assembly_level;
   switch (assembly)
   {
      case AssemblyLevel::FULL:
         // ext = new FAMixedBilinearFormExtension(this);
         // Use the original BilinearForm implementation for now
         break;
      case AssemblyLevel::ELEMENT:
         mfem_error("Element assembly not supported yet... stay tuned!");
         // ext = new EAMixedBilinearFormExtension(this);
         break;
      case AssemblyLevel::PARTIAL:
         ext = new PAMixedBilinearFormExtension(this);
         break;
      case AssemblyLevel::NONE:
         mfem_error("Matrix-free action not supported yet... stay tuned!");
         // ext = new MFMixedBilinearFormExtension(this);
         break;
      default:
         mfem_error("Unknown assembly level");
   }
=======
   dbfi = mbf->dbfi;
   bbfi = mbf->bbfi;
   tfbfi = mbf->tfbfi;
   btfbfi = mbf->btfbfi;

   bbfi_marker = mbf->bbfi_marker;
   btfbfi_marker = mbf->btfbfi_marker;
>>>>>>> f8a3a379
}

double & MixedBilinearForm::Elem (int i, int j)
{
   return (*mat)(i, j);
}

const double & MixedBilinearForm::Elem (int i, int j) const
{
   return (*mat)(i, j);
}

void MixedBilinearForm::Mult(const Vector & x, Vector & y) const
{
   y = 0.0;
   AddMult(x, y);
}

void MixedBilinearForm::AddMult(const Vector & x, Vector & y,
                                const double a) const
{
   if (ext)
   {
      ext->AddMult(x, y, a);
   }
   else
   {
      mat->AddMult(x, y, a);
   }
}

void MixedBilinearForm::MultTranspose(const Vector & x, Vector & y) const
{
   y = 0.0;
   AddMultTranspose(x, y);
}

void MixedBilinearForm::AddMultTranspose(const Vector & x, Vector & y,
                                         const double a) const
{
   if (ext)
   {
      ext->AddMultTranspose(x, y, a);
   }
   else
   {
      mat->AddMultTranspose(x, y, a);
   }
}

MatrixInverse * MixedBilinearForm::Inverse() const
{
   if (assembly != AssemblyLevel::FULL)
   {
      MFEM_WARNING("MixedBilinearForm::Inverse not possible with this assembly level!");
      return NULL;
   }
   else
   {
      return mat -> Inverse ();
   }
}

void MixedBilinearForm::Finalize (int skip_zeros)
{
   if (assembly == AssemblyLevel::FULL)
   {
      mat -> Finalize (skip_zeros);
   }
}

void MixedBilinearForm::GetBlocks(Array2D<SparseMatrix *> &blocks) const
{
   MFEM_VERIFY(trial_fes->GetOrdering() == Ordering::byNODES &&
               test_fes->GetOrdering() == Ordering::byNODES,
               "MixedBilinearForm::GetBlocks: both trial and test spaces "
               "must use Ordering::byNODES!");

   blocks.SetSize(test_fes->GetVDim(), trial_fes->GetVDim());

   mat->GetBlocks(blocks);
}

void MixedBilinearForm::AddDomainIntegrator (BilinearFormIntegrator * bfi)
{
   dbfi.Append (bfi);
}

void MixedBilinearForm::AddBoundaryIntegrator (BilinearFormIntegrator * bfi)
{
   bbfi.Append (bfi);
   bbfi_marker.Append(NULL); // NULL marker means apply everywhere
}

void MixedBilinearForm::AddBoundaryIntegrator (BilinearFormIntegrator * bfi,
                                               Array<int> &bdr_marker)
{
   bbfi.Append (bfi);
   bbfi_marker.Append(&bdr_marker);
}

void MixedBilinearForm::AddTraceFaceIntegrator (BilinearFormIntegrator * bfi)
{
   tfbfi.Append (bfi);
}

void MixedBilinearForm::AddBdrTraceFaceIntegrator(BilinearFormIntegrator *bfi)
{
   btfbfi.Append(bfi);
   btfbfi_marker.Append(NULL); // NULL marker means apply everywhere
}

void MixedBilinearForm::AddBdrTraceFaceIntegrator(BilinearFormIntegrator *bfi,
                                                  Array<int> &bdr_marker)
{
   btfbfi.Append(bfi);
   btfbfi_marker.Append(&bdr_marker);
}

void MixedBilinearForm::Assemble (int skip_zeros)
{
<<<<<<< HEAD
   if (ext)
   {
      ext->Assemble();
      return;
   }

   int i, k;
=======
>>>>>>> f8a3a379
   Array<int> tr_vdofs, te_vdofs;
   ElementTransformation *eltrans;
   DenseMatrix elemmat;

   Mesh *mesh = test_fes -> GetMesh();

   if (mat == NULL)
   {
      mat = new SparseMatrix(height, width);
   }

   if (dbfi.Size())
   {
      for (int i = 0; i < test_fes -> GetNE(); i++)
      {
         trial_fes -> GetElementVDofs (i, tr_vdofs);
         test_fes  -> GetElementVDofs (i, te_vdofs);
         eltrans = test_fes -> GetElementTransformation (i);
         for (int k = 0; k < dbfi.Size(); k++)
         {
            dbfi[k] -> AssembleElementMatrix2 (*trial_fes -> GetFE(i),
                                               *test_fes  -> GetFE(i),
                                               *eltrans, elemmat);
            mat -> AddSubMatrix (te_vdofs, tr_vdofs, elemmat, skip_zeros);
         }
      }
   }

   if (bbfi.Size())
   {
      // Which boundary attributes need to be processed?
      Array<int> bdr_attr_marker(mesh->bdr_attributes.Size() ?
                                 mesh->bdr_attributes.Max() : 0);
      bdr_attr_marker = 0;
      for (int k = 0; k < bbfi.Size(); k++)
      {
         if (bbfi_marker[k] == NULL)
         {
            bdr_attr_marker = 1;
            break;
         }
         Array<int> &bdr_marker = *bbfi_marker[k];
         MFEM_ASSERT(bdr_marker.Size() == bdr_attr_marker.Size(),
                     "invalid boundary marker for boundary integrator #"
                     << k << ", counting from zero");
         for (int i = 0; i < bdr_attr_marker.Size(); i++)
         {
            bdr_attr_marker[i] |= bdr_marker[i];
         }
      }

      for (int i = 0; i < test_fes -> GetNBE(); i++)
      {
         const int bdr_attr = mesh->GetBdrAttribute(i);
         if (bdr_attr_marker[bdr_attr-1] == 0) { continue; }

         trial_fes -> GetBdrElementVDofs (i, tr_vdofs);
         test_fes  -> GetBdrElementVDofs (i, te_vdofs);
         eltrans = test_fes -> GetBdrElementTransformation (i);
         for (int k = 0; k < bbfi.Size(); k++)
         {
            if (bbfi_marker[k] &&
                (*bbfi_marker[k])[bdr_attr-1] == 0) { continue; }

            bbfi[k] -> AssembleElementMatrix2 (*trial_fes -> GetBE(i),
                                               *test_fes  -> GetBE(i),
                                               *eltrans, elemmat);
            mat -> AddSubMatrix (te_vdofs, tr_vdofs, elemmat, skip_zeros);
         }
      }
   }

   if (tfbfi.Size())
   {
      FaceElementTransformations *ftr;
      Array<int> te_vdofs2;
      const FiniteElement *trial_face_fe, *test_fe1, *test_fe2;

      int nfaces = mesh->GetNumFaces();
      for (int i = 0; i < nfaces; i++)
      {
         ftr = mesh->GetFaceElementTransformations(i);
         trial_fes->GetFaceVDofs(i, tr_vdofs);
         test_fes->GetElementVDofs(ftr->Elem1No, te_vdofs);
         trial_face_fe = trial_fes->GetFaceElement(i);
         test_fe1 = test_fes->GetFE(ftr->Elem1No);
         if (ftr->Elem2No >= 0)
         {
            test_fes->GetElementVDofs(ftr->Elem2No, te_vdofs2);
            te_vdofs.Append(te_vdofs2);
            test_fe2 = test_fes->GetFE(ftr->Elem2No);
         }
         else
         {
            // The test_fe2 object is really a dummy and not used on the
            // boundaries, but we can't dereference a NULL pointer, and we don't
            // want to actually make a fake element.
            test_fe2 = test_fe1;
         }
         for (int k = 0; k < tfbfi.Size(); k++)
         {
            tfbfi[k]->AssembleFaceMatrix(*trial_face_fe, *test_fe1, *test_fe2,
                                         *ftr, elemmat);
            mat->AddSubMatrix(te_vdofs, tr_vdofs, elemmat, skip_zeros);
         }
      }
   }

   if (btfbfi.Size())
   {
      FaceElementTransformations *ftr;
      Array<int> te_vdofs2;
      const FiniteElement *trial_face_fe, *test_fe1, *test_fe2;

      // Which boundary attributes need to be processed?
      Array<int> bdr_attr_marker(mesh->bdr_attributes.Size() ?
                                 mesh->bdr_attributes.Max() : 0);
      bdr_attr_marker = 0;
      for (int k = 0; k < btfbfi.Size(); k++)
      {
         if (btfbfi_marker[k] == NULL)
         {
            bdr_attr_marker = 1;
            break;
         }
         Array<int> &bdr_marker = *btfbfi_marker[k];
         MFEM_ASSERT(bdr_marker.Size() == bdr_attr_marker.Size(),
                     "invalid boundary marker for boundary trace face integrator #"
                     << k << ", counting from zero");
         for (int i = 0; i < bdr_attr_marker.Size(); i++)
         {
            bdr_attr_marker[i] |= bdr_marker[i];
         }
      }

      for (int i = 0; i < trial_fes -> GetNBE(); i++)
      {
         const int bdr_attr = mesh->GetBdrAttribute(i);
         if (bdr_attr_marker[bdr_attr-1] == 0) { continue; }

         ftr = mesh->GetBdrFaceTransformations(i);
         if (ftr)
         {
            trial_fes->GetFaceVDofs(i, tr_vdofs);
            test_fes->GetElementVDofs(ftr->Elem1No, te_vdofs);
            trial_face_fe = trial_fes->GetFaceElement(i);
            test_fe1 = test_fes->GetFE(ftr->Elem1No);
            // The test_fe2 object is really a dummy and not used on the
            // boundaries, but we can't dereference a NULL pointer, and we don't
            // want to actually make a fake element.
            test_fe2 = test_fe1;
            for (int k = 0; k < btfbfi.Size(); k++)
            {
               if (btfbfi_marker[k] &&
                   (*btfbfi_marker[k])[bdr_attr-1] == 0) { continue; }

               btfbfi[k]->AssembleFaceMatrix(*trial_face_fe, *test_fe1, *test_fe2,
                                             *ftr, elemmat);
               mat->AddSubMatrix(te_vdofs, tr_vdofs, elemmat, skip_zeros);
            }
         }
      }
   }
}

void MixedBilinearForm::ConformingAssemble()
{
   if (assembly != AssemblyLevel::FULL)
   {
      MFEM_WARNING("Conforming assemble not supported for this assembly level!");
      return;
   }

   Finalize();

   // TODO3: use new functions
   const SparseMatrix *P2 = test_fes->GetConformingProlongation();
   if (P2)
   {
      SparseMatrix *R = Transpose(*P2);
      SparseMatrix *RA = mfem::Mult(*R, *mat);
      delete R;
      delete mat;
      mat = RA;
   }

   // TODO3: use new functions
   const SparseMatrix *P1 = trial_fes->GetConformingProlongation();
   if (P1)
   {
      SparseMatrix *RAP = mfem::Mult(*mat, *P1);
      delete mat;
      mat = RAP;
   }

   height = mat->Height();
   width = mat->Width();
}


void MixedBilinearForm::ComputeElementMatrix(int i, DenseMatrix &elmat)
{
   if (dbfi.Size())
   {
      const FiniteElement &trial_fe = *trial_fes->GetFE(i);
      const FiniteElement &test_fe = *test_fes->GetFE(i);
      ElementTransformation *eltrans = test_fes->GetElementTransformation(i);
      dbfi[0]->AssembleElementMatrix2(trial_fe, test_fe, *eltrans, elmat);
      for (int k = 1; k < dbfi.Size(); k++)
      {
         dbfi[k]->AssembleElementMatrix2(trial_fe, test_fe, *eltrans, elemmat);
         elmat += elemmat;
      }
   }
   else
   {
      trial_fes->GetElementVDofs(i, trial_vdofs);
      test_fes->GetElementVDofs(i, test_vdofs);
      elmat.SetSize(test_vdofs.Size(), trial_vdofs.Size());
      elmat = 0.0;
   }
}

void MixedBilinearForm::ComputeBdrElementMatrix(int i, DenseMatrix &elmat)
{
   if (bbfi.Size())
   {
      const FiniteElement &trial_be = *trial_fes->GetBE(i);
      const FiniteElement &test_be = *test_fes->GetBE(i);
      ElementTransformation *eltrans = test_fes->GetBdrElementTransformation(i);
      bbfi[0]->AssembleElementMatrix2(trial_be, test_be, *eltrans, elmat);
      for (int k = 1; k < bbfi.Size(); k++)
      {
         bbfi[k]->AssembleElementMatrix2(trial_be, test_be, *eltrans, elemmat);
         elmat += elemmat;
      }
   }
   else
   {
      trial_fes->GetBdrElementVDofs(i, trial_vdofs);
      test_fes->GetBdrElementVDofs(i, test_vdofs);
      elmat.SetSize(test_vdofs.Size(), trial_vdofs.Size());
      elmat = 0.0;
   }
}

void MixedBilinearForm::AssembleElementMatrix(
   int i, const DenseMatrix &elmat, int skip_zeros)
{
   AssembleElementMatrix(i, elmat, trial_vdofs, test_vdofs, skip_zeros);
}

void MixedBilinearForm::AssembleElementMatrix(
   int i, const DenseMatrix &elmat, Array<int> &trial_vdofs,
   Array<int> &test_vdofs, int skip_zeros)
{
   trial_fes->GetElementVDofs(i, trial_vdofs);
   test_fes->GetElementVDofs(i, test_vdofs);
   if (mat == NULL)
   {
      mat = new SparseMatrix(height, width);
   }
   mat->AddSubMatrix(test_vdofs, trial_vdofs, elmat, skip_zeros);
}

void MixedBilinearForm::AssembleBdrElementMatrix(
   int i, const DenseMatrix &elmat, int skip_zeros)
{
   AssembleBdrElementMatrix(i, elmat, trial_vdofs, test_vdofs, skip_zeros);
}

void MixedBilinearForm::AssembleBdrElementMatrix(
   int i, const DenseMatrix &elmat, Array<int> &trial_vdofs,
   Array<int> &test_vdofs, int skip_zeros)
{
   trial_fes->GetBdrElementVDofs(i, trial_vdofs);
   test_fes->GetBdrElementVDofs(i, test_vdofs);
   if (mat == NULL)
   {
      mat = new SparseMatrix(height, width);
   }
   mat->AddSubMatrix(test_vdofs, trial_vdofs, elmat, skip_zeros);
}

void MixedBilinearForm::EliminateTrialDofs (
   const Array<int> &bdr_attr_is_ess, const Vector &sol, Vector &rhs )
{
   int i, j, k;
   Array<int> tr_vdofs, cols_marker (trial_fes -> GetVSize());

   cols_marker = 0;
   for (i = 0; i < trial_fes -> GetNBE(); i++)
      if (bdr_attr_is_ess[trial_fes -> GetBdrAttribute (i)-1])
      {
         trial_fes -> GetBdrElementVDofs (i, tr_vdofs);
         for (j = 0; j < tr_vdofs.Size(); j++)
         {
            if ( (k = tr_vdofs[j]) < 0 )
            {
               k = -1-k;
            }
            cols_marker[k] = 1;
         }
      }
   mat -> EliminateCols (cols_marker, &sol, &rhs);
}

void MixedBilinearForm::EliminateEssentialBCFromTrialDofs (
   const Array<int> &marked_vdofs, const Vector &sol, Vector &rhs)
{
   mat -> EliminateCols (marked_vdofs, &sol, &rhs);
}

void MixedBilinearForm::EliminateTestDofs (const Array<int> &bdr_attr_is_ess)
{
   int i, j, k;
   Array<int> te_vdofs;

   for (i = 0; i < test_fes -> GetNBE(); i++)
      if (bdr_attr_is_ess[test_fes -> GetBdrAttribute (i)-1])
      {
         test_fes -> GetBdrElementVDofs (i, te_vdofs);
         for (j = 0; j < te_vdofs.Size(); j++)
         {
            if ( (k = te_vdofs[j]) < 0 )
            {
               k = -1-k;
            }
            mat -> EliminateRow (k);
         }
      }
}

void MixedBilinearForm::FormRectangularSystemMatrix(const Array<int> &trial_tdof_list,
                                                    const Array<int> &test_tdof_list,
                                                    OperatorHandle &A)

{
   if (ext)
   {
      ext->FormRectangularSystemOperator(trial_tdof_list, test_tdof_list, A);
      return;
   }

   // TODO3: use new functions
   const SparseMatrix *test_P = test_fes->GetConformingProlongation();
   const SparseMatrix *trial_P = trial_fes->GetConformingProlongation();

   mat->Finalize();

   if (test_P) // TODO: Must actually check for trial_P too
   {
      SparseMatrix *m = RAP(*test_P, *mat, *trial_P);
      delete mat;
      mat = m;
   }

   Array<int> ess_trial_tdof_marker, ess_test_tdof_marker;
   FiniteElementSpace::ListToMarker(trial_tdof_list, trial_fes->GetTrueVSize(),
                                    ess_trial_tdof_marker);
   FiniteElementSpace::ListToMarker(test_tdof_list, test_fes->GetTrueVSize(),
                                    ess_test_tdof_marker);

   mat_e = new SparseMatrix(mat->Height(), mat->Width());
   mat->EliminateCols(ess_trial_tdof_marker, *mat_e);
   // TODO: WP: are we doing the right thing here?
   for (int i=0; i<test_tdof_list.Size(); ++i)
   {
      mat->EliminateRow(test_tdof_list[i]);
   }
   mat_e->Finalize();
   A.Reset(mat, false);
}

void MixedBilinearForm::FormRectangularLinearSystem(const Array<int> &trial_tdof_list,
                                              const Array<int> &test_tdof_list,
                                               Vector &x, Vector &b,
                                               OperatorHandle &A,
                                               Vector &X, Vector &B)
{
   if (ext)
   {
      ext->FormRectangularLinearSystem(trial_tdof_list, test_tdof_list, x, b, A, X, B);
      return;
   }

   const Operator *Po = this->GetOutputProlongation();
   const Operator *Ri = this->GetRestriction();
   InitTVectors(Po, Ri, x, b, X, B);

   if (!mat_e)
   {
      FormRectangularSystemMatrix(trial_tdof_list, test_tdof_list, A); // Set A = mat_e
   }
   // Eliminate essential BCs with B -= Ab xb
   mat_e->AddMult(X, B, -1.0);

   B.SetSubVector(test_tdof_list, 0.0);
}

void MixedBilinearForm::Update()
{
   delete mat;
   mat = NULL;
   delete mat_e;
   mat_e = NULL;
   height = test_fes->GetVSize();
   width = trial_fes->GetVSize();
   if (ext) { ext->Update(); }
}

MixedBilinearForm::~MixedBilinearForm()
{
   if (mat) { delete mat; }
   if (mat_e) { delete mat_e; }
   if (!extern_bfs)
   {
      int i;
      for (i = 0; i < dbfi.Size(); i++) { delete dbfi[i]; }
      for (i = 0; i < bbfi.Size(); i++) { delete bbfi[i]; }
      for (i = 0; i < tfbfi.Size(); i++) { delete tfbfi[i]; }
      for (i = 0; i < btfbfi.Size(); i++) { delete btfbfi[i]; }
   }
   delete ext;
}


void DiscreteLinearOperator::Assemble(int skip_zeros)
{
   Array<int> dom_vdofs, ran_vdofs;
   ElementTransformation *T;
   const FiniteElement *dom_fe, *ran_fe;
   DenseMatrix totelmat, elmat;

   if (mat == NULL)
   {
      mat = new SparseMatrix(height, width);
   }

   if (dbfi.Size() > 0)
   {
      for (int i = 0; i < test_fes->GetNE(); i++)
      {
         trial_fes->GetElementVDofs(i, dom_vdofs);
         test_fes->GetElementVDofs(i, ran_vdofs);
         T = test_fes->GetElementTransformation(i);
         dom_fe = trial_fes->GetFE(i);
         ran_fe = test_fes->GetFE(i);

         dbfi[0]->AssembleElementMatrix2(*dom_fe, *ran_fe, *T, totelmat);
         for (int j = 1; j < dbfi.Size(); j++)
         {
            dbfi[j]->AssembleElementMatrix2(*dom_fe, *ran_fe, *T, elmat);
            totelmat += elmat;
         }
         mat->SetSubMatrix(ran_vdofs, dom_vdofs, totelmat, skip_zeros);
      }
   }

   if (tfbfi.Size())
   {
      const int nfaces = test_fes->GetMesh()->GetNumFaces();
      for (int i = 0; i < nfaces; i++)
      {
         trial_fes->GetFaceVDofs(i, dom_vdofs);
         test_fes->GetFaceVDofs(i, ran_vdofs);
         T = test_fes->GetMesh()->GetFaceTransformation(i);
         dom_fe = trial_fes->GetFaceElement(i);
         ran_fe = test_fes->GetFaceElement(i);

         tfbfi[0]->AssembleElementMatrix2(*dom_fe, *ran_fe, *T, totelmat);
         for (int j = 1; j < tfbfi.Size(); j++)
         {
            tfbfi[j]->AssembleElementMatrix2(*dom_fe, *ran_fe, *T, elmat);
            totelmat += elmat;
         }
         mat->SetSubMatrix(ran_vdofs, dom_vdofs, totelmat, skip_zeros);
      }
   }
}

}<|MERGE_RESOLUTION|>--- conflicted
+++ resolved
@@ -1071,10 +1071,13 @@
    extern_bfs = 1;
 
    // Copy the pointers to the integrators
-<<<<<<< HEAD
-   dom = mbf->dom;
-   bdr = mbf->bdr;
-   skt = mbf->skt;
+   dbfi = mbf->dbfi;
+   bbfi = mbf->bbfi;
+   tfbfi = mbf->tfbfi;
+   btfbfi = mbf->btfbfi;
+
+   bbfi_marker = mbf->bbfi_marker;
+   btfbfi_marker = mbf->btfbfi_marker;
 
    assembly = AssemblyLevel::FULL;
    ext = NULL;
@@ -1107,15 +1110,6 @@
       default:
          mfem_error("Unknown assembly level");
    }
-=======
-   dbfi = mbf->dbfi;
-   bbfi = mbf->bbfi;
-   tfbfi = mbf->tfbfi;
-   btfbfi = mbf->btfbfi;
-
-   bbfi_marker = mbf->bbfi_marker;
-   btfbfi_marker = mbf->btfbfi_marker;
->>>>>>> f8a3a379
 }
 
 double & MixedBilinearForm::Elem (int i, int j)
@@ -1237,16 +1231,12 @@
 
 void MixedBilinearForm::Assemble (int skip_zeros)
 {
-<<<<<<< HEAD
    if (ext)
    {
       ext->Assemble();
       return;
    }
 
-   int i, k;
-=======
->>>>>>> f8a3a379
    Array<int> tr_vdofs, te_vdofs;
    ElementTransformation *eltrans;
    DenseMatrix elemmat;
