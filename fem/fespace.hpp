// Copyright (c) 2010, Lawrence Livermore National Security, LLC. Produced at
// the Lawrence Livermore National Laboratory. LLNL-CODE-443211. All Rights
// reserved. See file COPYRIGHT for details.
//
// This file is part of the MFEM library. For more information and source code
// availability see http://mfem.org.
//
// MFEM is free software; you can redistribute it and/or modify it under the
// terms of the GNU Lesser General Public License (as published by the Free
// Software Foundation) version 2.1 dated February 1999.

#ifndef MFEM_FESPACE
#define MFEM_FESPACE

#include "../config/config.hpp"
#include "../linalg/sparsemat.hpp"
#include "../mesh/mesh.hpp"
#include "fe_coll.hpp"
#include <iostream>

namespace mfem
{

/* Class FiniteElementSpace - responsible for providing FEM view of the mesh
   (mainly managing the set of degrees of freedom). */

/** The ordering method used when the number of unknowns per mesh
    node (vector dimension) is bigger than 1. */
class Ordering
{
public:
   /** Ordering methods:
       byNODES - loop first over the nodes then over the vector dimension,
       byVDIM  - loop first over the vector dimension then over the nodes  */
   enum Type { byNODES, byVDIM };
};

/// Type of refinement (int, a tree, etc.)
typedef int RefinementType;

/// Data kept for every type of refinement
class RefinementData
{
public:
   /// Refinement type
   RefinementType type;
   /// Number of the fine elements
   int num_fine_elems;
   /// Number of the fine dofs on the coarse element (fc)
   int num_fine_dofs;
   /// (local dofs of) fine element <-> fine dofs on the coarse element
   Table * fl_to_fc;
   /// Local interpolation matrix
   DenseMatrix * I;
   /// Releases the allocated memory
   ~RefinementData() { delete fl_to_fc; delete I;}
};

class NURBSExtension;

/// Abstract finite element space.
class FiniteElementSpace
{
protected:
   /// The mesh that FE space lives on.
   Mesh *mesh;

   /// Vector dimension (number of unknowns per degree of freedom).
   int vdim;

   /// Number of degrees of freedom. Number of unknowns are ndofs*vdim.
   int ndofs;

   /** Type of ordering of dofs.
       Ordering::byNODES - first nodes, then vector dimension,
       Ordering::byVDIM  - first vector dimension, then nodes  */
   Ordering::Type ordering;

   const FiniteElementCollection *fec;
   int nvdofs, nedofs, nfdofs, nbdofs;
   int *fdofs, *bdofs;

   /// Collection of currently known refinement data
   Array<RefinementData *> RefData;

   mutable Table *elem_dof;
   Table *bdrElem_dof;
   Array<int> dof_elem_array, dof_ldof_array;

   NURBSExtension *NURBSext;
   int own_ext;

   // Matrix representing the prolongation from the global conforming dofs to
   // a set of intermediate partially conforming dofs, e.g. the dofs associated
   // with a "cut" space on a non-conforming mesh.
   SparseMatrix *cP;
   // Conforming restriction matrix such that cR.cP=I.
   SparseMatrix *cR;

   void UpdateNURBS();

   void Constructor();
   void Destructor();   // does not destroy 'RefData'

   /* Create a FE space stealing all data (except RefData) from the
      given FE space. This is used in SaveUpdate() */
   FiniteElementSpace(FiniteElementSpace &);

   /// Constructs new refinement data using coarse element k as a template
   void ConstructRefinementData(int k, int cdofs, RefinementType type);

   /// Generates the local interpolation matrix for coarse element k
   DenseMatrix *LocalInterpolation(int k, int cdofs,
                                   RefinementType type,
                                   Array<int> &rows);

   /** Construct the restriction matrix from the coarse FE space 'cfes' to
       (*this) space, where both spaces use the same FE collection and
       their meshes are obtained from different levels of a single NCMesh.
       (Also, the coarse level must have been marked in 'ncmesh' before
       refinement). */
   SparseMatrix *NC_GlobalRestrictionMatrix(FiniteElementSpace* cfes,
                                            NCMesh* ncmesh);

   /** This is a helper function to get edge (type == 0) or face (type == 1)
       DOFs. The function is aware of ghost edges/faces in parallel, for which
       an empty DOF list is returned. */
   void GetEdgeFaceDofs(int type, int index, Array<int> &dofs);

   /** Calculate the cP and cR matrices for a nonconforming mesh. */
   void GetConformingInterpolation();

   void MakeVDimMatrix(SparseMatrix &mat) const;

public:
   FiniteElementSpace(Mesh *m, const FiniteElementCollection *f,
<<<<<<< HEAD
                      int dim = 1, Ordering::Type order = Ordering::byNODES);
=======
                      int vdim = 1, int ordering = Ordering::byNODES);
>>>>>>> b04d2987

   /// Returns the mesh
   inline Mesh *GetMesh() const { return mesh; }

   NURBSExtension *GetNURBSext() { return NURBSext; }
   NURBSExtension *StealNURBSext();

   bool Conforming() const { return mesh->ncmesh == NULL; }
   bool Nonconforming() const { return mesh->ncmesh != NULL; }

   const SparseMatrix *GetConformingProlongation();
   const SparseMatrix *GetConformingRestriction();
   virtual const SparseMatrix *GetRestrictionMatrix()
   { return GetConformingRestriction(); }

   /// Returns vector dimension.
   inline int GetVDim() const { return vdim; }

   /// Returns the order of the i'th finite element
   int GetOrder(int i) const;
   /// Returns the order of the i'th face finite element
   int GetFaceOrder(int i) const;

   /// Returns number of degrees of freedom.
   inline int GetNDofs() const { return ndofs; }

   inline int GetVSize() const { return vdim * ndofs; }

   /// Return the number of vector true (conforming) dofs.
   virtual int GetTrueVSize() { return GetConformingVSize(); }

   /// Returns the number of conforming ("true") degrees of freedom
   /// (if the space is on a nonconforming mesh with hanging nodes).
   int GetNConformingDofs();

   int GetConformingVSize() { return vdim * GetNConformingDofs(); }

   /// Return the ordering method.
   inline Ordering::Type GetOrdering() const { return ordering; }

   const FiniteElementCollection *FEColl() const { return fec; }

   int GetNVDofs() const { return nvdofs; }
   int GetNEDofs() const { return nedofs; }
   int GetNFDofs() const { return nfdofs; }

   /// Returns number of elements in the mesh.
   inline int GetNE() const { return mesh->GetNE(); }

   /// Returns number of nodes in the mesh.
   inline int GetNV() const { return mesh->GetNV(); }

   /// Returns number of boundary elements in the mesh.
   inline int GetNBE() const { return mesh->GetNBE(); }

   /// Returns the type of element i.
   inline int GetElementType(int i) const
   { return mesh->GetElementType(i); }

   /// Returns the vertices of element i.
   inline void GetElementVertices(int i, Array<int> &vertices) const
   { mesh->GetElementVertices(i, vertices); }

   /// Returns the type of boundary element i.
   inline int GetBdrElementType(int i) const
   { return mesh->GetBdrElementType(i); }

   /// Returns ElementTransformation for the i'th element.
   ElementTransformation *GetElementTransformation(int i) const
   { return mesh->GetElementTransformation(i); }

   /** Returns the transformation defining the i-th element in the user-defined
       variable. */
   void GetElementTransformation(int i, IsoparametricTransformation *ElTr)
   { mesh->GetElementTransformation(i, ElTr); }

   /// Returns ElementTransformation for the i'th boundary element.
   ElementTransformation *GetBdrElementTransformation(int i) const
   { return mesh->GetBdrElementTransformation(i); }

   int GetAttribute(int i) const { return mesh->GetAttribute(i); }

   int GetBdrAttribute(int i) const { return mesh->GetBdrAttribute(i); }

   /// Returns indexes of degrees of freedom in array dofs for i'th element.
   virtual void GetElementDofs(int i, Array<int> &dofs) const;

   /// Returns indexes of degrees of freedom for i'th boundary element.
   virtual void GetBdrElementDofs(int i, Array<int> &dofs) const;

   /** Returns the indexes of the degrees of freedom for i'th face
       including the dofs for the edges and the vertices of the face. */
   virtual void GetFaceDofs(int i, Array<int> &dofs) const;

   /** Returns the indexes of the degrees of freedom for i'th edge
       including the dofs for the vertices of the edge. */
   void GetEdgeDofs(int i, Array<int> &dofs) const;

   void GetVertexDofs(int i, Array<int> &dofs) const;

   void GetElementInteriorDofs(int i, Array<int> &dofs) const;

   int GetNumElementInteriorDofs(int i) const
   { return fec->DofForGeometry(mesh->GetElementBaseGeometry(i)); }

   void GetEdgeInteriorDofs(int i, Array<int> &dofs) const;

   void DofsToVDofs(Array<int> &dofs) const;

   void DofsToVDofs(int vd, Array<int> &dofs, int ndofs = -1) const;

   int DofToVDof(int dof, int vd, int ndofs = -1) const;

   int VDofToDof(int vdof) const
   { return (ordering == Ordering::byNODES) ? (vdof%ndofs) : (vdof/vdim); }

   static void AdjustVDofs(Array<int> &vdofs);

   /// Returns indexes of degrees of freedom in array dofs for i'th element.
   void GetElementVDofs(int i, Array<int> &vdofs) const;

   /// Returns indexes of degrees of freedom for i'th boundary element.
   void GetBdrElementVDofs(int i, Array<int> &vdofs) const;

   /// Returns indexes of degrees of freedom for i'th face element (2D and 3D).
   void GetFaceVDofs(int i, Array<int> &vdofs) const;

   /// Returns indexes of degrees of freedom for i'th edge.
   void GetEdgeVDofs(int i, Array<int> &vdofs) const;

   void GetVertexVDofs(int i, Array<int> &vdofs) const;

   void GetElementInteriorVDofs(int i, Array<int> &vdofs) const;

   void GetEdgeInteriorVDofs(int i, Array<int> &vdofs) const;

   void BuildElementToDofTable() const;

   void BuildDofToArrays();

   const Table &GetElementToDofTable() const { return *elem_dof; }
   const Table &GetBdrElementToDofTable() const { return *bdrElem_dof; }

   int GetElementForDof(int i) { return dof_elem_array[i]; }
   int GetLocalDofForDof(int i) { return dof_ldof_array[i]; }

   /// Returns pointer to the FiniteElement associated with i'th element.
   const FiniteElement *GetFE(int i) const;

   /// Returns pointer to the FiniteElement for the i'th boundary element.
   const FiniteElement *GetBE(int i) const;

   const FiniteElement *GetFaceElement(int i) const;

   const FiniteElement *GetEdgeElement(int i) const;

   /// Return the trace element from element 'i' to the given 'geom_type'
   const FiniteElement *GetTraceElement(int i, int geom_type) const;

   /** Return the restriction matrix from this FE space to the coarse FE space
       'cfes'. Both FE spaces must use the same FE collection and be defined on
       the same Mesh which must be in TWO_LEVEL_* state.  When vdim > 1,
       'one_vdim' specifies whether the restriction matrix built should be the
       scalar restriction (one_vdim=1) or the full vector restriction
       (one_vdim=0); if one_vdim=-1 then the behavior depends on the ordering of
       this FE space: if ordering=byNodes then the scalar restriction matrix is
       built and if ordering=byVDim -- the full vector restriction matrix.  */
   SparseMatrix *GlobalRestrictionMatrix(FiniteElementSpace *cfes,
                                         int one_vdim = -1);

   /** Mark degrees of freedom associated with boundary elements with
       the specified boundary attributes (marked in 'bdr_attr_is_ess'). */
   virtual void GetEssentialVDofs(const Array<int> &bdr_attr_is_ess,
                                  Array<int> &ess_vdofs) const;

   /** Get a list of essential true dofs, ess_tdof_list, corresponding to the
       boundary attributes marked in the array bdr_attr_is_ess. */
   virtual void GetEssentialTrueDofs(const Array<int> &bdr_attr_is_ess,
                                     Array<int> &ess_tdof_list);

   /// Convert a Boolean marker array to a list containing all marked indices.
   static void MarkerToList(const Array<int> &marker, Array<int> &list);
   /** Convert an array of indices (list) to a Boolean marker array where all
       indices in the list are marked with the given value and the rest are set
       to zero. */
   static void ListToMarker(const Array<int> &list, int marker_size,
                            Array<int> &marker, int mark_val = -1);

   /** For a partially conforming FE space, convert a marker array (nonzero
       entries are true) on the partially conforming dofs to a marker array on
       the conforming dofs. A conforming dofs is marked iff at least one of its
       dependent dofs is marked. */
   void ConvertToConformingVDofs(const Array<int> &dofs, Array<int> &cdofs);

   /** For a partially conforming FE space, convert a marker array (nonzero
       entries are true) on the conforming dofs to a marker array on the
       (partially conforming) dofs. A dof is marked iff it depends on a marked
       conforming dofs, where dependency is defined by the ConformingRestriction
       matrix; in other words, a dof is marked iff it corresponds to a marked
       conforming dof. */
   void ConvertFromConformingVDofs(const Array<int> &cdofs, Array<int> &dofs);

   void EliminateEssentialBCFromGRM(FiniteElementSpace *cfes,
                                    Array<int> &bdr_attr_is_ess,
                                    SparseMatrix *R);

   /// Generate the global restriction matrix with eliminated essential bc
   SparseMatrix *GlobalRestrictionMatrix(FiniteElementSpace *cfes,
                                         Array<int> &bdr_attr_is_ess,
                                         int one_vdim = -1);

   /** Generate the global restriction matrix from a discontinuous
       FE space to the continuous FE space of the same polynomial degree. */
   SparseMatrix *D2C_GlobalRestrictionMatrix(FiniteElementSpace *cfes);

   /** Generate the global restriction matrix from a discontinuous
       FE space to the piecewise constant FE space. */
   SparseMatrix *D2Const_GlobalRestrictionMatrix(FiniteElementSpace *cfes);

   /** Construct the restriction matrix from the FE space given by
       (*this) to the lower degree FE space given by (*lfes) which
       is defined on the same mesh. */
   SparseMatrix *H2L_GlobalRestrictionMatrix(FiniteElementSpace *lfes);

   virtual void Update();

   /** Updates the space after the underlying mesh has been refined and
       interpolates one or more GridFunctions so that they represent the same
       functions on the new mesh. The grid functions are passed as pointers
       after 'num_grid_fns'. */
   virtual void UpdateAndInterpolate(int num_grid_fns, ...);

   /// A shortcut for passing only one GridFunction to UndateAndInterpolate.
   void UpdateAndInterpolate(GridFunction* gf) { UpdateAndInterpolate(1, gf); }

   /// Return a copy of the current FE space and update
   virtual FiniteElementSpace *SaveUpdate();

   void Save (std::ostream &out) const;

   virtual ~FiniteElementSpace();
};

}

#endif<|MERGE_RESOLUTION|>--- conflicted
+++ resolved
@@ -134,11 +134,7 @@
 
 public:
    FiniteElementSpace(Mesh *m, const FiniteElementCollection *f,
-<<<<<<< HEAD
-                      int dim = 1, Ordering::Type order = Ordering::byNODES);
-=======
                       int vdim = 1, int ordering = Ordering::byNODES);
->>>>>>> b04d2987
 
    /// Returns the mesh
    inline Mesh *GetMesh() const { return mesh; }
