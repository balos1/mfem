// Copyright (c) 2010, Lawrence Livermore National Security, LLC. Produced at
// the Lawrence Livermore National Laboratory. LLNL-CODE-443211. All Rights
// reserved. See file COPYRIGHT for details.
//
// This file is part of the MFEM library. For more information and source code
// availability see http://mfem.org.
//
// MFEM is free software; you can redistribute it and/or modify it under the
// terms of the GNU Lesser General Public License (as published by the Free
// Software Foundation) version 2.1 dated February 1999.

#ifndef MFEM_BILINEARFORM_EXT
#define MFEM_BILINEARFORM_EXT

#include "../config/config.hpp"
#include "fespace.hpp"
#include "../general/device.hpp"

namespace mfem
{

class BilinearForm;
class MixedBilinearForm;


/** @brief Class extending the BilinearForm class to support the different
    AssemblyLevel%s. */
class BilinearFormExtension : public Operator
{
protected:
   BilinearForm *a; ///< Not owned

public:
   BilinearFormExtension(BilinearForm *form);

   virtual MemoryClass GetMemoryClass() const
   { return Device::GetMemoryClass(); }

   /// Get the finite element space prolongation matrix
   virtual const Operator *GetProlongation() const;

   /// Get the finite element space restriction matrix
   virtual const Operator *GetRestriction() const;

   virtual void Assemble() = 0;

   virtual void AssembleDiagonal(Vector &diag) const
   {
      MFEM_ABORT("AssembleDiagonal not implemented for this assembly level!");
   }

   virtual void FormSystemMatrix(const Array<int> &ess_tdof_list,
                                 OperatorHandle &A) = 0;
   virtual void FormLinearSystem(const Array<int> &ess_tdof_list,
                                 Vector &x, Vector &b,
                                 OperatorHandle &A, Vector &X, Vector &B,
                                 int copy_interior = 0) = 0;
   virtual void Update() = 0;
};

/// Data and methods for fully-assembled bilinear forms
class FABilinearFormExtension : public BilinearFormExtension
{
public:
   FABilinearFormExtension(BilinearForm *form)
      : BilinearFormExtension(form) { }

   /// TODO
   void Assemble() {}
   void FormSystemMatrix(const Array<int> &ess_tdof_list, OperatorHandle &A) {}
   void FormLinearSystem(const Array<int> &ess_tdof_list,
                         Vector &x, Vector &b,
                         OperatorHandle &A, Vector &X, Vector &B,
                         int copy_interior = 0) {}
   void Mult(const Vector &x, Vector &y) const {}
   void MultTranspose(const Vector &x, Vector &y) const {}
   void Update() {}
   ~FABilinearFormExtension() {}
};

/// Data and methods for element-assembled bilinear forms
class EABilinearFormExtension : public BilinearFormExtension
{
public:
   EABilinearFormExtension(BilinearForm *form)
      : BilinearFormExtension(form) { }

   /// TODO
   void Assemble() {}
   void FormSystemMatrix(const Array<int> &ess_tdof_list, OperatorHandle &A) {}
   void FormLinearSystem(const Array<int> &ess_tdof_list,
                         Vector &x, Vector &b,
                         OperatorHandle &A, Vector &X, Vector &B,
                         int copy_interior = 0) {}
   void Mult(const Vector &x, Vector &y) const {}
   void MultTranspose(const Vector &x, Vector &y) const {}
   void Update() {}
   ~EABilinearFormExtension() {}
};

/// Data and methods for partially-assembled bilinear forms
class PABilinearFormExtension : public BilinearFormExtension
{
protected:
   const FiniteElementSpace *trialFes, *testFes; // Not owned
   mutable Vector localX, localY;
<<<<<<< HEAD
   mutable Vector faceIntX, faceIntY;
   mutable Vector faceBdrX, faceBdrY;
   const Operator *elem_restrict; // Not owned
   const Operator *int_face_restrict_lex; // Not owned
   const Operator *bdr_face_restrict_lex; // Not owned
=======
   const ElementRestriction *elem_restrict_lex; // Not owned
>>>>>>> 9f6882c3

public:
   PABilinearFormExtension(BilinearForm*);

   void SetupRestrictionOperators();
   void Assemble();
   void AssembleDiagonal(Vector &diag) const;
   void FormSystemMatrix(const Array<int> &ess_tdof_list, OperatorHandle &A);
   void FormLinearSystem(const Array<int> &ess_tdof_list,
                         Vector &x, Vector &b,
                         OperatorHandle &A, Vector &X, Vector &B,
                         int copy_interior = 0);

   void Mult(const Vector &x, Vector &y) const;
   void MultTranspose(const Vector &x, Vector &y) const;
   void Update();
};


/// Data and methods for matrix-free bilinear forms
class MFBilinearFormExtension : public BilinearFormExtension
{
public:
   MFBilinearFormExtension(BilinearForm *form)
      : BilinearFormExtension(form) { }

   /// TODO
   void Assemble() {}
   void FormSystemMatrix(const Array<int> &ess_tdof_list, OperatorHandle &A) {}
   void FormLinearSystem(const Array<int> &ess_tdof_list,
                         Vector &x, Vector &b,
                         OperatorHandle &A, Vector &X, Vector &B,
                         int copy_interior = 0) {}
   void Mult(const Vector &x, Vector &y) const {}
   void MultTranspose(const Vector &x, Vector &y) const {}
   void Update() {}
   ~MFBilinearFormExtension() {}
};

/** @brief Class extending the MixedBilinearForm class to support the different
    AssemblyLevel%s. */
class MixedBilinearFormExtension : public Operator
{
protected:
   MixedBilinearForm *a; ///< Not owned

public:
   MixedBilinearFormExtension(MixedBilinearForm *form);

   virtual MemoryClass GetMemoryClass() const
   { return Device::GetMemoryClass(); }

   /// Get the finite element space prolongation matrix
   virtual const Operator *GetProlongation() const;

   /// Get the finite element space restriction matrix
   virtual const Operator *GetRestriction() const;

   /// Get the output finite element space restriction matrix
   virtual const Operator *GetOutputProlongation() const;

   /// Get the output finite element space restriction matrix
   virtual const Operator *GetOutputRestriction() const;

   virtual void Assemble() = 0;
   virtual void FormRectangularSystemOperator(const Array<int> &trial_tdof_list,
                                              const Array<int> &test_tdof_list,
                                              OperatorHandle &A) = 0;
   virtual void FormRectangularLinearSystem(const Array<int> &trial_tdof_list,
                                            const Array<int> &test_tdof_list,
                                            Vector &x, Vector &b,
                                            OperatorHandle &A, Vector &X, Vector &B) = 0;

   virtual void AddMult(const Vector &x, Vector &y, const double c=1.0) const = 0;
   virtual void AddMultTranspose(const Vector &x, Vector &y,
                                 const double c=1.0) const = 0;

   virtual void Update() = 0;
};

/// Data and methods for partially-assembled mixed bilinear forms
class PAMixedBilinearFormExtension : public MixedBilinearFormExtension
{
protected:
   const FiniteElementSpace *trialFes, *testFes; // Not owned
   mutable Vector localTrial, localTest, tempY;
   const Operator *elem_restrict_trial; // Not owned
   const Operator *elem_restrict_test;  // Not owned
private:
   /// Helper function to set up inputs/outputs for Mult or MultTranspose
   void SetupMultInputs(const Operator *elem_restrict_x,
                        const Vector &x, Vector &localX,
                        const Operator *elem_restrict_y,
                        Vector &y, Vector &localY, const double c) const;

public:
   PAMixedBilinearFormExtension(MixedBilinearForm *form);

   /// Partial assembly of all internal integrators
   void Assemble();
   /**
      @brief Setup OperatorHandle A to contain constrained linear operator

      OperatorHandle A contains matrix-free constrained operator formed for RAP
      system where ess_tdof_list are in trial space and eliminated from
      "columns" of A.
   */
   void FormRectangularSystemOperator(const Array<int> &trial_tdof_list,
                                      const Array<int> &test_tdof_list,
                                      OperatorHandle &A);
   /**
      Setup OperatorHandle A to contain constrained linear operator and
      eliminate columns corresponding to essential dofs from system,
      updating RHS B vector with the results.
   */
   void FormRectangularLinearSystem(const Array<int> &trial_tdof_list,
                                    const Array<int> &test_tdof_list,
                                    Vector &x, Vector &b,
                                    OperatorHandle &A, Vector &X, Vector &B);
   /// y = A*x
   void Mult(const Vector &x, Vector &y) const;
   /// y += c*A*x
   void AddMult(const Vector &x, Vector &y, const double c=1.0) const;
   /// y = A^T*x
   void MultTranspose(const Vector &x, Vector &y) const;
   /// y += c*A^T*x
   void AddMultTranspose(const Vector &x, Vector &y, const double c=1.0) const;
   /// Update internals for when a new MixedBilinearForm is given to this class
   void Update();
};

}

#endif<|MERGE_RESOLUTION|>--- conflicted
+++ resolved
@@ -104,15 +104,11 @@
 protected:
    const FiniteElementSpace *trialFes, *testFes; // Not owned
    mutable Vector localX, localY;
-<<<<<<< HEAD
    mutable Vector faceIntX, faceIntY;
    mutable Vector faceBdrX, faceBdrY;
    const Operator *elem_restrict; // Not owned
    const Operator *int_face_restrict_lex; // Not owned
    const Operator *bdr_face_restrict_lex; // Not owned
-=======
-   const ElementRestriction *elem_restrict_lex; // Not owned
->>>>>>> 9f6882c3
 
 public:
    PABilinearFormExtension(BilinearForm*);
