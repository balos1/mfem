// Copyright (c) 2010-2021, Lawrence Livermore National Security, LLC. Produced
// at the Lawrence Livermore National Laboratory. All Rights reserved. See files
// LICENSE and NOTICE for details. LLNL-CODE-806117.
//
// This file is part of the MFEM library. For more information and source code
// availability visit https://mfem.org.
//
// MFEM is free software; you can redistribute it and/or modify it under the
// terms of the BSD-3 license. We welcome feedback and contributions, see file
// CONTRIBUTING.md for details.

// Implementation of class LinearForm

#include "fem.hpp"

namespace mfem
{

LinearForm::LinearForm(FiniteElementSpace *f, LinearForm *lf)
   : Vector(f->GetVSize())
{
   // Linear forms are stored on the device
   UseDevice(true);

   fes = f;
   extern_lfs = 1;

   // Copy the pointers to the integrators
   domain_integs = lf->domain_integs;

   domain_delta_integs = lf->domain_delta_integs;

   boundary_integs = lf->boundary_integs;

   boundary_face_integs = lf->boundary_face_integs;
   boundary_face_integs_marker = lf->boundary_face_integs_marker;
}

void LinearForm::AddDomainIntegrator(LinearFormIntegrator *lfi)
{
   DeltaLFIntegrator *maybe_delta =
      dynamic_cast<DeltaLFIntegrator *>(lfi);
   if (!maybe_delta || !maybe_delta->IsDelta())
   {
      domain_integs.Append(lfi);
   }
   else
   {
      domain_delta_integs.Append(maybe_delta);
   }
   domain_integs_marker.Append(NULL);
}

void LinearForm::AddDomainIntegrator(LinearFormIntegrator *lfi,
                                     Array<int> &elem_marker)
{
   DeltaLFIntegrator *maybe_delta =
      dynamic_cast<DeltaLFIntegrator *>(lfi);
   if (!maybe_delta || !maybe_delta->IsDelta())
   {
      domain_integs.Append(lfi);
   }
   else
   {
      domain_delta_integs.Append(maybe_delta);
   }
   domain_integs_marker.Append(&elem_marker);
}

void LinearForm::AddBoundaryIntegrator (LinearFormIntegrator * lfi)
{
   boundary_integs.Append (lfi);
   boundary_integs_marker.Append(NULL); // NULL -> all attributes are active
}

void LinearForm::AddBoundaryIntegrator (LinearFormIntegrator * lfi,
                                        Array<int> &bdr_attr_marker)
{
   boundary_integs.Append (lfi);
   boundary_integs_marker.Append(&bdr_attr_marker);
}

void LinearForm::AddBdrFaceIntegrator (LinearFormIntegrator * lfi)
{
   boundary_face_integs.Append(lfi);
   // NULL -> all attributes are active
   boundary_face_integs_marker.Append(NULL);
}

void LinearForm::AddBdrFaceIntegrator(LinearFormIntegrator *lfi,
                                      Array<int> &bdr_attr_marker)
{
   boundary_face_integs.Append(lfi);
   boundary_face_integs_marker.Append(&bdr_attr_marker);
}

void LinearForm::AddInteriorFaceIntegrator(LinearFormIntegrator *lfi)
{
   interior_face_integs.Append(lfi);
}

void LinearForm::Assemble()
{
   Array<int> vdofs;
   ElementTransformation *eltrans;
   DofTransformation *doftrans;
   Vector elemvect;

   int i;

   Vector::operator=(0.0);

   // The above operation is executed on device because of UseDevice().
   // The first use of AddElementVector() below will move it back to host
   // because both 'vdofs' and 'elemvect' are on host.

   if (domain_integs.Size())
   {
      for (int k = 0; k < domain_integs.Size(); k++)
      {
         if (domain_integs_marker[k] != NULL)
         {
            MFEM_VERIFY(fes->GetMesh()->attributes.Size() ==
                        domain_integs_marker[k]->Size(),
                        "invalid element marker for domain linear form "
                        "integrator #" << k << ", counting from zero");
         }
      }

      for (i = 0; i < fes -> GetNE(); i++)
      {
         int elem_attr = fes->GetMesh()->GetAttribute(i);
         for (int k = 0; k < domain_integs.Size(); k++)
         {
            if ( domain_integs_marker[k] == NULL ||
                 (*(domain_integs_marker[k]))[elem_attr-1] == 1 )
            {
               doftrans = fes -> GetElementVDofs (i, vdofs);
               eltrans = fes -> GetElementTransformation (i);
<<<<<<< HEAD
               dlfi[k]->AssembleRHSElementVect(*fes->GetFE(i), *eltrans,
                                               elemvect);
               if (doftrans)
               {
                  doftrans->TransformDual(elemvect);
               }
=======
               domain_integs[k]->AssembleRHSElementVect(*fes->GetFE(i),
                                                        *eltrans, elemvect);
>>>>>>> 80d2a569
               AddElementVector (vdofs, elemvect);
            }
         }
      }
   }
   AssembleDelta();

   if (boundary_integs.Size())
   {
      Mesh *mesh = fes->GetMesh();

      // Which boundary attributes need to be processed?
      Array<int> bdr_attr_marker(mesh->bdr_attributes.Size() ?
                                 mesh->bdr_attributes.Max() : 0);
      bdr_attr_marker = 0;
      for (int k = 0; k < boundary_integs.Size(); k++)
      {
         if (boundary_integs_marker[k] == NULL)
         {
            bdr_attr_marker = 1;
            break;
         }
         Array<int> &bdr_marker = *boundary_integs_marker[k];
         MFEM_ASSERT(bdr_marker.Size() == bdr_attr_marker.Size(),
                     "invalid boundary marker for boundary integrator #"
                     << k << ", counting from zero");
         for (int i = 0; i < bdr_attr_marker.Size(); i++)
         {
            bdr_attr_marker[i] |= bdr_marker[i];
         }
      }

      for (i = 0; i < fes -> GetNBE(); i++)
      {
         const int bdr_attr = mesh->GetBdrAttribute(i);
         if (bdr_attr_marker[bdr_attr-1] == 0) { continue; }
         doftrans = fes -> GetBdrElementVDofs (i, vdofs);
         eltrans = fes -> GetBdrElementTransformation (i);
         for (int k=0; k < boundary_integs.Size(); k++)
         {
            if (boundary_integs_marker[k] &&
                (*boundary_integs_marker[k])[bdr_attr-1] == 0) { continue; }

            boundary_integs[k]->AssembleRHSElementVect(*fes->GetBE(i),
                                                       *eltrans, elemvect);

            if (doftrans)
            {
               doftrans->TransformDual(elemvect);
            }
            AddElementVector (vdofs, elemvect);
         }
      }
   }
   if (boundary_face_integs.Size())
   {
      FaceElementTransformations *tr;
      Mesh *mesh = fes->GetMesh();

      // Which boundary attributes need to be processed?
      Array<int> bdr_attr_marker(mesh->bdr_attributes.Size() ?
                                 mesh->bdr_attributes.Max() : 0);
      bdr_attr_marker = 0;
      for (int k = 0; k < boundary_face_integs.Size(); k++)
      {
         if (boundary_face_integs_marker[k] == NULL)
         {
            bdr_attr_marker = 1;
            break;
         }
         Array<int> &bdr_marker = *boundary_face_integs_marker[k];
         MFEM_ASSERT(bdr_marker.Size() == bdr_attr_marker.Size(),
                     "invalid boundary marker for boundary face integrator #"
                     << k << ", counting from zero");
         for (int i = 0; i < bdr_attr_marker.Size(); i++)
         {
            bdr_attr_marker[i] |= bdr_marker[i];
         }
      }

      for (i = 0; i < mesh->GetNBE(); i++)
      {
         const int bdr_attr = mesh->GetBdrAttribute(i);
         if (bdr_attr_marker[bdr_attr-1] == 0) { continue; }

         tr = mesh->GetBdrFaceTransformations(i);
         if (tr != NULL)
         {
            fes -> GetElementVDofs (tr -> Elem1No, vdofs);
            for (int k = 0; k < boundary_face_integs.Size(); k++)
            {
               if (boundary_face_integs_marker[k] &&
                   (*boundary_face_integs_marker[k])[bdr_attr-1] == 0)
               { continue; }

               boundary_face_integs[k]->
               AssembleRHSElementVect(*fes->GetFE(tr->Elem1No),
                                      *tr, elemvect);
               AddElementVector (vdofs, elemvect);
            }
         }
      }
   }

   if (interior_face_integs.Size())
   {
      Mesh *mesh = fes->GetMesh();

      for (int k = 0; k < interior_face_integs.Size(); k++)
      {
         for (i = 0; i < mesh->GetNumFaces(); i++)
         {
            FaceElementTransformations *tr = NULL;
            tr = mesh->GetInteriorFaceTransformations (i);
            if (tr != NULL)
            {
               fes -> GetElementVDofs (tr -> Elem1No, vdofs);
               Array<int> vdofs2;
               fes -> GetElementVDofs (tr -> Elem2No, vdofs2);
               vdofs.Append(vdofs2);
               interior_face_integs[k]->
               AssembleRHSElementVect(*fes->GetFE(tr->Elem1No),
                                      *fes->GetFE(tr->Elem2No),
                                      *tr, elemvect);
               AddElementVector (vdofs, elemvect);
            }
         }
      }
   }
}

void LinearForm::Update(FiniteElementSpace *f, Vector &v, int v_offset)
{
   MFEM_ASSERT(v.Size() >= v_offset + f->GetVSize(), "");
   fes = f;
   v.UseDevice(true);
   this->Vector::MakeRef(v, v_offset, fes->GetVSize());
   ResetDeltaLocations();
}

void LinearForm::MakeRef(FiniteElementSpace *f, Vector &v, int v_offset)
{
   Update(f, v, v_offset);
}

void LinearForm::AssembleDelta()
{
   if (domain_delta_integs.Size() == 0) { return; }

   if (!HaveDeltaLocations())
   {
      int sdim = fes->GetMesh()->SpaceDimension();
      Vector center;
      DenseMatrix centers(sdim, domain_delta_integs.Size());
      for (int i = 0; i < centers.Width(); i++)
      {
         centers.GetColumnReference(i, center);
         domain_delta_integs[i]->GetDeltaCenter(center);
         MFEM_VERIFY(center.Size() == sdim,
                     "Point dim " << center.Size() <<
                     " does not match space dim " << sdim);
      }
      fes->GetMesh()->FindPoints(centers, domain_delta_integs_elem_id,
                                 domain_delta_integs_ip);
   }

   Array<int> vdofs;
   Vector elemvect;
   for (int i = 0; i < domain_delta_integs.Size(); i++)
   {
      int elem_id = domain_delta_integs_elem_id[i];
      // The delta center may be outside of this sub-domain, or
      // (Par)Mesh::FindPoints() failed to find this point:
      if (elem_id < 0) { continue; }

      const IntegrationPoint &ip = domain_delta_integs_ip[i];
      ElementTransformation &Trans = *fes->GetElementTransformation(elem_id);
      Trans.SetIntPoint(&ip);

      fes->GetElementVDofs(elem_id, vdofs);
      domain_delta_integs[i]->AssembleDeltaElementVect(*fes->GetFE(elem_id),
                                                       Trans, elemvect);
      AddElementVector(vdofs, elemvect);
   }
}

LinearForm & LinearForm::operator=(double value)
{
   Vector::operator=(value);
   return *this;
}

LinearForm & LinearForm::operator=(const Vector &v)
{
   MFEM_ASSERT(fes && v.Size() == fes->GetVSize(), "");
   Vector::operator=(v);
   return *this;
}

LinearForm::~LinearForm()
{
   if (!extern_lfs)
   {
      int k;
      for (k=0; k < domain_delta_integs.Size(); k++)
      { delete domain_delta_integs[k]; }
      for (k=0; k < domain_integs.Size(); k++) { delete domain_integs[k]; }
      for (k=0; k < boundary_integs.Size(); k++) { delete boundary_integs[k]; }
      for (k=0; k < boundary_face_integs.Size(); k++)
      { delete boundary_face_integs[k]; }
      for (k=0; k < interior_face_integs.Size(); k++)
      { delete interior_face_integs[k]; }
   }
}

}<|MERGE_RESOLUTION|>--- conflicted
+++ resolved
@@ -137,17 +137,12 @@
             {
                doftrans = fes -> GetElementVDofs (i, vdofs);
                eltrans = fes -> GetElementTransformation (i);
-<<<<<<< HEAD
-               dlfi[k]->AssembleRHSElementVect(*fes->GetFE(i), *eltrans,
-                                               elemvect);
+               domain_integs[k]->AssembleRHSElementVect(*fes->GetFE(i),
+                                                        *eltrans, elemvect);
                if (doftrans)
                {
                   doftrans->TransformDual(elemvect);
                }
-=======
-               domain_integs[k]->AssembleRHSElementVect(*fes->GetFE(i),
-                                                        *eltrans, elemvect);
->>>>>>> 80d2a569
                AddElementVector (vdofs, elemvect);
             }
          }
