// Copyright (c) 2010, Lawrence Livermore National Security, LLC. Produced at
// the Lawrence Livermore National Laboratory. LLNL-CODE-443211. All Rights
// reserved. See file COPYRIGHT for details.
//
// This file is part of the MFEM library. For more information and source code
// availability see http://mfem.googlecode.com.
//
// MFEM is free software; you can redistribute it and/or modify it under the
// terms of the GNU Lesser General Public License (as published by the Free
// Software Foundation) version 2.1 dated February 1999.

#include "../config/config.hpp"

#ifdef MFEM_USE_MPI

#include "fem.hpp"
#include "../general/sort_pairs.hpp"

namespace mfem
{

void ParBilinearForm::pAllocMat()
{
   int nbr_size = pfes->GetFaceNbrVSize();

   if (precompute_sparsity == 0 || fes->GetVDim() > 1)
   {
      if (keep_nbr_block)
      {
         mat = new SparseMatrix(height + nbr_size, width + nbr_size);
      }
      else
      {
         mat = new SparseMatrix(height, width + nbr_size);
      }
      return;
   }

   // the sparsity pattern is defined from the map: face->element->dof
   fes->BuildElementToDofTable();
   const Table &lelem_ldof = fes->GetElementToDofTable(); // <-- dofs
   const Table &nelem_ndof = pfes->face_nbr_element_dof; // <-- vdofs
   Table elem_dof; // element + nbr-element <---> dof
   if (nbr_size > 0)
   {
      // merge lelem_ldof and nelem_ndof into elem_dof
      int s1 = lelem_ldof.Size(), s2 = nelem_ndof.Size();
      const int *I1 = lelem_ldof.GetI(), *J1 = lelem_ldof.GetJ();
      const int *I2 = nelem_ndof.GetI(), *J2 = nelem_ndof.GetJ();
      const int nnz1 = I1[s1], nnz2 = I2[s2];

      elem_dof.SetDims(s1 + s2, nnz1 + nnz2);

      int *I = elem_dof.GetI(), *J = elem_dof.GetJ();
      for (int i = 0; i <= s1; i++)
      {
         I[i] = I1[i];
      }
      for (int j = 0; j < nnz1; j++)
      {
         J[j] = J1[j];
      }
      for (int i = 0; i <= s2; i++)
      {
         I[s1+i] = I2[i] + nnz1;
      }
      for (int j = 0; j < nnz2; j++)
      {
         J[nnz1+j] = J2[j] + height;
      }
   }
   //   dof_elem x  elem_face x face_elem x elem_dof  (keep_nbr_block = true)
   // ldof_lelem x lelem_face x face_elem x elem_dof  (keep_nbr_block = false)
   Table dof_dof;
   {
      Table face_dof; // face_elem x elem_dof
      {
         Table *face_elem = pfes->GetParMesh()->GetFaceToAllElementTable();
         if (nbr_size > 0)
         {
            mfem::Mult(*face_elem, elem_dof, face_dof);
         }
         else
         {
            mfem::Mult(*face_elem, lelem_ldof, face_dof);
         }
         delete face_elem;
         if (nbr_size > 0)
         {
            elem_dof.Clear();
         }
      }

      if (keep_nbr_block)
      {
         Table dof_face;
         Transpose(face_dof, dof_face, height + nbr_size);
         mfem::Mult(dof_face, face_dof, dof_dof);
      }
      else
      {
         Table ldof_face;
         {
            Table face_ldof;
            Table *face_lelem = fes->GetMesh()->GetFaceToElementTable();
            mfem::Mult(*face_lelem, lelem_ldof, face_ldof);
            delete face_lelem;
            Transpose(face_ldof, ldof_face, height);
         }
         mfem::Mult(ldof_face, face_dof, dof_dof);
      }
   }

   int *I = dof_dof.GetI();
   int *J = dof_dof.GetJ();
   int nrows = dof_dof.Size();
   double *data = new double[I[nrows]];

   mat = new SparseMatrix(I, J, data, nrows, height + nbr_size);
   *mat = 0.0;

   dof_dof.LoseData();
}

HypreParMatrix *ParBilinearForm::ParallelAssemble(SparseMatrix *m)
{
   if (m == NULL) { return NULL; }

   MFEM_VERIFY(m->Finalized(), "local matrix needs to be finalized for "
                               "ParallelAssemble");

   HypreParMatrix *A;
   if (fbfi.Size() == 0)
   {
      // construct a parallel block-diagonal wrapper matrix A based on m
      A = new HypreParMatrix(pfes->GetComm(),
                             pfes->GlobalVSize(), pfes->GetDofOffsets(), m);
   }
   else
   {
      // handle the case when 'm' contains offdiagonal
      int lvsize = pfes->GetVSize();
      const HYPRE_Int *face_nbr_glob_ldof = pfes->GetFaceNbrGlobalDofMap();
      HYPRE_Int ldof_offset = pfes->GetMyDofOffset();

      Array<HYPRE_Int> glob_J(m->NumNonZeroElems());
      int *J = m->GetJ();
      for (int i = 0; i < glob_J.Size(); i++)
         if (J[i] < lvsize)
         {
            glob_J[i] = J[i] + ldof_offset;
         }
         else
         {
            glob_J[i] = face_nbr_glob_ldof[J[i] - lvsize];
         }

      A = new HypreParMatrix(pfes->GetComm(), lvsize, pfes->GlobalVSize(),
                             pfes->GlobalVSize(), m->GetI(), glob_J,
                             m->GetData(), pfes->GetDofOffsets(),
                             pfes->GetDofOffsets());
   }

   HypreParMatrix *rap = RAP(A, pfes->Dof_TrueDof_Matrix());

   delete A;

   return rap;
}

void ParBilinearForm::AssembleSharedFaces(int skip_zeros)
{
   ParMesh *pmesh = pfes->GetParMesh();
   FaceElementTransformations *T;
   Array<int> vdofs1, vdofs2, vdofs_all;
   DenseMatrix elemmat;

   int nfaces = pmesh->GetNSharedFaces();
   for (int i = 0; i < nfaces; i++)
   {
      T = pmesh->GetSharedFaceTransformations(i);
      pfes->GetElementVDofs(T->Elem1No, vdofs1);
      pfes->GetFaceNbrElementVDofs(T->Elem2No, vdofs2);
      vdofs1.Copy(vdofs_all);
      for (int j = 0; j < vdofs2.Size(); j++)
      {
         vdofs2[j] += height;
      }
      vdofs_all.Append(vdofs2);
      for (int k = 0; k < fbfi.Size(); k++)
      {
         fbfi[k]->AssembleFaceMatrix(*pfes->GetFE(T->Elem1No),
                                     *pfes->GetFaceNbrFE(T->Elem2No),
                                     *T, elemmat);
         if (keep_nbr_block)
         {
            mat->AddSubMatrix(vdofs_all, vdofs_all, elemmat, skip_zeros);
         }
         else
         {
            mat->AddSubMatrix(vdofs1, vdofs_all, elemmat, skip_zeros);
         }
      }
   }
}

void ParBilinearForm::Assemble(int skip_zeros)
{
   if (mat == NULL && fbfi.Size() > 0)
   {
      pfes->ExchangeFaceNbrData();
      pAllocMat();
   }

   BilinearForm::Assemble(skip_zeros);

   if (fbfi.Size() > 0)
   {
      AssembleSharedFaces(skip_zeros);
   }
}

void ParBilinearForm
::ParallelEliminateEssentialBC(const Array<int> &bdr_attr_is_ess,
                               HypreParMatrix &A, const HypreParVector &X,
                               HypreParVector &B) const
{
   Array<int> ess_dofs, true_ess_dofs, dof_list;

   pfes->GetEssentialVDofs(bdr_attr_is_ess, ess_dofs);
   pfes->GetRestrictionMatrix()->BooleanMult(ess_dofs, true_ess_dofs);

   for (int i = 0; i < true_ess_dofs.Size(); i++)
   {
      if (true_ess_dofs[i]) { dof_list.Append(i); }
   }

   // do the parallel elimination
   A.EliminateRowsCols(dof_list, X, B);
}

void ParBilinearForm::TrueAddMult(const Vector &x, Vector &y, const double a)
const
{
   MFEM_VERIFY(fbfi.Size() == 0, "the case of interior face integrators is not"
               " implemented");

   if (X.ParFESpace() != pfes)
   {
      X.Update(pfes);
      Y.Update(pfes);
   }

   X.Distribute(&x);
   mat->Mult(X, Y);
   pfes->Dof_TrueDof_Matrix()->MultTranspose(a, Y, 1.0, y);
}


HypreParMatrix *ParDiscreteLinearOperator::ParallelAssemble(
   SparseMatrix *m, HYPRE_Int *true_row_starts, HYPRE_Int *true_col_starts,
   bool scalar) const
{
   // For a vector space (vdim > 1) and scalar == true, the ordering is assumed
   // to be Ordering::byNODES, e.g. when using GetLocalTDofNumber().

   if (m == NULL) { return NULL; }

   int *I = m->GetI();
   int *J = m->GetJ();
   double *data = m->GetData();

   int rdim = scalar ? range_fes->GetVDim() : 1;
   int ddim = scalar ? domain_fes->GetVDim() : 1;

   int  range_ldofs =  range_fes->GetVSize()/rdim; // == m->Height()
   int domain_ldofs = domain_fes->GetVSize()/ddim; // == m->Width()

   int num_rows = range_fes->TrueVSize()/rdim;

   HYPRE_Int *diag_i, *diag_j, *offd_i, *offd_j;
   double *diag_data, *offd_data;

   int offd_num_cols = 0;
   Array<int> col_ldof_marker(domain_ldofs);
   col_ldof_marker = -1;

   diag_i = new HYPRE_Int[num_rows+1];
   offd_i = new HYPRE_Int[num_rows+1];
   // count the number of entries in each row of diag and offd;
   // at the same time, mark and count the columns used by offd
   for (int i = 0; i <= num_rows; i++)
   {
      diag_i[i] = 0;
      offd_i[i] = 0;
   }
   for (int i = 0; i < range_ldofs; i++)
   {
      int lti = range_fes->GetLocalTDofNumber(i);
      if (lti >= 0)
      {
         for (int j = I[i]; j < I[i+1]; j++)
         {
            int k = J[j];
            int ltk = domain_fes->GetLocalTDofNumber(k);
            if (ltk >= 0)
            {
               diag_i[lti]++;
            }
            else
            {
               offd_i[lti]++;
               if (col_ldof_marker[k] < 0)
               {
                  col_ldof_marker[k] = 1;
                  offd_num_cols++;
               }
            }
         }
      }
   }
   // define offd_col_map -- the local-to-global column mapping for offd
   // define col_ldof_marker -- the map from domain ldof to offd column index
   HYPRE_Int *offd_col_map = new HYPRE_Int[offd_num_cols];
   {
      Array<Pair<HYPRE_Int, int> > cmap_j_offd(offd_num_cols);
      int edof_counter = 0;
      for (int i = 0; i < domain_ldofs; i++)
      {
         if (col_ldof_marker[i] > 0)
         {
            cmap_j_offd[edof_counter].one =
               scalar ?
               domain_fes->GetGlobalScalarTDofNumber(i) :
               domain_fes->GetGlobalTDofNumber(i);
            cmap_j_offd[edof_counter].two = i;
            edof_counter++;
         }
      }
      SortPairs<HYPRE_Int, int>(cmap_j_offd, offd_num_cols);
      for (int i = 0; i < offd_num_cols; i++)
      {
         offd_col_map[i] = cmap_j_offd[i].one;
         // col_ldof_marker is the inverse of the map i -> cmap_j_offd[i].two
         col_ldof_marker[cmap_j_offd[i].two] = i;
      }
   }
   // in diag_i and offd_i, convert row sizes into row offsets
   HYPRE_Int diag_offset = 0, offd_offset = 0;
   for (int i = 0; i < num_rows; i++)
   {
      HYPRE_Int diag_row_size = diag_i[i];
      HYPRE_Int offd_row_size = offd_i[i];
      diag_i[i] = diag_offset;
      offd_i[i] = offd_offset;
      diag_offset += diag_row_size;
      offd_offset += offd_row_size;
   }
   diag_i[num_rows] = diag_offset;
   offd_i[num_rows] = offd_offset;
   // allocate the j and data arrays of diag and offd
   diag_j = new HYPRE_Int[diag_offset];
   diag_data = new double[diag_offset];
   offd_j = new HYPRE_Int[offd_offset];
   offd_data = new double[offd_offset];
   // set the entries of the j and data arrays of diag and offd
   for (int i = 0; i < range_ldofs; i++)
   {
      int lti = range_fes->GetLocalTDofNumber(i);
      if (lti >= 0)
      {
         for (int j = I[i]; j < I[i+1]; j++)
         {
            int k = J[j];
            int ltk = domain_fes->GetLocalTDofNumber(k);
            if (ltk >= 0)
            {
               diag_j[diag_i[lti]] = ltk;
               diag_data[diag_i[lti]] = data[j];
               diag_i[lti]++;
            }
            else
            {
               offd_j[offd_i[lti]] = col_ldof_marker[k];
               offd_data[offd_i[lti]] = data[j];
               offd_i[lti]++;
            }
         }
      }
   }
   // shift back the i arrays of diag and offd
   diag_offset = offd_offset = 0;
   for (int i = 0; i < num_rows; i++)
   {
      Swap(diag_i[i], diag_offset);
      Swap(offd_i[i], offd_offset);
   }

   HypreParMatrix *glob_m =
      new HypreParMatrix(range_fes->GetComm(),
                         range_fes->GlobalTrueVSize()/rdim,
                         domain_fes->GlobalTrueVSize()/ddim,
                         true_row_starts, true_col_starts,
                         diag_i, diag_j, diag_data,
                         offd_i, offd_j, offd_data,
                         offd_num_cols, offd_col_map);

   return glob_m;
}

void ParDiscreteLinearOperator::GetParBlocks(Array2D<HypreParMatrix *> &blocks)
const
{
   int rdim = range_fes->GetVDim();
   int ddim = domain_fes->GetVDim();

   blocks.SetSize(rdim, ddim);

   // construct the scalar versions of the row/col offset arrays
   int n = HYPRE_AssumedPartitionCheck() ? 2 : range_fes->GetNRanks()+1;
   HYPRE_Int *row_starts = new HYPRE_Int[n];
   HYPRE_Int *col_starts = new HYPRE_Int[n];
   for (int i = 0; i < n; i++)
   {
      row_starts[i] = (range_fes->GetTrueDofOffsets())[i] / rdim;
      col_starts[i] = (domain_fes->GetTrueDofOffsets())[i] / ddim;
   }

   Array2D<SparseMatrix *> lblocks;
   GetBlocks(lblocks);

   for (int bi = 0; bi < rdim; bi++)
   {
      for (int bj = 0; bj < ddim; bj++)
      {
         blocks(bi,bj) = ParallelAssemble(lblocks(bi,bj),
                                          row_starts, col_starts, true);

         if (bi == 0 && bj == 0)
         {
            // transfer ownership of row_starts and col_starts to blocks(0,0)
            // (since ownership is given to hypre, the arrays need to be
            // re-allocated)
            blocks(0,0)->CopyRowStarts();
            blocks(0,0)->CopyColStarts();
            delete [] row_starts;
            delete [] col_starts;
            row_starts = blocks(0,0)->GetRowStarts();
            col_starts = blocks(0,0)->GetColStarts();
         }
      }
<<<<<<< HEAD
   }

   delete [] row_starts;
   delete [] col_starts;
=======
>>>>>>> 5e2796ac
}

HypreParMatrix *ParMixedBilinearForm::ParallelAssemble()
{
   // construct the block-diagonal matrix A
<<<<<<< HEAD
   HypreParMatrix *A;
   if (HYPRE_AssumedPartitionCheck())
   {
      A = new HypreParMatrix(trial_pfes->GetComm(), test_dof_off[2],
                             trial_dof_off[2], test_dof_off, trial_dof_off,
                             mat);
   }
   else
   {
      A = new HypreParMatrix(trial_pfes->GetComm(), test_dof_off[nproc],
                             trial_dof_off[nproc], test_dof_off, trial_dof_off,
                             mat);
   }
=======
   HypreParMatrix *A =
      new HypreParMatrix(trial_pfes->GetComm(),
                         test_pfes->GlobalVSize(),
                         trial_pfes->GlobalVSize(),
                         test_pfes->GetDofOffsets(),
                         trial_pfes->GetDofOffsets(),
                         mat);
>>>>>>> 5e2796ac

   HypreParMatrix *rap = RAP(test_pfes->Dof_TrueDof_Matrix(), A,
                             trial_pfes->Dof_TrueDof_Matrix());

   delete A;

   return rap;
}

}

#endif<|MERGE_RESOLUTION|>--- conflicted
+++ resolved
@@ -449,33 +449,12 @@
             col_starts = blocks(0,0)->GetColStarts();
          }
       }
-<<<<<<< HEAD
-   }
-
-   delete [] row_starts;
-   delete [] col_starts;
-=======
->>>>>>> 5e2796ac
+   }
 }
 
 HypreParMatrix *ParMixedBilinearForm::ParallelAssemble()
 {
    // construct the block-diagonal matrix A
-<<<<<<< HEAD
-   HypreParMatrix *A;
-   if (HYPRE_AssumedPartitionCheck())
-   {
-      A = new HypreParMatrix(trial_pfes->GetComm(), test_dof_off[2],
-                             trial_dof_off[2], test_dof_off, trial_dof_off,
-                             mat);
-   }
-   else
-   {
-      A = new HypreParMatrix(trial_pfes->GetComm(), test_dof_off[nproc],
-                             trial_dof_off[nproc], test_dof_off, trial_dof_off,
-                             mat);
-   }
-=======
    HypreParMatrix *A =
       new HypreParMatrix(trial_pfes->GetComm(),
                          test_pfes->GlobalVSize(),
@@ -483,7 +462,6 @@
                          test_pfes->GetDofOffsets(),
                          trial_pfes->GetDofOffsets(),
                          mat);
->>>>>>> 5e2796ac
 
    HypreParMatrix *rap = RAP(test_pfes->Dof_TrueDof_Matrix(), A,
                              trial_pfes->Dof_TrueDof_Matrix());
