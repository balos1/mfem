--- conflicted
+++ resolved
@@ -95,15 +95,12 @@
        called. */
    virtual void AddMultPA(const Vector &x, Vector &y) const;
 
-<<<<<<< HEAD
    /// Method for partially assembled gradient action.
    virtual void AddMultGradPA(const Vector &g,
                               const Vector &x, Vector &y) const;
 
    virtual void AssembleGradientDiagonalPA(const Vector &x, Vector &diag) const;
 
-   virtual ~NonlinearFormIntegrator() { }
-=======
    /// Indicates whether this integrator can use a Ceed backend.
    virtual bool SupportsCeed() const { return false; }
 
@@ -124,7 +121,6 @@
    {
       delete ceedOp;
    }
->>>>>>> b467c702
 };
 
 /** The abstract base class BlockNonlinearFormIntegrator is
