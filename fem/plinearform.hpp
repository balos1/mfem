// Copyright (c) 2010, Lawrence Livermore National Security, LLC. Produced at
// the Lawrence Livermore National Laboratory. LLNL-CODE-443211. All Rights
// reserved. See file COPYRIGHT for details.
//
// This file is part of the MFEM library. For more information and source code
// availability see http://mfem.org.
//
// MFEM is free software; you can redistribute it and/or modify it under the
// terms of the GNU Lesser General Public License (as published by the Free
// Software Foundation) version 2.1 dated February 1999.

#ifndef MFEM_PLINEARFORM
#define MFEM_PLINEARFORM

#include "../config/config.hpp"

#ifdef MFEM_USE_MPI

#include "pgridfunc.hpp"
#include "linearform.hpp"

namespace mfem
{

/// Class for parallel linear form
class ParLinearForm : public LinearForm
{
protected:
   ParFiniteElementSpace *pfes; ///< Points to the same object as #fes

private:
   /// Copy construction is not supported; body is undefined.
   ParLinearForm(const ParLinearForm &);

public:
   /** @brief Create an empty ParLinearForm without an associated
       ParFiniteElementSpace.

       The associated ParFiniteElementSpace can be set later using one of the
       methods: Update(ParFiniteElementSpace *) or
       Update(ParFiniteElementSpace *, Vector &, int). */
   ParLinearForm() : LinearForm() { pfes = NULL; }

   /// Create a ParLinearForm on the FE space @a *pf.
   /** The pointer @a pf is not owned by the newly constructed object. */
   ParLinearForm(ParFiniteElementSpace *pf) : LinearForm(pf) { pfes = pf; }

<<<<<<< HEAD
   ParLinearForm(ParFiniteElementSpace *pf, double * data)
      : LinearForm(pf, data) { pfes = pf; }
=======
   /** @brief Create a ParLinearForm on the ParFiniteElementSpace @a *pf, using
       the same integrators as the ParLinearForm @a *plf.

       The pointer @a pf is not owned by the newly constructed object.

       The integrators in @a plf are copied as pointers and they are not owned
       by the newly constructed LinearForm. */
   ParLinearForm(ParFiniteElementSpace *pf, ParLinearForm * plf)
      : LinearForm(pf, plf) { pfes = pf; }

   /// Copy assignment. Only the data of the base class Vector is copied.
   /** It is assumed that this object and @a rhs use ParFiniteElementSpace%s
       that have the same size.

       @note Defining this method overwrites the implicitly defined copy
       assignemnt operator. */
   ParLinearForm &operator=(const ParLinearForm &rhs)
   { return operator=((const Vector &)rhs); }
>>>>>>> 5b269399

   ParFiniteElementSpace *ParFESpace() const { return pfes; }

   /// Update the object according to the given new FE space @a *pf.
   /** If the pointer @a pf is NULL (this is the default value), the FE space
       already associated with this object is used.

       This method should be called when the asscociated FE space #fes has been
       updated, e.g. after its associated Mesh object has been refined.

       @note This method does not perform assembly. */
   void Update(ParFiniteElementSpace *pf = NULL);

   /** @brief Associate a new FE space, @a *pf, with this object and use the
       data of @a v, offset by @a v_offset, to initialize this object's
       Vector::data.

       @note This method does not perform assembly. */
   void Update(ParFiniteElementSpace *pf, Vector &v, int v_offset);

   /// Assemble the vector on the true dofs, i.e. P^t v.
   void ParallelAssemble(Vector &tv);

   /// Returns the vector assembled on the true dofs, i.e. P^t v.
   HypreParVector *ParallelAssemble();

   /// Return the action of the ParLinearForm as a linear mapping.
   /** Linear forms are linear functionals which map ParGridFunction%s to
       the real numbers.  This method performs this mapping which in
       this case is equivalent as an inner product of the ParLinearForm
       and ParGridFunction. */
   double operator()(const ParGridFunction &gf) const
   {
      return InnerProduct(pfes->GetComm(), *this, gf);
   }

   /// Assign constant values to the ParLinearForm data.
   ParLinearForm &operator=(double value)
   { LinearForm::operator=(value); return *this; }

   /// Copy the data from a Vector to the ParLinearForm data.
   ParLinearForm &operator=(const Vector &v)
   { LinearForm::operator=(v); return *this; }
};

}

#endif // MFEM_USE_MPI

#endif<|MERGE_RESOLUTION|>--- conflicted
+++ resolved
@@ -45,10 +45,12 @@
    /** The pointer @a pf is not owned by the newly constructed object. */
    ParLinearForm(ParFiniteElementSpace *pf) : LinearForm(pf) { pfes = pf; }
 
-<<<<<<< HEAD
+   /// Creates ParLinearForm associated with FE space @a *f and data @a data.
+   /** The pointers @f and @a data are not owned by the newly constructed
+       object. */ 
    ParLinearForm(ParFiniteElementSpace *pf, double * data)
       : LinearForm(pf, data) { pfes = pf; }
-=======
+
    /** @brief Create a ParLinearForm on the ParFiniteElementSpace @a *pf, using
        the same integrators as the ParLinearForm @a *plf.
 
@@ -67,7 +69,6 @@
        assignemnt operator. */
    ParLinearForm &operator=(const ParLinearForm &rhs)
    { return operator=((const Vector &)rhs); }
->>>>>>> 5b269399
 
    ParFiniteElementSpace *ParFESpace() const { return pfes; }
 
