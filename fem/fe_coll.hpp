--- conflicted
+++ resolved
@@ -186,9 +186,7 @@
       : H1_FECollection(p, dim, BasisType::Positive) { }
 };
 
-<<<<<<< HEAD
-/** @brief Arbitrary order "H^{1/2}-conformring" trace finite elements defined on the
-=======
+
 /** Arbitrary order H1-conforming (continuous) serendipity finite elements;
     Current implementation works in 2D only; 3D version is in development. */
 class H1Ser_FECollection : public H1_FECollection
@@ -198,8 +196,7 @@
       : H1_FECollection(p, dim, BasisType::Serendipity) { };
 };
 
-/** Arbitrary order "H^{1/2}-conforming" trace finite elements defined on the
->>>>>>> 4134e949
+/** @brief Arbitrary order "H^{1/2}-conforming" trace finite elements defined on the
     interface between mesh elements (faces,edges,vertices); these are the trace
     FEs of the H1-conforming FEs. */
 class H1_Trace_FECollection : public H1_FECollection
