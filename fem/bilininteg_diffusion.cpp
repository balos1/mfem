--- conflicted
+++ resolved
@@ -215,17 +215,6 @@
    dofs1D = maps->ndof;
    quad1D = maps->nqpt;
    pa_data.SetSize(symmDims * nq * ne, Device::GetMemoryType());
-<<<<<<< HEAD
-   double coeff = 1.0;
-   if (Q)
-   {
-      ConstantCoefficient *cQ = dynamic_cast<ConstantCoefficient*>(Q);
-      MFEM_VERIFY(cQ != NULL, "only ConstantCoefficient is supported!");
-      coeff = cQ->constant;
-   }
-   PADiffusionSetup(dim, dofs1D, quad1D, ne, ir->GetWeights(), geom->J,
-                    coeff, pa_data);
-=======
    Vector coeff;
    if (Q == nullptr)
    {
@@ -252,7 +241,6 @@
    }
    PADiffusionSetup(dim, dofs1D, quad1D, ne, ir->GetWeights(), geom->J, coeff,
                     pa_data);
->>>>>>> 69b4ed53
 }
 
 #ifdef MFEM_USE_OCCA
