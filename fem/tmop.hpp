// Copyright (c) 2010-2020, Lawrence Livermore National Security, LLC. Produced
// at the Lawrence Livermore National Laboratory. All Rights reserved. See files
// LICENSE and NOTICE for details. LLNL-CODE-806117.
//
// This file is part of the MFEM library. For more information and source code
// availability visit https://mfem.org.
//
// MFEM is free software; you can redistribute it and/or modify it under the
// terms of the BSD-3 license. We welcome feedback and contributions, see file
// CONTRIBUTING.md for details.

#ifndef MFEM_TMOP_HPP
#define MFEM_TMOP_HPP

#include "../linalg/invariants.hpp"
#include "nonlininteg.hpp"

namespace mfem
{

/** @brief Abstract class for local mesh quality metrics in the target-matrix
    optimization paradigm (TMOP) by P. Knupp et al. */
class TMOP_QualityMetric : public HyperelasticModel
{
protected:
   const DenseMatrix *Jtr; /**< Jacobian of the reference-element to
                                target-element transformation. */


   int metrictype = 0;// represented with 4 bits as
   // 0 0 0 0 starting from left for V (size) O (orientation) Q (skew) A(aspect-ratio)
   // Shape metrics are QA = 0011 = 3
   // Size metrics are 1000 = 8
   // Shape + size are 11

   /** @brief The method SetTransformation() is hidden for TMOP_QualityMetric%s,
       because it is not used. */
   void SetTransformation(ElementTransformation &) { }

public:
   TMOP_QualityMetric() : Jtr(NULL), metrictype(0) { }
   TMOP_QualityMetric( int mt ) : Jtr(NULL), metrictype(mt) { }
   virtual ~TMOP_QualityMetric() { }

   /** @brief Specify the reference-element -> target-element Jacobian matrix
       for the point of interest.

       The specified Jacobian matrix, #Jtr, can be used by metrics that cannot
       be written just as a function of the target->physical Jacobian matrix,
       Jpt. */
   void SetTargetJacobian(const DenseMatrix &_Jtr) { Jtr = &_Jtr; }

   /** @brief Evaluate the strain energy density function, W = W(Jpt).
       @param[in] Jpt  Represents the target->physical transformation
                       Jacobian matrix. */
   virtual double EvalW(const DenseMatrix &Jpt) const = 0;

   /** @brief Evaluate the 1st Piola-Kirchhoff stress tensor, P = P(Jpt).
       @param[in] Jpt  Represents the target->physical transformation
                       Jacobian matrix.
       @param[out]  P  The evaluated 1st Piola-Kirchhoff stress tensor. */
   virtual void EvalP(const DenseMatrix &Jpt, DenseMatrix &P) const = 0;

   /** @brief Evaluate the derivative of the 1st Piola-Kirchhoff stress tensor
       and assemble its contribution to the local gradient matrix 'A'.
       @param[in] Jpt     Represents the target->physical transformation
                          Jacobian matrix.
       @param[in] DS      Gradient of the basis matrix (dof x dim).
       @param[in] weight  Quadrature weight coefficient for the point.
       @param[in,out]  A  Local gradient matrix where the contribution from this
                          point will be added.

       Computes weight * d(dW_dxi)_d(xj) at the current point, for all i and j,
       where x1 ... xn are the FE dofs. This function is usually defined using
       the matrix invariants and their derivatives.
   */
   virtual void AssembleH(const DenseMatrix &Jpt, const DenseMatrix &DS,
                          const double weight, DenseMatrix &A) const = 0;

   int GetMetricType() { return metrictype; }

   void SetMetricType(int metrictype_) {metrictype = metrictype_;}
};


/// Metric without a type, 2D
class TMOP_Metric_001 : public TMOP_QualityMetric
{
protected:
   mutable InvariantsEvaluator2D<double> ie;

public:
   TMOP_Metric_001() : TMOP_QualityMetric(3) {}
   // W = |J|^2.
   virtual double EvalW(const DenseMatrix &Jpt) const;

   virtual void EvalP(const DenseMatrix &Jpt, DenseMatrix &P) const;

   virtual void AssembleH(const DenseMatrix &Jpt, const DenseMatrix &DS,
                          const double weight, DenseMatrix &A) const;
};

/// Skew metric, 2D.
class TMOP_Metric_skew2D : public TMOP_QualityMetric
{
public:
   TMOP_Metric_skew2D() : TMOP_QualityMetric(2) {}
   // W = 0.5 (1 - cos(angle_Jpr - angle_Jtr)).
   virtual double EvalW(const DenseMatrix &Jpt) const;

   virtual void EvalP(const DenseMatrix &Jpt, DenseMatrix &P) const
   { MFEM_ABORT("Not implemented"); }

   virtual void AssembleH(const DenseMatrix &Jpt, const DenseMatrix &DS,
                          const double weight, DenseMatrix &A) const
   { MFEM_ABORT("Not implemented"); }
};

/// Skew metric, 3D.
class TMOP_Metric_skew3D : public TMOP_QualityMetric
{
public:
   // W = 1/6 (3 - sum_i cos(angle_Jpr_i - angle_Jtr_i)), i = 1..3.
   virtual double EvalW(const DenseMatrix &Jpt) const;

   virtual void EvalP(const DenseMatrix &Jpt, DenseMatrix &P) const
   { MFEM_ABORT("Not implemented"); }

   virtual void AssembleH(const DenseMatrix &Jpt, const DenseMatrix &DS,
                          const double weight, DenseMatrix &A) const
   { MFEM_ABORT("Not implemented"); }
};

/// Aspect ratio metric, 2D.
class TMOP_Metric_aspratio2D : public TMOP_QualityMetric
{
public:
   TMOP_Metric_aspratio2D() : TMOP_QualityMetric(1) {}
   // W = 0.5 (ar_Jpr/ar_Jtr + ar_Jtr/ar_Jpr) - 1.
   virtual double EvalW(const DenseMatrix &Jpt) const;

   virtual void EvalP(const DenseMatrix &Jpt, DenseMatrix &P) const
   { MFEM_ABORT("Not implemented"); }

   virtual void AssembleH(const DenseMatrix &Jpt, const DenseMatrix &DS,
                          const double weight, DenseMatrix &A) const
   { MFEM_ABORT("Not implemented"); }
};

/// Aspect ratio metric, 3D.
class TMOP_Metric_aspratio3D : public TMOP_QualityMetric
{
public:
   // W = 1/3 sum [0.5 (ar_Jpr_i/ar_Jtr_i + ar_Jtr_i/ar_Jpr_i) - 1], i = 1..3.
   virtual double EvalW(const DenseMatrix &Jpt) const;

   virtual void EvalP(const DenseMatrix &Jpt, DenseMatrix &P) const
   { MFEM_ABORT("Not implemented"); }

   virtual void AssembleH(const DenseMatrix &Jpt, const DenseMatrix &DS,
                          const double weight, DenseMatrix &A) const
   { MFEM_ABORT("Not implemented"); }
};

/// Shape+Size+Orientation metric, 2D.
class TMOP_Metric_SSA2D : public TMOP_QualityMetric
{
public:
   // W = 0.5 (1 - cos(theta_Jpr - theta_Jtr)).
   virtual double EvalW(const DenseMatrix &Jpt) const;

   virtual void EvalP(const DenseMatrix &Jpt, DenseMatrix &P) const
   { MFEM_ABORT("Not implemented"); }

   virtual void AssembleH(const DenseMatrix &Jpt, const DenseMatrix &DS,
                          const double weight, DenseMatrix &A) const
   { MFEM_ABORT("Not implemented"); }
};

<<<<<<< HEAD
/// Shape+Size metric, 2D.
class TMOP_Metric_SS2D : public TMOP_QualityMetric
{
public:
   TMOP_Metric_SS2D() : TMOP_QualityMetric(11) {}
   // W = 0.5 (1 - cos(theta_Jpr - theta_Jtr)).
   virtual double EvalW(const DenseMatrix &Jpt) const;

   virtual void EvalP(const DenseMatrix &Jpt, DenseMatrix &P) const
   { MFEM_ABORT("Not implemented"); }

   virtual void AssembleH(const DenseMatrix &Jpt, const DenseMatrix &DS,
                          const double weight, DenseMatrix &A) const
   { MFEM_ABORT("Not implemented"); }
};

=======
>>>>>>> 5457d033
/// Shape, ideal barrier metric, 2D
class TMOP_Metric_002 : public TMOP_QualityMetric
{
protected:
   mutable InvariantsEvaluator2D<double> ie;
public:
   TMOP_Metric_002() : TMOP_QualityMetric(3) {}
   // W = 0.5|J|^2 / det(J) - 1.
   virtual double EvalW(const DenseMatrix &Jpt) const;

   virtual void EvalP(const DenseMatrix &Jpt, DenseMatrix &P) const;

   virtual void AssembleH(const DenseMatrix &Jpt, const DenseMatrix &DS,
                          const double weight, DenseMatrix &A) const;
};

/// Shape & area, ideal barrier metric, 2D
class TMOP_Metric_007 : public TMOP_QualityMetric
{
protected:
   mutable InvariantsEvaluator2D<double> ie;
public:
   TMOP_Metric_007() : TMOP_QualityMetric(11) {}
   // W = |J - J^-t|^2.
   virtual double EvalW(const DenseMatrix &Jpt) const;

   virtual void EvalP(const DenseMatrix &Jpt, DenseMatrix &P) const;

   virtual void AssembleH(const DenseMatrix &Jpt, const DenseMatrix &DS,
                          const double weight, DenseMatrix &A) const;

};

/// Shape & area metric, 2D
class TMOP_Metric_009 : public TMOP_QualityMetric
{
protected:
   mutable InvariantsEvaluator2D<double> ie;
public:
   TMOP_Metric_009() : TMOP_QualityMetric(11) {}
   // W = det(J) * |J - J^-t|^2.
   virtual double EvalW(const DenseMatrix &Jpt) const;

   virtual void EvalP(const DenseMatrix &Jpt, DenseMatrix &P) const;

   virtual void AssembleH(const DenseMatrix &Jpt, const DenseMatrix &DS,
                          const double weight, DenseMatrix &A) const;
};

/// Shifted barrier form of metric 2 (shape, ideal barrier metric), 2D
class TMOP_Metric_022 : public TMOP_QualityMetric
{
protected:
   double &tau0;
   mutable InvariantsEvaluator2D<double> ie;

public:
   TMOP_Metric_022(double &t0): TMOP_QualityMetric(11), tau0(t0) {}
   // W = 0.5(|J|^2 - 2det(J)) / (det(J) - tau0).
   virtual double EvalW(const DenseMatrix &Jpt) const;

   virtual void EvalP(const DenseMatrix &Jpt, DenseMatrix &P) const;

   virtual void AssembleH(const DenseMatrix &Jpt, const DenseMatrix &DS,
                          const double weight, DenseMatrix &A) const;
};

/// Shape, ideal barrier metric, 2D
class TMOP_Metric_050 : public TMOP_QualityMetric
{
protected:
   mutable InvariantsEvaluator2D<double> ie;

public:
   // W = 0.5|J^t J|^2 / det(J)^2 - 1.
   virtual double EvalW(const DenseMatrix &Jpt) const;

   virtual void EvalP(const DenseMatrix &Jpt, DenseMatrix &P) const;

   virtual void AssembleH(const DenseMatrix &Jpt, const DenseMatrix &DS,
                          const double weight, DenseMatrix &A) const;
};

/// Area metric, 2D
class TMOP_Metric_055 : public TMOP_QualityMetric
{
protected:
   mutable InvariantsEvaluator2D<double> ie;
public:
   TMOP_Metric_055(): TMOP_QualityMetric(8) {}

   // W = (det(J) - 1)^2.
   virtual double EvalW(const DenseMatrix &Jpt) const;

   virtual void EvalP(const DenseMatrix &Jpt, DenseMatrix &P) const;

   virtual void AssembleH(const DenseMatrix &Jpt, const DenseMatrix &DS,
                          const double weight, DenseMatrix &A) const;

};

/// Area, ideal barrier metric, 2D
class TMOP_Metric_056 : public TMOP_QualityMetric
{
protected:
   mutable InvariantsEvaluator2D<double> ie;

public:
   TMOP_Metric_056(): TMOP_QualityMetric(8) {}
   // W = 0.5( sqrt(det(J)) - 1 / sqrt(det(J)) )^2
   //   = 0.5( det(J) - 1 )^2 / det(J)
   //   = 0.5( det(J) + 1/det(J) ) - 1.
   virtual double EvalW(const DenseMatrix &Jpt) const;

   virtual void EvalP(const DenseMatrix &Jpt, DenseMatrix &P) const;

   virtual void AssembleH(const DenseMatrix &Jpt, const DenseMatrix &DS,
                          const double weight, DenseMatrix &A) const;

};

/// Shape, ideal barrier metric, 2D
class TMOP_Metric_058 : public TMOP_QualityMetric
{
protected:
   mutable InvariantsEvaluator2D<double> ie;

public:
   // W = |J^t J|^2 / det(J)^2 - 2|J|^2 / det(J) + 2
   //   = I1b (I1b - 2).
   virtual double EvalW(const DenseMatrix &Jpt) const;

   virtual void EvalP(const DenseMatrix &Jpt, DenseMatrix &P) const;

   virtual void AssembleH(const DenseMatrix &Jpt, const DenseMatrix &DS,
                          const double weight, DenseMatrix &A) const;

};

/// Area, ideal barrier metric, 2D
class TMOP_Metric_077 : public TMOP_QualityMetric
{
protected:
   mutable InvariantsEvaluator2D<double> ie;

public:
   TMOP_Metric_077(): TMOP_QualityMetric(8) {}
   // W = 0.5(det(J) - 1 / det(J))^2.
   virtual double EvalW(const DenseMatrix &Jpt) const;

   virtual void EvalP(const DenseMatrix &Jpt, DenseMatrix &P) const;

   virtual void AssembleH(const DenseMatrix &Jpt, const DenseMatrix &DS,
                          const double weight, DenseMatrix &A) const;

};

/// Shape & orientation metric, 2D.
class TMOP_Metric_085 : public TMOP_QualityMetric
{
public:
   // W = |T-T'|^2, where T'= |T|*I/sqrt(2).
   virtual double EvalW(const DenseMatrix &Jpt) const;

   virtual void EvalP(const DenseMatrix &Jpt, DenseMatrix &P) const
   { MFEM_ABORT("Not implemented"); }

   virtual void AssembleH(const DenseMatrix &Jpt, const DenseMatrix &DS,
                          const double weight, DenseMatrix &A) const
   { MFEM_ABORT("Not implemented"); }
};

/// Untangling metric, 2D
class TMOP_Metric_211 : public TMOP_QualityMetric
{
protected:
   const double eps;
   mutable InvariantsEvaluator2D<double> ie;

public:
   TMOP_Metric_211(double epsilon = 1e-4) : TMOP_QualityMetric(0), eps(epsilon) { }
   // W = (det(J) - 1)^2 - det(J) + sqrt(det(J)^2 + eps).
   virtual double EvalW(const DenseMatrix &Jpt) const;

   virtual void EvalP(const DenseMatrix &Jpt, DenseMatrix &P) const;

   virtual void AssembleH(const DenseMatrix &Jpt, const DenseMatrix &DS,
                          const double weight, DenseMatrix &A) const;
};

/// Shifted barrier form of metric 56 (area, ideal barrier metric), 2D
class TMOP_Metric_252 : public TMOP_QualityMetric
{
protected:
   double &tau0;
   mutable InvariantsEvaluator2D<double> ie;

public:
   /// Note that @a t0 is stored by reference
   TMOP_Metric_252(double &t0): TMOP_QualityMetric(0), tau0(t0) {}

   // W = 0.5(det(J) - 1)^2 / (det(J) - tau0).
   virtual double EvalW(const DenseMatrix &Jpt) const;

   virtual void EvalP(const DenseMatrix &Jpt, DenseMatrix &P) const;

   virtual void AssembleH(const DenseMatrix &Jpt, const DenseMatrix &DS,
                          const double weight, DenseMatrix &A) const;
};

/// Shape, ideal barrier metric, 3D
class TMOP_Metric_301 : public TMOP_QualityMetric
{
protected:
   mutable InvariantsEvaluator3D<double> ie;

public:
   // W = |J| |J^-1| / 3 - 1.
   virtual double EvalW(const DenseMatrix &Jpt) const;

   virtual void EvalP(const DenseMatrix &Jpt, DenseMatrix &P) const;

   virtual void AssembleH(const DenseMatrix &Jpt, const DenseMatrix &DS,
                          const double weight, DenseMatrix &A) const;
};

/// Shape, ideal barrier metric, 3D
class TMOP_Metric_302 : public TMOP_QualityMetric
{
protected:
   mutable InvariantsEvaluator3D<double> ie;

public:
   TMOP_Metric_302(): TMOP_QualityMetric(3) {}
   // W = |J|^2 |J^-1|^2 / 9 - 1.
   virtual double EvalW(const DenseMatrix &Jpt) const;

   virtual void EvalP(const DenseMatrix &Jpt, DenseMatrix &P) const;

   virtual void AssembleH(const DenseMatrix &Jpt, const DenseMatrix &DS,
                          const double weight, DenseMatrix &A) const;
};

/// Shape, ideal barrier metric, 3D
class TMOP_Metric_303 : public TMOP_QualityMetric
{
protected:
   mutable InvariantsEvaluator3D<double> ie;

public:
   // W = |J|^2 / 3 * det(J)^(2/3) - 1.
   virtual double EvalW(const DenseMatrix &Jpt) const;

   virtual void EvalP(const DenseMatrix &Jpt, DenseMatrix &P) const;

   virtual void AssembleH(const DenseMatrix &Jpt, const DenseMatrix &DS,
                          const double weight, DenseMatrix &A) const;
};

/// Volume metric, 3D
class TMOP_Metric_315 : public TMOP_QualityMetric
{
protected:
   mutable InvariantsEvaluator3D<double> ie;

public:
   // W = (det(J) - 1)^2.
   virtual double EvalW(const DenseMatrix &Jpt) const;

   virtual void EvalP(const DenseMatrix &Jpt, DenseMatrix &P) const;

   virtual void AssembleH(const DenseMatrix &Jpt, const DenseMatrix &DS,
                          const double weight, DenseMatrix &A) const;
};

/// Volume, ideal barrier metric, 3D
class TMOP_Metric_316 : public TMOP_QualityMetric
{
protected:
   mutable InvariantsEvaluator3D<double> ie;

public:
   // W = 0.5( sqrt(det(J)) - 1 / sqrt(det(J)) )^2
   //   = 0.5( det(J) - 1 )^2 / det(J)
   //   = 0.5( det(J) + 1/det(J) ) - 1.
   virtual double EvalW(const DenseMatrix &Jpt) const;

   virtual void EvalP(const DenseMatrix &Jpt, DenseMatrix &P) const;

   virtual void AssembleH(const DenseMatrix &Jpt, const DenseMatrix &DS,
                          const double weight, DenseMatrix &A) const;
};

/// Shape & volume, ideal barrier metric, 3D
class TMOP_Metric_321 : public TMOP_QualityMetric
{
protected:
   mutable InvariantsEvaluator3D<double> ie;

public:
   // W = |J - J^-t|^2.
   virtual double EvalW(const DenseMatrix &Jpt) const;

   virtual void EvalP(const DenseMatrix &Jpt, DenseMatrix &P) const;

   virtual void AssembleH(const DenseMatrix &Jpt, const DenseMatrix &DS,
                          const double weight, DenseMatrix &A) const;
};

/// Shifted barrier form of 3D metric 16 (volume, ideal barrier metric), 3D
class TMOP_Metric_352 : public TMOP_QualityMetric
{
protected:
   double &tau0;
   mutable InvariantsEvaluator3D<double> ie;

public:
   TMOP_Metric_352(double &t0): TMOP_QualityMetric(0), tau0(t0) {}

   // W = 0.5(det(J) - 1)^2 / (det(J) - tau0).
   virtual double EvalW(const DenseMatrix &Jpt) const;

   virtual void EvalP(const DenseMatrix &Jpt, DenseMatrix &P) const;

   virtual void AssembleH(const DenseMatrix &Jpt, const DenseMatrix &DS,
                          const double weight, DenseMatrix &A) const;
};


/// Base class for limiting functions to be used in class TMOP_Integrator.
/** This class represents a scalar function f(x, x0, d), where x and x0 are
    positions in physical space, and d is a reference physical distance
    associated with the point x0. */
class TMOP_LimiterFunction
{
public:
   /// Returns the limiting function, f(x, x0, d).
   virtual double Eval(const Vector &x, const Vector &x0, double d) const = 0;

   /** @brief Returns the gradient of the limiting function f(x, x0, d) with
       respect to x. */
   virtual void Eval_d1(const Vector &x, const Vector &x0, double dist,
                        Vector &d1) const = 0;

   /** @brief Returns the Hessian of the limiting function f(x, x0, d) with
       respect to x. */
   virtual void Eval_d2(const Vector &x, const Vector &x0, double dist,
                        DenseMatrix &d2) const = 0;

   /// Virtual destructor.
   virtual ~TMOP_LimiterFunction() { }
};

/// Default limiter function in TMOP_Integrator.
class TMOP_QuadraticLimiter : public TMOP_LimiterFunction
{
public:
   virtual double Eval(const Vector &x, const Vector &x0, double dist) const
   {
      MFEM_ASSERT(x.Size() == x0.Size(), "Bad input.");

      return 0.5 * x.DistanceSquaredTo(x0) / (dist * dist);
   }

   virtual void Eval_d1(const Vector &x, const Vector &x0, double dist,
                        Vector &d1) const
   {
      MFEM_ASSERT(x.Size() == x0.Size(), "Bad input.");

      d1.SetSize(x.Size());
      subtract(1.0 / (dist * dist), x, x0, d1);
   }

   virtual void Eval_d2(const Vector &x, const Vector &x0, double dist,
                        DenseMatrix &d2) const
   {
      MFEM_ASSERT(x.Size() == x0.Size(), "Bad input.");

      d2.Diag(1.0 / (dist * dist), x.Size());
   }

   virtual ~TMOP_QuadraticLimiter() { }
};

class FiniteElementCollection;
class FiniteElementSpace;
class ParFiniteElementSpace;

class AdaptivityEvaluator
{
protected:
   // Owned.
   Mesh *mesh;
   FiniteElementSpace *fes;

#ifdef MFEM_USE_MPI
   // Owned.
   ParMesh *pmesh;
   ParFiniteElementSpace *pfes;
#endif

   int dim, ncomp;

public:
   AdaptivityEvaluator() : mesh(NULL), fes(NULL)
   {
#ifdef MFEM_USE_MPI
      pmesh = NULL;
      pfes = NULL;
#endif
   }
   virtual ~AdaptivityEvaluator();

   /** Specifies the Mesh and FiniteElementCollection of the solution that will
       be evaluated. The given mesh will be copied into the internal object. */
   void SetSerialMetaInfo(const Mesh &m,
                          const FiniteElementCollection &fec, int num_comp);

#ifdef MFEM_USE_MPI
   /// Parallel version of SetSerialMetaInfo.
   void SetParMetaInfo(const ParMesh &m,
                       const FiniteElementCollection &fec, int num_comp);
#endif

   // TODO use GridFunctions to make clear it's on the ldofs?
   virtual void SetInitialField(const Vector &init_nodes,
                                const Vector &init_field) = 0;

   virtual void ComputeAtNewPosition(const Vector &new_nodes,
                                     Vector &new_field) = 0;

   virtual void Update()
   {
      fes->Update();
   };
};

/** @brief Base class representing target-matrix construction algorithms for
    mesh optimization via the target-matrix optimization paradigm (TMOP). */
/** This class is used by class TMOP_Integrator to construct the target Jacobian
    matrices (reference-element to target-element) at quadrature points. It
    supports a set of algorithms chosen by the #TargetType enumeration.

    New target-matrix construction algorithms can be defined by deriving new
    classes and overriding the methods ComputeElementTargets() and
    ContainsVolumeInfo(). */
class TargetConstructor
{
public:
   /// Target-matrix construction algorithms supported by this class.
   enum TargetType
   {
      IDEAL_SHAPE_UNIT_SIZE, /**<
         Ideal shape, unit size; the nodes are not used. */
      IDEAL_SHAPE_EQUAL_SIZE, /**<
         Ideal shape, equal size/volume; the given nodes define the total target
         volume; for each mesh element, the target volume is the average volume
         multiplied by the volume scale, set with SetVolumeScale(). */
      IDEAL_SHAPE_GIVEN_SIZE, /**<
         Ideal shape, given size/volume; the given nodes define the target
         volume at all quadrature points. */
      GIVEN_SHAPE_AND_SIZE, /**<
         Given shape, given size/volume; the given nodes define the exact target
         Jacobian matrix at all quadrature points. */
      GIVEN_FULL /**<
         Full target tensor is specified at every quadrature point. */
   };

protected:
   // Nodes that are used in ComputeElementTargets(), depending on target_type.
   const GridFunction *nodes; // not owned
   mutable double avg_volume;
   double volume_scale;
   const TargetType target_type;

#ifdef MFEM_USE_MPI
   MPI_Comm comm;
   bool Parallel() const { return (comm != MPI_COMM_NULL); }
#else
   bool Parallel() const { return false; }
#endif

   // should be called only if avg_volume == 0.0, i.e. avg_volume is not
   // computed yet
   void ComputeAvgVolume() const;

public:
   /// Constructor for use in serial
   TargetConstructor(TargetType ttype)
      : nodes(NULL), avg_volume(), volume_scale(1.0), target_type(ttype)
   {
#ifdef MFEM_USE_MPI
      comm = MPI_COMM_NULL;
#endif
   }
#ifdef MFEM_USE_MPI
   /// Constructor for use in parallel
   TargetConstructor(TargetType ttype, MPI_Comm mpicomm)
      : nodes(NULL), avg_volume(), volume_scale(1.0), target_type(ttype),
        comm(mpicomm) { }
#endif
   virtual ~TargetConstructor() { }

   /** @brief Set the nodes to be used in the target-matrix construction.

       This method should be called every time the target nodes are updated
       externally and recomputation of the target average volume is needed. The
       nodes are used by all target types except IDEAL_SHAPE_UNIT_SIZE. */
   void SetNodes(const GridFunction &n) { nodes = &n; avg_volume = 0.0; }

   /// Used by target type IDEAL_SHAPE_EQUAL_SIZE. The default volume scale is 1.
   void SetVolumeScale(double vol_scale) { volume_scale = vol_scale; }

   /// Checks if the target matrices contain non-trivial size specification.
   virtual bool ContainsVolumeInfo() const;

   /** @brief Given an element and quadrature rule, computes ref->target
       transformation Jacobians for each quadrature point in the element.
       The physical positions of the element's nodes are given by @a elfun. */
   virtual void ComputeElementTargets(int e_id, const FiniteElement &fe,
                                      const IntegrationRule &ir,
                                      const Vector &elfun,
                                      DenseTensor &Jtr) const;

   virtual void ComputeElementTargetsGradient(const IntegrationRule &ir,
                                              const Vector &elfun,
                                              IsoparametricTransformation &Tpr,
                                              DenseTensor &dJtr) const;
};

class TMOPMatrixCoefficient  : public MatrixCoefficient
{
public:
   explicit TMOPMatrixCoefficient(int dim) : MatrixCoefficient(dim, dim) { }

   /** @brief Evaluate the derivative of the matrix coefficient with respect to
       @a comp in the element described by @a T at the point @a ip, storing the
       result in @a K. */
   virtual void EvalGrad(DenseMatrix &K, ElementTransformation &T,
                         const IntegrationPoint &ip, int comp) = 0;

   virtual ~TMOPMatrixCoefficient() { }
};

class AnalyticAdaptTC : public TargetConstructor
{
protected:
   // Analytic target specification.
   Coefficient *scalar_tspec;
   VectorCoefficient *vector_tspec;
   TMOPMatrixCoefficient *matrix_tspec;

public:
   AnalyticAdaptTC(TargetType ttype)
      : TargetConstructor(ttype),
        scalar_tspec(NULL), vector_tspec(NULL), matrix_tspec(NULL) { }

   virtual void SetAnalyticTargetSpec(Coefficient *sspec,
                                      VectorCoefficient *vspec,
                                      TMOPMatrixCoefficient *mspec);

   /** @brief Given an element and quadrature rule, computes ref->target
       transformation Jacobians for each quadrature point in the element.
       The physical positions of the element's nodes are given by @a elfun. */
   virtual void ComputeElementTargets(int e_id, const FiniteElement &fe,
                                      const IntegrationRule &ir,
                                      const Vector &elfun,
                                      DenseTensor &Jtr) const;

   virtual void ComputeElementTargetsGradient(const IntegrationRule &ir,
                                              const Vector &elfun,
                                              IsoparametricTransformation &Tpr,
                                              DenseTensor &dJtr) const;
};

#ifdef MFEM_USE_MPI
class ParGridFunction;
#endif

class DiscreteAdaptTC : public TargetConstructor
{
protected:
   // Discrete target specification.
   // Data is owned, updated by UpdateTargetSpecification.
   int ncomp, sizeidx, skewidx, aspectratioidx, orientationidx;
   Vector tspec;             //eta(x)
   Vector tspec_sav;
   Vector tspec_pert1h;      //eta(x+h)
   Vector tspec_pert2h;      //eta(x+2*h)
   Vector tspec_pertmix;     //eta(x+h,y+h)
   // The order inside these perturbation vectors (e.g. in 2D) is
   // eta1(x+h,y), eta2(x+h,y) ... etan(x+h,y), eta1(x,y+h), eta2(x,y+h) ...
   // same for tspec_pert2h and tspec_pertmix.
   Array<GridFunction *> gfarr;

   // Components of Target Jacobian at each quadrature point of an element. This
   // is required for computation of the derivative using chain rule.
   mutable DenseTensor Jtrcomp;

   // Note: do not use the Nodes of this space as they may not be on the
   // positions corresponding to the values of tspec.
<<<<<<< HEAD
#ifdef MFEM_USE_MPI
   ParFiniteElementSpace *ptspec_fes;
#endif
   FiniteElementSpace *tspec_fes;
   FiniteElementSpace *tspec_fesv;
=======
   const FiniteElementSpace *tspec_fes;
   const FiniteElementSpace *tspec_fesv;
>>>>>>> 5457d033

   // These flags can be used by outside functions to avoid recomputing the
   // tspec and tspec_perth fields again on the same mesh.
   bool good_tspec, good_tspec_grad, good_tspec_hess;

   // Evaluation of the discrete target specification on different meshes.
   // Owned.
   AdaptivityEvaluator *adapt_eval;

   void SetDiscreteTargetBase(const GridFunction &tspec_);
   void SetTspecAtIndex(int idx, const GridFunction &tspec_);
   void FinalizeSerialDiscreteTargetSpec();
#ifdef MFEM_USE_MPI
   void SetTspecAtIndex(int idx, const ParGridFunction &tspec_);
   void FinalizeParDiscreteTargetSpec(const ParGridFunction &tspec_);
#endif

public:
   DiscreteAdaptTC(TargetType ttype)
      : TargetConstructor(ttype),
        ncomp(0),
        sizeidx(-1), skewidx(-1), aspectratioidx(-1), orientationidx(-1),
        tspec(), tspec_sav(), tspec_pert1h(), tspec_pert2h(), tspec_pertmix(),
        tspec_fes(NULL), tspec_fesv(NULL),
        good_tspec(false), good_tspec_grad(false), good_tspec_hess(false),
        adapt_eval(NULL) { }

   virtual ~DiscreteAdaptTC()
   {
      delete adapt_eval;
      delete tspec_fes;
      delete tspec_fesv;
   };

   /** @name Target specification methods.
       The following methods are used to specify geometric parameters of the
       targets when these parameters are given by discrete FE functions.
       Note that every GridFunction given to the Set methods must use a
       H1_FECollection of the same order. The number of components must
       correspond to the type of geometric parameter and dimension.

       @param[in] tspec_  Input values of a geometric parameter. Note that
                          the methods in this class support only functions that
                          use H1_FECollection collection of the same order. */
   ///@{
   virtual void SetSerialDiscreteTargetSpec(const GridFunction &tspec_);
   virtual void SetSerialDiscreteTargetSize(const GridFunction &tspec_);
   virtual void SetSerialDiscreteTargetSkew(const GridFunction &tspec_);
   virtual void SetSerialDiscreteTargetAspectRatio(const GridFunction &tspec_);
   virtual void SetSerialDiscreteTargetOrientation(const GridFunction &tspec_);
#ifdef MFEM_USE_MPI
   virtual void SetParDiscreteTargetSpec(const ParGridFunction &tspec_);
   virtual void SetParDiscreteTargetSize(const ParGridFunction &tspec_);
   virtual void SetParDiscreteTargetSkew(const ParGridFunction &tspec_);
   virtual void SetParDiscreteTargetAspectRatio(const ParGridFunction &tspec_);
   virtual void SetParDiscreteTargetOrientation(const ParGridFunction &tspec_);
#endif
   ///@}

   /// Used in combination with the Update methods to avoid extra computations.
   void ResetUpdateFlags()
   { good_tspec = good_tspec_grad = good_tspec_hess = false; }

   virtual void GetSerialDiscreteTargetSpec(GridFunction &tspec_, int idx);
   virtual void ResetDiscreteFields();
   void AddGF(GridFunction *gf_) { gfarr.Append(gf_); }
   void Update();

   /** Used to update the target specification after the mesh has changed. The
       new mesh positions are given by new_x. If @a use_flags is true, repeated
       calls won't do anything until ResetUpdateFlags() is called. */
   void UpdateTargetSpecification(const Vector &new_x, bool use_flag = false);

   void UpdateTargetSpecification(Vector &new_x, Vector &IntData);

   void UpdateTargetSpecificationAtNode(const FiniteElement &el,
                                        ElementTransformation &T,
                                        int nodenum, int idir,
                                        const Vector &IntData);

   void RestoreTargetSpecificationAtNode(ElementTransformation &T, int nodenum);

   /** Used for finite-difference based computations. Computes the target
       specifications after a mesh perturbation in x or y direction.
       If @a use_flags is true, repeated calls won't do anything until
       ResetUpdateFlags() is called. */
   void UpdateGradientTargetSpecification(const Vector &x, double dx,
                                          bool use_flag = false);
   /** Used for finite-difference based computations. Computes the target
       specifications after two mesh perturbations in x and/or y direction.
       If @a use_flags is true, repeated calls won't do anything until
       ResetUpdateFlags() is called. */
   void UpdateHessianTargetSpecification(const Vector &x, double dx,
                                         bool use_flag = false);

   void SetAdaptivityEvaluator(AdaptivityEvaluator *ae)
   {
      if (adapt_eval) { delete adapt_eval; }
      adapt_eval = ae;
   }

   const Vector &GetTspecPert1H()   { return tspec_pert1h; }
   const Vector &GetTspecPert2H()   { return tspec_pert2h; }
   const Vector &GetTspecPertMixH() { return tspec_pertmix; }

   /** @brief Given an element and quadrature rule, computes ref->target
       transformation Jacobians for each quadrature point in the element.
       The physical positions of the element's nodes are given by @a elfun.
       Note that this function assumes that UpdateTargetSpecification() has
       been called with the position vector corresponding to @a elfun. */
   virtual void ComputeElementTargets(int e_id, const FiniteElement &fe,
                                      const IntegrationRule &ir,
                                      const Vector &elfun,
                                      DenseTensor &Jtr) const;

   virtual void ComputeElementTargetsGradient(const IntegrationRule &ir,
                                              const Vector &elfun,
                                              IsoparametricTransformation &Tpr,
                                              DenseTensor &dJtr) const;
};

class TMOPNewtonSolver;

/** @brief A TMOP integrator class based on any given TMOP_QualityMetric and
    TargetConstructor.

    Represents @f$ \int W(Jpt) dx @f$ over a target zone, where W is the
    metric's strain energy density function, and Jpt is the Jacobian of the
    target->physical coordinates transformation. The virtual target zone is
    defined by the TargetConstructor. */
class TMOP_Integrator : public NonlinearFormIntegrator
{
private:
   TMOP_QualityMetric *amrmetric;
protected:
   friend class TMOPNewtonSolver;
   friend class TMOPComboIntegrator;

   TMOP_QualityMetric *metric;        // not owned
   const TargetConstructor *targetC;  // not owned

   // Weight Coefficient multiplying the quality metric term.
   Coefficient *coeff1; // not owned, if NULL -> coeff1 is 1.
   // Normalization factor for the metric term.
   double metric_normal;

   // Nodes and weight Coefficient used for "limiting" the TMOP_Integrator.
   // These are both NULL when there is no limiting.
   // The class doesn't own nodes0 and coeff0.
   const GridFunction *nodes0;
   Coefficient *coeff0;
   // Limiting reference distance. Not owned.
   const GridFunction *lim_dist;
   // Limiting function. Owned.
   TMOP_LimiterFunction *lim_func;
   // Normalization factor for the limiting term.
   double lim_normal;

   // Adaptive limiting.
   const GridFunction *zeta_0;       // Not owned.
   GridFunction *zeta;               // Owned. Updated by adapt_eval.
   Coefficient *coeff_zeta;          // Not owned.
   AdaptivityEvaluator *adapt_eval;  // Not owned.

   DiscreteAdaptTC *discr_tc;

   // Parameters for FD-based Gradient & Hessian calculation.
   bool fdflag;
   double dx;
   double dxscale;
   // Specifies that ComputeElementTargets is being called by a FD function.
   // It's used to skip terms that have exact derivative calculations.
   bool fd_call_flag;
   // Compute the exact action of the Integrator (includes derivative of the
   // target with respect to spatial position)
   bool exact_action;

   Array <Vector *> ElemDer;        //f'(x)
   Array <Vector *> ElemPertEnergy; //f(x+h)

   //   Jrt: the inverse of the ref->target Jacobian, Jrt = Jtr^{-1}.
   //   Jpr: the ref->physical transformation Jacobian, Jpr = PMatI^t DS.
   //   Jpt: the target->physical transformation Jacobian, Jpt = Jpr Jrt.
   //     P: represents dW_d(Jtp) (dim x dim).
   //   DSh: gradients of reference shape functions (dof x dim).
   //    DS: gradients of the shape functions in the target configuration,
   //        DS = DSh Jrt (dof x dim).
   // PMatI: current coordinates of the nodes (dof x dim).
   // PMat0: reshaped view into the local element contribution to the operator
   //        output - the result of AssembleElementVector() (dof x dim).
   DenseMatrix DSh, DS, Jrt, Jpr, Jpt, P, PMatI, PMatO;

   void ComputeNormalizationEnergies(const GridFunction &x,
                                     double &metric_energy, double &lim_energy);


   void AssembleElementVectorExact(const FiniteElement &el,
                                   ElementTransformation &T,
                                   const Vector &elfun, Vector &elvect);

   void AssembleElementGradExact(const FiniteElement &el,
                                 ElementTransformation &T,
                                 const Vector &elfun, DenseMatrix &elmat);

   void AssembleElementVectorFD(const FiniteElement &el,
                                ElementTransformation &T,
                                const Vector &elfun, Vector &elvect);

   // Assumes that AssembleElementVectorFD has been called.
   void AssembleElementGradFD(const FiniteElement &el,
                              ElementTransformation &T,
                              const Vector &elfun, DenseMatrix &elmat);

   void AssembleElemVecAdaptLim(const FiniteElement &el, const Vector &weights,
                                IsoparametricTransformation &Tpr,
                                const IntegrationRule &ir, DenseMatrix &m);
   void AssembleElemGradAdaptLim(const FiniteElement &el, const Vector &weights,
                                 IsoparametricTransformation &Tpr,
                                 const IntegrationRule &ir, DenseMatrix &m);

   double GetFDDerivative(const FiniteElement &el,
                          ElementTransformation &T,
                          Vector &elfun, const int nodenum,const int idir,
                          const double baseenergy, bool update_stored);

   /** @brief Determines the perturbation, h, for FD-based approximation. */
   void ComputeFDh(const Vector &x, const FiniteElementSpace &fes);
#ifdef MFEM_USE_MPI
   void ComputeFDh(const Vector &x, const ParFiniteElementSpace &pfes);
#endif
   void ComputeMinJac(const Vector &x, const FiniteElementSpace &fes);

   void UpdateAfterMeshChange(const Vector &new_x);

   void DisableLimiting()
   {
      nodes0 = NULL; coeff0 = NULL; lim_dist = NULL; lim_func = NULL;
   }

   const IntegrationRule *EnergyIntegrationRule(const FiniteElement &el) const
   {
      return (IntRule) ? IntRule
             /*     */ : &(IntRules.Get(el.GetGeomType(), 2*el.GetOrder() + 3));
   }
   const IntegrationRule *ActionIntegrationRule(const FiniteElement &el) const
   {
      // TODO the energy most likely needs less integration points.
      return EnergyIntegrationRule(el);
   }
   const IntegrationRule *GradientIntegrationRule(const FiniteElement &el) const
   {
      // TODO the action and energy most likely need less integration points.
      return EnergyIntegrationRule(el);
   }

public:
   /** @param[in] m  TMOP_QualityMetric that will be integrated (not owned).
       @param[in] tc Target-matrix construction algorithm to use (not owned). */
   TMOP_Integrator(TMOP_QualityMetric *m, TargetConstructor *tc,
                   TMOP_QualityMetric *amrm)
      : amrmetric(amrm), metric(m), targetC(tc),
        coeff1(NULL), metric_normal(1.0),
        nodes0(NULL), coeff0(NULL),
        lim_dist(NULL), lim_func(NULL), lim_normal(1.0),
        zeta_0(NULL), zeta(NULL), coeff_zeta(NULL), adapt_eval(NULL),
        discr_tc(dynamic_cast<DiscreteAdaptTC *>(tc)),
<<<<<<< HEAD
        fdflag(false), dxscale(1.0e3)
   {  }
=======
        fdflag(false), dxscale(1.0e3), fd_call_flag(false), exact_action(false)
   { }
>>>>>>> 5457d033

   ~TMOP_Integrator();

   /// Sets a scaling Coefficient for the quality metric term of the integrator.
   /** With this addition, the integrator becomes
          @f$ \int w1 W(Jpt) dx @f$.

       Note that the Coefficient is evaluated in the physical configuration and
       not in the target configuration which may be undefined. */
   void SetCoefficient(Coefficient &w1) { coeff1 = &w1; }

   /** @brief Limiting of the mesh displacements (general version).

       Adds the term @f$ \int w_0 f(x, x_0, d) dx @f$, where f is a measure of
       the displacement between x and x_0, given the max allowed displacement d.

       @param[in] n0     Original mesh node coordinates (x0 above).
       @param[in] dist   Allowed displacement in physical space (d above).
       @param[in] w0     Coefficient scaling the limiting integral.
       @param[in] lfunc  TMOP_LimiterFunction defining the function f. If
                         NULL, a TMOP_QuadraticLimiter will be used. The
                         TMOP_Integrator assumes ownership of this pointer. */
   void EnableLimiting(const GridFunction &n0, const GridFunction &dist,
                       Coefficient &w0, TMOP_LimiterFunction *lfunc = NULL);

   /** @brief Adds a limiting term to the integrator with limiting distance
       function (@a dist in the general version of the method) equal to 1. */
   void EnableLimiting(const GridFunction &n0, Coefficient &w0,
                       TMOP_LimiterFunction *lfunc = NULL);

   /** @brief Restriction of the node positions to certain regions.

       Adds the term @f$ \int c (z(x) - z_0(x_0))^2 @f$, where z0(x0) is a given
       function on the starting mesh, and z(x) is its image on the new mesh.
       Minimizing this, means that a node at x0 is allowed to move to a
       position x(x0) only if z(x) ~ z0(x0).
       Such term can be used for tangential mesh relaxation.

       @param[in] z0     Function z0 that controls the adaptive limiting.
       @param[in] coeff  Coefficient c for the above integral.
       @param[in] ae     AdaptivityEvaluator to compute z(x) from z0(x0). */
   void EnableAdaptiveLimiting(const GridFunction &z0, Coefficient &coeff,
                               AdaptivityEvaluator &ae);
#ifdef MFEM_USE_MPI
   /// Parallel support for adaptive limiting.
   void EnableAdaptiveLimiting(const ParGridFunction &z0, Coefficient &coeff,
                               AdaptivityEvaluator &ae);
#endif

   /// Update the original/reference nodes used for limiting.
   void SetLimitingNodes(const GridFunction &n0) { nodes0 = &n0; }

   /** @brief Computes the integral of W(Jacobian(Trt)) over a target zone.
       @param[in] el     Type of FiniteElement.
       @param[in] T      Mesh element transformation.
       @param[in] elfun  Physical coordinates of the zone. */
   virtual double GetElementEnergy(const FiniteElement &el,
                                   ElementTransformation &T,
                                   const Vector &elfun);

   virtual double GetAMRElementEnergy(const FiniteElement &el,
                                   ElementTransformation &T,
                                   const Vector &elfun);

   virtual void AssembleElementVector(const FiniteElement &el,
                                      ElementTransformation &T,
                                      const Vector &elfun, Vector &elvect);

   virtual void AssembleElementGrad(const FiniteElement &el,
                                    ElementTransformation &T,
                                    const Vector &elfun, DenseMatrix &elmat);

<<<<<<< HEAD
   TMOP_QualityMetric &GetAMRQualityMetric() { return *amrmetric; }

   double GetAMRElementEnergy(const FiniteElement &el,
                              ElementTransformation &T,
                              const Vector &elfun, int reftype);

   double GetAMRDeRefElementEnergy(const FiniteElement &el,
                                   ElementTransformation &T,
                                   const Vector &elfun, int reftype);

   void UpdateTargetConstructor(TargetConstructor *tc)
   {
      targetC=tc;
      discr_tc = dynamic_cast<DiscreteAdaptTC *>(tc);
   };

   DiscreteAdaptTC *GetDiscreteAdaptTC() { return discr_tc; }
=======
   DiscreteAdaptTC *GetDiscreteAdaptTC() const { return discr_tc; }
>>>>>>> 5457d033

   /** @brief Computes the normalization factors of the metric and limiting
       integrals using the mesh position given by @a x. */
   void EnableNormalization(const GridFunction &x);
#ifdef MFEM_USE_MPI
   void ParEnableNormalization(const ParGridFunction &x);
#endif

   /** @brief Enables FD-based approximation and computes dx. */
   void EnableFiniteDifferences(const GridFunction &x);
#ifdef MFEM_USE_MPI
   void EnableFiniteDifferences(const ParGridFunction &x);
#endif

   void   SetFDhScale(double _dxscale) { dxscale = _dxscale; }
   bool   GetFDFlag() const { return fdflag; }
   double GetFDh()    const { return dx; }

   /** @brief Flag to control if exact action of Integration is effected. */
   void SetExactActionFlag(bool flag_) { exact_action = flag_; }
};

class TMOPComboIntegrator : public NonlinearFormIntegrator
{
protected:
   // Integrators in the combination. Owned.
   Array<TMOP_Integrator *> tmopi;

public:
   TMOPComboIntegrator() : tmopi(0) { }

   ~TMOPComboIntegrator()
   {
      for (int i = 0; i < tmopi.Size(); i++) { delete tmopi[i]; }
   }

   /// Adds a new TMOP_Integrator to the combination.
   void AddTMOPIntegrator(TMOP_Integrator *ti) { tmopi.Append(ti); }

   const Array<TMOP_Integrator *> &GetTMOPIntegrators() const { return tmopi; }

   /// Adds the limiting term to the first integrator. Disables it for the rest.
   void EnableLimiting(const GridFunction &n0, const GridFunction &dist,
                       Coefficient &w0, TMOP_LimiterFunction *lfunc = NULL);

   /** @brief Adds the limiting term to the first integrator. Disables it for
       the rest (@a dist in the general version of the method) equal to 1. */
   void EnableLimiting(const GridFunction &n0, Coefficient &w0,
                       TMOP_LimiterFunction *lfunc = NULL);

   /// Update the original/reference nodes used for limiting.
   void SetLimitingNodes(const GridFunction &n0);

   virtual double GetElementEnergy(const FiniteElement &el,
                                   ElementTransformation &T,
                                   const Vector &elfun);
   virtual void AssembleElementVector(const FiniteElement &el,
                                      ElementTransformation &T,
                                      const Vector &elfun, Vector &elvect);
   virtual void AssembleElementGrad(const FiniteElement &el,
                                    ElementTransformation &T,
                                    const Vector &elfun, DenseMatrix &elmat);

   /// Normalization factor that considers all integrators in the combination.
   void EnableNormalization(const GridFunction &x);
#ifdef MFEM_USE_MPI
   void ParEnableNormalization(const ParGridFunction &x);
#endif
};

/// Interpolates the @a metric's values at the nodes of @a metric_gf.
/** Assumes that @a metric_gf's FiniteElementSpace is initialized. */
void InterpolateTMOP_QualityMetric(TMOP_QualityMetric &metric,
                                   const TargetConstructor &tc,
                                   const Mesh &mesh, GridFunction &metric_gf);
}

#endif<|MERGE_RESOLUTION|>--- conflicted
+++ resolved
@@ -177,7 +177,6 @@
    { MFEM_ABORT("Not implemented"); }
 };
 
-<<<<<<< HEAD
 /// Shape+Size metric, 2D.
 class TMOP_Metric_SS2D : public TMOP_QualityMetric
 {
@@ -194,8 +193,6 @@
    { MFEM_ABORT("Not implemented"); }
 };
 
-=======
->>>>>>> 5457d033
 /// Shape, ideal barrier metric, 2D
 class TMOP_Metric_002 : public TMOP_QualityMetric
 {
@@ -462,6 +459,7 @@
    mutable InvariantsEvaluator3D<double> ie;
 
 public:
+   TMOP_Metric_315(): TMOP_QualityMetric(8) {}
    // W = (det(J) - 1)^2.
    virtual double EvalW(const DenseMatrix &Jpt) const;
 
@@ -790,6 +788,7 @@
    // eta1(x+h,y), eta2(x+h,y) ... etan(x+h,y), eta1(x,y+h), eta2(x,y+h) ...
    // same for tspec_pert2h and tspec_pertmix.
    Array<GridFunction *> gfarr;
+   Array<ParGridFunction *> pgfarr;
 
    // Components of Target Jacobian at each quadrature point of an element. This
    // is required for computation of the derivative using chain rule.
@@ -797,16 +796,11 @@
 
    // Note: do not use the Nodes of this space as they may not be on the
    // positions corresponding to the values of tspec.
-<<<<<<< HEAD
 #ifdef MFEM_USE_MPI
    ParFiniteElementSpace *ptspec_fes;
 #endif
    FiniteElementSpace *tspec_fes;
    FiniteElementSpace *tspec_fesv;
-=======
-   const FiniteElementSpace *tspec_fes;
-   const FiniteElementSpace *tspec_fesv;
->>>>>>> 5457d033
 
    // These flags can be used by outside functions to avoid recomputing the
    // tspec and tspec_perth fields again on the same mesh.
@@ -872,8 +866,11 @@
 
    virtual void GetSerialDiscreteTargetSpec(GridFunction &tspec_, int idx);
    virtual void ResetDiscreteFields();
-   void AddGF(GridFunction *gf_) { gfarr.Append(gf_); }
    void Update();
+#ifdef MFEM_USE_MPI
+   virtual void GetParDiscreteTargetSpec(ParGridFunction &tspec_, int idx);
+   void ParUpdate();
+#endif
 
    /** Used to update the target specification after the mesh has changed. The
        new mesh positions are given by new_x. If @a use_flags is true, repeated
@@ -1073,13 +1070,8 @@
         lim_dist(NULL), lim_func(NULL), lim_normal(1.0),
         zeta_0(NULL), zeta(NULL), coeff_zeta(NULL), adapt_eval(NULL),
         discr_tc(dynamic_cast<DiscreteAdaptTC *>(tc)),
-<<<<<<< HEAD
-        fdflag(false), dxscale(1.0e3)
-   {  }
-=======
         fdflag(false), dxscale(1.0e3), fd_call_flag(false), exact_action(false)
-   { }
->>>>>>> 5457d033
+    { }
 
    ~TMOP_Integrator();
 
@@ -1152,7 +1144,6 @@
                                     ElementTransformation &T,
                                     const Vector &elfun, DenseMatrix &elmat);
 
-<<<<<<< HEAD
    TMOP_QualityMetric &GetAMRQualityMetric() { return *amrmetric; }
 
    double GetAMRElementEnergy(const FiniteElement &el,
@@ -1169,10 +1160,7 @@
       discr_tc = dynamic_cast<DiscreteAdaptTC *>(tc);
    };
 
-   DiscreteAdaptTC *GetDiscreteAdaptTC() { return discr_tc; }
-=======
    DiscreteAdaptTC *GetDiscreteAdaptTC() const { return discr_tc; }
->>>>>>> 5457d033
 
    /** @brief Computes the normalization factors of the metric and limiting
        integrals using the mesh position given by @a x. */
