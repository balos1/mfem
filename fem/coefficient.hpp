--- conflicted
+++ resolved
@@ -44,29 +44,19 @@
    void SetTime(double t) { time = t; }
    double GetTime() const { return time; }
 
-<<<<<<< HEAD
 #ifdef MFEM_DEPRECATED
    /// DEPRECATED - please use Eval(ElementTransformation &T) instead
-   virtual double Eval(ElementTransformation &T,
-                       const IntegrationPoint &ip) = 0;
-
-   /** DEPRECATED - please use Eval(ElementTransformation &T, double t)
-       instead */
-=======
-   /** @brief Evaluate the coefficient in the element described by @a T at the
-       point @a ip. */
    /** @note When this method is called, the caller must make sure that the
        IntegrationPoint associated with @a T is the same as @a ip. This can be
        achieved by calling T.SetIntPoint(&ip). */
    virtual double Eval(ElementTransformation &T,
                        const IntegrationPoint &ip) = 0;
 
-   /** @brief Evaluate the coefficient in the element described by @a T at the
-       point @a ip at time @a t. */
+   /** DEPRECATED - please use Eval(ElementTransformation &T, double t)
+       instead */
    /** @note When this method is called, the caller must make sure that the
        IntegrationPoint associated with @a T is the same as @a ip. This can be
        achieved by calling T.SetIntPoint(&ip). */
->>>>>>> 144635c3
    double Eval(ElementTransformation &T,
                const IntegrationPoint &ip, double t)
    {
@@ -368,9 +358,13 @@
    /// Returns dimension of the vector.
    int GetVDim() const { return vdim; }
 
-<<<<<<< HEAD
 #ifdef MFEM_DEPRECATED
    /// DEPRECATED - please use Eval(Vector &V, ElementTransformation &T) instead
+   /** @brief Evaluate the vector coefficient in the element described by @a T
+       at the point @a ip, storing the result in @a V. */
+   /** @note When this method is called, the caller must make sure that the
+       IntegrationPoint associated with @a T is the same as @a ip. This can be
+       achieved by calling T.SetIntPoint(&ip). */
    virtual void Eval(Vector &V, ElementTransformation &T,
                      const IntegrationPoint &ip) = 0;
 
@@ -393,20 +387,11 @@
 
 #else
 
-   virtual void Eval(Vector &V, const ElementTransformation &T) const = 0;
-
-#endif
-
-   // General implementation using the Eval method for one IntegrationPoint.
-   // Can be overloaded for more efficient implementation.
-=======
    /** @brief Evaluate the vector coefficient in the element described by @a T
-       at the point @a ip, storing the result in @a V. */
-   /** @note When this method is called, the caller must make sure that the
-       IntegrationPoint associated with @a T is the same as @a ip. This can be
-       achieved by calling T.SetIntPoint(&ip). */
-   virtual void Eval(Vector &V, ElementTransformation &T,
-                     const IntegrationPoint &ip) = 0;
+       at the point @a T.ip, storing the result in @a V. */
+    virtual void Eval(Vector &V, const ElementTransformation &T) const = 0;
+
+#endif
 
    /** @brief Evaluate the vector coefficient in the element described by @a T
        at all points of @a ir, storing the result in @a M. */
@@ -420,7 +405,6 @@
        @note The IntegrationPoint associated with @a T is not used, and this
        method will generally modify this IntegrationPoint associated with @a T.
    */
->>>>>>> 144635c3
    virtual void Eval(DenseMatrix &M, ElementTransformation &T,
                      const IntegrationRule &ir) const;
 
@@ -694,16 +678,13 @@
    // For backward compatibility
    int GetVDim() const { return width; }
 
-<<<<<<< HEAD
 #ifdef MFEM_DEPRECATED
    /// DEPRECATED - please use Eval(DenseMatrix &K, ElementTransformation &T) instead
-=======
    /** @brief Evaluate the matrix coefficient in the element described by @a T
        at the point @a ip, storing the result in @a K. */
    /** @note When this method is called, the caller must make sure that the
        IntegrationPoint associated with @a T is the same as @a ip. This can be
        achieved by calling T.SetIntPoint(&ip). */
->>>>>>> 144635c3
    virtual void Eval(DenseMatrix &K, ElementTransformation &T,
                      const IntegrationPoint &ip) = 0;
 
@@ -869,9 +850,14 @@
       : a(&A), b(&B), alpha(_alpha), beta(_beta) { }
 
    /// Evaluate the coefficient
+   virtual double Eval(const ElementTransformation &T) const
+   { return alpha * a->Eval(T) + beta * b->Eval(T); }
+
+#ifdef MFEM_DEPRECATED
    virtual double Eval(ElementTransformation &T,
                        const IntegrationPoint &ip)
-   { return alpha * a->Eval(T, ip) + beta * b->Eval(T, ip); }
+   { return Eval(T); }
+#endif
 };
 
 /// Scalar coefficient defined as the product of two scalar coefficients
@@ -886,9 +872,14 @@
       : a(&A), b(&B) { }
 
    /// Evaluate the coefficient
+   virtual double Eval(const ElementTransformation &T) const
+   { return a->Eval(T) * b->Eval(T); }
+
+#ifdef MFEM_DEPRECATED
    virtual double Eval(ElementTransformation &T,
                        const IntegrationPoint &ip)
-   { return a->Eval(T, ip) * b->Eval(T, ip); }
+   { return Eval(T); }
+#endif
 };
 
 /// Scalar coefficient defined as a scalar raised to a power
@@ -905,9 +896,14 @@
       : a(&A), p(_p) { }
 
    /// Evaluate the coefficient
+   virtual double Eval(const ElementTransformation &T) const
+   { return pow(a->Eval(T), p); }
+
+#ifdef MFEM_DEPRECATED
    virtual double Eval(ElementTransformation &T,
                        const IntegrationPoint &ip)
-   { return pow(a->Eval(T, ip), p); }
+   { return Eval(T); }
+#endif
 };
 
 /// Scalar coefficient defined as the inner product of two vector coefficients
@@ -923,8 +919,13 @@
    InnerProductCoefficient(VectorCoefficient &A, VectorCoefficient &B);
 
    /// Evaluate the coefficient
-   virtual double Eval(ElementTransformation &T,
-                       const IntegrationPoint &ip);
+   virtual double Eval(const ElementTransformation &T) const;
+
+#ifdef MFEM_DEPRECATED
+   virtual double Eval(ElementTransformation &T,
+                       const IntegrationPoint &ip)
+   { return Eval(T); }
+#endif
 };
 
 /// Scalar coefficient defined as a cross product of two vectors in 2D
@@ -940,8 +941,13 @@
 public:
    VectorRotProductCoefficient(VectorCoefficient &A, VectorCoefficient &B);
 
-   virtual double Eval(ElementTransformation &T,
-                       const IntegrationPoint &ip);
+   virtual double Eval(const ElementTransformation &T) const;
+
+#ifdef MFEM_DEPRECATED
+   virtual double Eval(ElementTransformation &T,
+                       const IntegrationPoint &ip)
+   { return Eval(T); }
+#endif
 };
 
 /// Scalar coefficient defined as the determinant of a matrix coefficient
@@ -956,8 +962,13 @@
    DeterminantCoefficient(MatrixCoefficient &A);
 
    /// Evaluate the coefficient
-   virtual double Eval(ElementTransformation &T,
-                       const IntegrationPoint &ip);
+   virtual double Eval(const ElementTransformation &T) const;
+
+#ifdef MFEM_DEPRECATED
+   virtual double Eval(ElementTransformation &T,
+                       const IntegrationPoint &ip)
+   { return Eval(T); }
+#endif
 };
 
 /// Vector coefficient defined as the sum of two vector coefficients
@@ -978,8 +989,13 @@
                         double _alpha = 1.0, double _beta = 1.0);
 
    /// Evaluate the coefficient
+   virtual void Eval(Vector &V, const ElementTransformation &T) const;
+
+#ifdef MFEM_DEPRECATED
    virtual void Eval(Vector &V, ElementTransformation &T,
-                     const IntegrationPoint &ip);
+                     const IntegrationPoint &ip)
+   { Eval(V, T); }
+#endif
 };
 
 /// Vector coefficient defined as a product of a scalar and a vector
@@ -992,8 +1008,13 @@
 public:
    ScalarVectorProductCoefficient(Coefficient &A, VectorCoefficient &B);
 
+   virtual void Eval(Vector &V, const ElementTransformation &T) const;
+
+#ifdef MFEM_DEPRECATED
    virtual void Eval(Vector &V, ElementTransformation &T,
-                     const IntegrationPoint &ip);
+                     const IntegrationPoint &ip)
+   { Eval(V, T); }
+#endif
 };
 
 /// Vector coefficient defined as a cross product of two vectors
@@ -1009,8 +1030,13 @@
 public:
    VectorCrossProductCoefficient(VectorCoefficient &A, VectorCoefficient &B);
 
-   virtual void Eval(Vector &V, ElementTransformation &T,
-                     const IntegrationPoint &ip);
+   virtual void Eval(Vector &V, const ElementTransformation &T) const;
+
+#ifdef MFEM_DEPRECATED
+  virtual void Eval(Vector &V, ElementTransformation &T,
+                     const IntegrationPoint &ip)
+  { Eval(V, T); }
+#endif
 };
 
 /// Vector coefficient defined as a matrix vector product
@@ -1026,8 +1052,13 @@
 public:
    MatVecCoefficient(MatrixCoefficient &A, VectorCoefficient &B);
 
-   virtual void Eval(Vector &V, ElementTransformation &T,
-                     const IntegrationPoint &ip);
+  virtual void Eval(Vector &V, const ElementTransformation &T) const;
+
+#ifdef MFEM_DEPRECATED
+  virtual void Eval(Vector &V, ElementTransformation &T,
+                     const IntegrationPoint &ip)
+  { Eval(V, T); }
+#endif
 };
 
 /// Matrix coefficient defined as the identity of dimension d
@@ -1040,8 +1071,13 @@
    IdentityMatrixCoefficient(int d)
       : MatrixCoefficient(d, d), dim(d) { }
 
-   virtual void Eval(DenseMatrix &M, ElementTransformation &T,
-                     const IntegrationPoint &ip);
+  virtual void Eval(DenseMatrix &M, const ElementTransformation &T) const;
+
+#ifdef MFEM_DEPRECATED
+  virtual void Eval(DenseMatrix &M, ElementTransformation &T,
+                     const IntegrationPoint &ip)
+  { Eval(M, T); }
+#endif
 };
 
 /// Matrix coefficient defined as the sum of two matrix coefficients
@@ -1062,8 +1098,13 @@
                         double _alpha = 1.0, double _beta = 1.0);
 
    /// Evaluate the coefficient
-   virtual void Eval(DenseMatrix &M, ElementTransformation &T,
-                     const IntegrationPoint &ip);
+  virtual void Eval(DenseMatrix &M, const ElementTransformation &T) const;
+
+#ifdef MFEM_DEPRECATED
+  virtual void Eval(DenseMatrix &M, ElementTransformation &T,
+                     const IntegrationPoint &ip)
+  { Eval(M, T); }
+#endif
 };
 
 /// Matrix coefficient defined as a product of a scalar and a matrix
@@ -1076,8 +1117,13 @@
 public:
    ScalarMatrixProductCoefficient(Coefficient &A, MatrixCoefficient &B);
 
-   virtual void Eval(DenseMatrix &M, ElementTransformation &T,
-                     const IntegrationPoint &ip);
+  virtual void Eval(DenseMatrix &M, const ElementTransformation &T) const;
+
+#ifdef MFEM_DEPRECATED
+  virtual void Eval(DenseMatrix &M, ElementTransformation &T,
+                     const IntegrationPoint &ip)
+  { Eval(M, T); }
+#endif
 };
 
 /// Matrix coefficient defined as the transpose a matrix
@@ -1089,8 +1135,13 @@
 public:
    TransposeMatrixCoefficient(MatrixCoefficient &A);
 
-   virtual void Eval(DenseMatrix &M, ElementTransformation &T,
-                     const IntegrationPoint &ip);
+  virtual void Eval(DenseMatrix &M, const ElementTransformation &T) const;
+
+#ifdef MFEM_DEPRECATED
+  virtual void Eval(DenseMatrix &M, ElementTransformation &T,
+                     const IntegrationPoint &ip)
+  { Eval(M, T); }
+#endif
 };
 
 /// Matrix coefficient defined as the inverse a matrix
@@ -1102,8 +1153,13 @@
 public:
    InverseMatrixCoefficient(MatrixCoefficient &A);
 
-   virtual void Eval(DenseMatrix &M, ElementTransformation &T,
-                     const IntegrationPoint &ip);
+  virtual void Eval(DenseMatrix &M, const ElementTransformation &T) const;
+
+#ifdef MFEM_DEPRECATED
+  virtual void Eval(DenseMatrix &M, ElementTransformation &T,
+                     const IntegrationPoint &ip)
+  { Eval(M, T); }
+#endif
 };
 
 /// Matrix coefficient defined as the outer product of two vectors
@@ -1119,8 +1175,13 @@
 public:
    OuterProductCoefficient(VectorCoefficient &A, VectorCoefficient &B);
 
-   virtual void Eval(DenseMatrix &M, ElementTransformation &T,
-                     const IntegrationPoint &ip);
+  virtual void Eval(DenseMatrix &M, const ElementTransformation &T) const;
+
+#ifdef MFEM_DEPRECATED
+  virtual void Eval(DenseMatrix &M, ElementTransformation &T,
+                     const IntegrationPoint &ip)
+  { Eval(M, T); }
+#endif
 };
 
 /** Compute the Lp norm of a function f.
