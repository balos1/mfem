--- conflicted
+++ resolved
@@ -99,13 +99,9 @@
    HYPRE_Int *J = hypre_CSRMatrixJ(diag);
    for (int i = 0, j = 0; i < size; i++)
       if (j < I[i])
-<<<<<<< HEAD
+      {
          tv(internal::to_int(J[j++])) = (*this)(i);
-=======
-      {
-         tv(J[j++]) = (*this)(i);
-      }
->>>>>>> 3ff81813
+      }
 #endif
 }
 
