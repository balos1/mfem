--- conflicted
+++ resolved
@@ -15,23 +15,8 @@
 namespace mfem
 {
 
-<<<<<<< HEAD
-// TODO - This code can be refactored into a generic class with some static vectors,
-// one per element type, or better yet MFEM arrays.  If the datastore enhanced the
-// data buffer class to provide an attribute to denote a 'last used index' or similar
-// when filling up a data buffer, it would be similar in capability to an MFEM array.
-// DataBuffer already has the alloc and realloc capability.
- 
-
-const int Quadrilateral::edges[4][2] =
-{{0, 1}, {1, 2}, {2, 3}, {3, 0}};
-
-Quadrilateral::Quadrilateral( const int *ind, int attr, int_ptr_pair p )
-   : Element(Geometry::SQUARE, p.first, 4, p.second)
-=======
 Quadrilateral::Quadrilateral( const int *ind, int attr )
    : Element(Geometry::SQUARE)
->>>>>>> 2dd1a76e
 {
    SetAttribute(attr);
    for (int i=0; i<4; i++)
