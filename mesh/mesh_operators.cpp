--- conflicted
+++ resolved
@@ -110,12 +110,9 @@
    {
       threshold = std::max(total_err * total_fraction, local_err_goal);
    }
-<<<<<<< HEAD
-=======
 
    double vert[3];
    double yMean;
->>>>>>> 8c293f12
 
    for (int el = 0; el < NE; el++)
    {
