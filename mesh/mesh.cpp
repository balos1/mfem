// Copyright (c) 2010, Lawrence Livermore National Security, LLC. Produced at
// the Lawrence Livermore National Laboratory. LLNL-CODE-443211. All Rights
// reserved. See file COPYRIGHT for details.
//
// This file is part of the MFEM library. For more information and source code
// availability see http://mfem.googlecode.com.
//
// MFEM is free software; you can redistribute it and/or modify it under the
// terms of the GNU Lesser General Public License (as published by the Free
// Software Foundation) version 2.1 dated February 1999.

// Implementation of data type mesh

#include <iostream>
#include <sstream>
#include <fstream>
#include <limits>
#include <cmath>
#include <string.h>
#include <time.h>

#include "mesh_headers.hpp"
#include "../fem/fem.hpp"
#include "../general/sort_pairs.hpp"

using namespace std;

void Mesh::GetElementJacobian(int i, DenseMatrix &J)
{
   int geom = GetElementBaseGeometry(i);
   ElementTransformation *eltransf = GetElementTransformation(i);
   eltransf->SetIntPoint(&Geometries.GetCenter(geom));
   Geometries.JacToPerfJac(geom, eltransf->Jacobian(), J);
}

double Mesh::GetElementSize(int i, int type)
{
   DenseMatrix J(Dim);
   GetElementJacobian(i, J);
   if (type == 0)
      return pow(fabs(J.Det()), 1./Dim);
   else if (type == 1)
      return J.CalcSingularvalue(Dim-1); // h_min
   else
      return J.CalcSingularvalue(0); // h_max
}

double Mesh::GetElementSize(int i, const Vector &dir)
{
   DenseMatrix J(Dim);
   Vector d_hat(Dim);
   GetElementJacobian(i, J);
   J.MultTranspose(dir, d_hat);
   return sqrt((d_hat * d_hat) / (dir * dir));
}

double Mesh::GetElementVolume(int i)
{
   ElementTransformation *et = GetElementTransformation(i);
   const IntegrationRule &ir = IntRules.Get(GetElementBaseGeometry(i),
                                            et->OrderJ());
   double volume = 0.0;
   for (int j = 0; j < ir.GetNPoints(); j++)
   {
      const IntegrationPoint &ip = ir.IntPoint(j);
      et->SetIntPoint(&ip);
      volume += ip.weight * et->Weight();
   }

   return volume;
}

void Mesh::PrintCharacteristics(Vector *Vh, Vector *Vk)
{
   int i, dim;
   DenseMatrix J;
   double h_min, h_max, kappa_min, kappa_max, h, kappa;

   cout << "Mesh Characteristics:" << flush;

   dim = Dimension();
   J.SetSize(dim);

   if (Vh) Vh->SetSize(NumOfElements);
   if (Vk) Vk->SetSize(NumOfElements);

   h_min = kappa_min = numeric_limits<double>::infinity();
   h_max = kappa_max = -h_min;
   for (i = 0; i < NumOfElements; i++)
   {
      GetElementJacobian(i, J);
      h = pow(fabs(J.Det()), 1.0/double(dim));
      kappa = J.CalcSingularvalue(0) / J.CalcSingularvalue(dim-1);
      if (Vh) (*Vh)(i) = h;
      if (Vk) (*Vk)(i) = kappa;

      if (h < h_min)  h_min = h;
      if (h > h_max)  h_max = h;
      if (kappa < kappa_min)  kappa_min = kappa;
      if (kappa > kappa_max)  kappa_max = kappa;
   }

   if (dim == 1)
      cout << endl
           << "Number of vertices : " << GetNV() << endl
           << "Number of elements : " << GetNE() << endl
           << "Number of bdr elem : " << GetNBE() << endl
           << "h_min              : " << h_min << endl
           << "h_max              : " << h_max << endl
           << endl;
   else if (dim == 2)
      cout << endl
           << "Number of vertices : " << GetNV() << endl
           << "Number of edges    : " << GetNEdges() << endl
           << "Number of elements : " << GetNE() << endl
           << "Number of bdr elem : " << GetNBE() << endl
           << "Euler Number       : " << EulerNumber2D() << endl
           << "h_min              : " << h_min << endl
           << "h_max              : " << h_max << endl
           << "kappa_min          : " << kappa_min << endl
           << "kappa_max          : " << kappa_max << endl
           << endl;
   else
      cout << endl
           << "Number of vertices : " << GetNV() << endl
           << "Number of edges    : " << GetNEdges() << endl
           << "Number of faces    : " << GetNFaces() << endl
           << "Number of elements : " << GetNE() << endl
           << "Number of bdr elem : " << GetNBE() << endl
           << "Euler Number       : " << EulerNumber() << endl
           << "h_min              : " << h_min << endl
           << "h_max              : " << h_max << endl
           << "kappa_min          : " << kappa_min << endl
           << "kappa_max          : " << kappa_max << endl
           << endl;
}

FiniteElement *Mesh::GetTransformationFEforElementType(int ElemType)
{
   switch (ElemType)
   {
   case Element::POINT :          return &PointFE;
   case Element::SEGMENT :        return &SegmentFE;
   case Element::TRIANGLE :       return &TriangleFE;
   case Element::QUADRILATERAL :  return &QuadrilateralFE;
   case Element::TETRAHEDRON :    return &TetrahedronFE;
   case Element::HEXAHEDRON :     return &HexahedronFE;
   }
   mfem_error("Mesh::GetTransformationFEforElement - unknown ElementType");
   return &TriangleFE;
}


void Mesh::GetElementTransformation(int i, IsoparametricTransformation *ElTr)
{
   ElTr->Attribute = GetAttribute(i);
   ElTr->ElementNo = i;
   if (Nodes == NULL)
   {
      GetPointMatrix(i, ElTr->GetPointMat());
      ElTr->SetFE(GetTransformationFEforElementType(GetElementType(i)));
   }
   else
   {
      DenseMatrix &pm = ElTr->GetPointMat();
      Array<int> vdofs;
      Nodes->FESpace()->GetElementVDofs(i, vdofs);
      int n = vdofs.Size()/Dim;
      pm.SetSize(Dim, n);
      for (int k = 0; k < Dim; k++)
         for (int j = 0; j < n; j++)
            pm(k,j) = (*Nodes)(vdofs[n*k+j]);
      ElTr->SetFE(Nodes->FESpace()->GetFE(i));
   }
}

void Mesh::GetElementTransformation(int i, const Vector &nodes,
                                    IsoparametricTransformation *ElTr)
{
   ElTr->Attribute = GetAttribute(i);
   ElTr->ElementNo = i;
   DenseMatrix &pm = ElTr->GetPointMat();
   if (Nodes == NULL)
   {
      int       nv = elements[i]->GetNVertices();
      const int *v = elements[i]->GetVertices();
      int n = vertices.Size();
      pm.SetSize(Dim, nv);
      for (int k = 0; k < Dim; k++)
         for (int j = 0; j < nv; j++)
            pm(k, j) = nodes(k*n+v[j]);
      ElTr->SetFE(GetTransformationFEforElementType(GetElementType(i)));
   }
   else
   {
      Array<int> vdofs;
      Nodes->FESpace()->GetElementVDofs(i, vdofs);
      int n = vdofs.Size()/Dim;
      pm.SetSize(Dim, n);
      for (int k = 0; k < Dim; k++)
         for (int j = 0; j < n; j++)
            pm(k,j) = nodes(vdofs[n*k+j]);
      ElTr->SetFE(Nodes->FESpace()->GetFE(i));
   }
}

ElementTransformation *Mesh::GetElementTransformation(int i)
{
   GetElementTransformation(i, &Transformation);

   return &Transformation;
}

ElementTransformation *Mesh::GetBdrElementTransformation(int i)
{
   GetBdrElementTransformation(i, &FaceTransformation);
   return &FaceTransformation;
}

void Mesh::GetBdrElementTransformation(int i, IsoparametricTransformation* ElTr)
{
   ElTr->Attribute = GetBdrAttribute(i);
   ElTr->ElementNo = i; // boundary element number
   if (Nodes == NULL)
   {
      GetBdrPointMatrix(i, ElTr->GetPointMat());
      ElTr->SetFE(
         GetTransformationFEforElementType(GetBdrElementType(i)));
   }
   else
   {
      DenseMatrix &pm = ElTr->GetPointMat();
      Array<int> vdofs;
      Nodes->FESpace()->GetBdrElementVDofs(i, vdofs);
      int n = vdofs.Size()/Dim;
      pm.SetSize(Dim, n);
      for (int k = 0; k < Dim; k++)
         for (int j = 0; j < n; j++)
            pm(k,j) = (*Nodes)(vdofs[n*k+j]);
      ElTr->SetFE(Nodes->FESpace()->GetBE(i));
   }
}

void Mesh::GetFaceTransformation(int FaceNo, IsoparametricTransformation *FTr)
{
   FTr->Attribute = (Dim == 1) ? 1 : faces[FaceNo]->GetAttribute();
   FTr->ElementNo = FaceNo;
   DenseMatrix &pm = FTr->GetPointMat();
   if (Nodes == NULL)
   {
      const int *v = (Dim == 1) ? &FaceNo : faces[FaceNo]->GetVertices();
      const int nv = (Dim == 1) ? 1 : faces[FaceNo]->GetNVertices();
      pm.SetSize(Dim, nv);
      for (int i = 0; i < Dim; i++)
         for (int j = 0; j < nv; j++)
            pm(i, j) = vertices[v[j]](i);
      FTr->SetFE(GetTransformationFEforElementType(
                    (Dim == 1) ? Element::POINT : faces[FaceNo]->GetType()));
   }
   else
   {
      const FiniteElement *face_el = Nodes->FESpace()->GetFaceElement(FaceNo);
      if (face_el)
      {
         Array<int> vdofs;
         Nodes->FESpace()->GetFaceVDofs(FaceNo, vdofs);
         int n = vdofs.Size()/Dim;
         pm.SetSize(Dim, n);
         for (int i = 0; i < Dim; i++)
            for (int j = 0; j < n; j++)
               pm(i, j) = (*Nodes)(vdofs[n*i+j]);
         FTr->SetFE(face_el);
      }
      else
      {
         int face_geom =
            (Dim == 1) ? Geometry::POINT : faces[FaceNo]->GetGeometryType();
         FaceInfo &face_info = faces_info[FaceNo];

         face_el = Nodes->FESpace()->GetTraceElement(face_info.Elem1No,
                                                     (Geometry::Type)face_geom);

         switch (face_geom)
         {
         case Geometry::POINT:
            GetLocalPtToSegTransformation(FaceElemTr.Loc1.Transf,
                                          face_info.Elem1Inf);
            break;
         case Geometry::SEGMENT:
            if (GetElementType(face_info.Elem1No) == Element::TRIANGLE)
               GetLocalSegToTriTransformation(FaceElemTr.Loc1.Transf,
                                              face_info.Elem1Inf);
            else // assume the element is a quad
               GetLocalSegToQuadTransformation(FaceElemTr.Loc1.Transf,
                                               face_info.Elem1Inf);
            break;
         case Geometry::TRIANGLE:
            // --- assume the face is a triangle -- face of a tetrahedron
            GetLocalTriToTetTransformation(FaceElemTr.Loc1.Transf,
                                           face_info.Elem1Inf);
            break;
         case Geometry::SQUARE:
            // ---  assume the face is a quad -- face of a hexahedron
            GetLocalQuadToHexTransformation(FaceElemTr.Loc1.Transf,
                                            face_info.Elem1Inf);
            break;
         }

         IntegrationRule eir(face_el->GetDof());
         FaceElemTr.Loc1.Transform(face_el->GetNodes(), eir);
         // 'Transformation' is not used
         Nodes->GetVectorValues(Transformation, eir, pm);

         FTr->SetFE(face_el);
      }
   }
}

ElementTransformation *Mesh::GetFaceTransformation(int FaceNo)
{
   GetFaceTransformation(FaceNo, &FaceTransformation);
   return &FaceTransformation;
}

void Mesh::GetEdgeTransformation(int EdgeNo, IsoparametricTransformation *EdTr)
{
   if (Dim == 2)
   {
      GetFaceTransformation(EdgeNo, EdTr);
      return;
   }
   if (Dim == 1)
      mfem_error("Mesh::GetEdgeTransformation not defined in 1D \n");

   EdTr->Attribute = 1;
   EdTr->ElementNo = EdgeNo;
   DenseMatrix &pm = EdTr->GetPointMat();
   if (Nodes == NULL)
   {
      Array<int> v;
      GetEdgeVertices(EdgeNo, v);
      const int nv = 2;
      pm.SetSize(Dim, nv);
      for (int i = 0; i < Dim; i++)
         for (int j = 0; j < nv; j++)
            pm(i, j) = vertices[v[j]](i);
      EdTr->SetFE(GetTransformationFEforElementType(Element::SEGMENT));

   }
   else
   {
      Array<int> vdofs;
      Nodes->FESpace()->GetEdgeVDofs(EdgeNo, vdofs);
      int n = vdofs.Size()/Dim;
      pm.SetSize(Dim, n);
      for (int i = 0; i < Dim; i++)
         for (int j = 0; j < n; j++)
            pm(i, j) = (*Nodes)(vdofs[n*i+j]);
      EdTr->SetFE(GetTransformationFEforElementType(Element::SEGMENT));
   }
}

ElementTransformation *Mesh::GetEdgeTransformation(int EdgeNo)
{
   GetEdgeTransformation(EdgeNo, &EdgeTransformation);
   return &EdgeTransformation;
}


void Mesh::GetLocalPtToSegTransformation(
   IsoparametricTransformation &Transf, int i)
{
   const IntegrationRule *SegVert;
   DenseMatrix &locpm = Transf.GetPointMat();

   Transf.SetFE(&PointFE);
   SegVert = Geometries.GetVertices(Geometry::SEGMENT);
   locpm.SetSize(1, 1);
   locpm(0, 0) = SegVert->IntPoint(i/64).x;
   //  (i/64) is the local face no. in the segment
   //  (i%64) is the orientation of the point (not used)
}

void Mesh::GetLocalSegToTriTransformation(
   IsoparametricTransformation &Transf, int i)
{
   // tri_faces is the same as Triangle::edges
   static const int tri_faces[3][2] = {{0, 1}, {1, 2}, {2, 0}};
   static const int seg_inv_orient[2][2] = {{0, 1}, {1, 0}};
   int j;
   const int *tv, *so;
   const IntegrationRule *TriVert;
   DenseMatrix &locpm = Transf.GetPointMat();

   Transf.SetFE(&SegmentFE);
   tv = tri_faces[i/64]; //  (i/64) is the local face no. in the triangle
   so = seg_inv_orient[i%64]; //  (i%64) is the orientation of the segment
   TriVert = Geometries.GetVertices(Geometry::TRIANGLE);
   locpm.SetSize(2, 2);
   for (j = 0; j < 2; j++)
   {
      locpm(0, so[j]) = TriVert->IntPoint(tv[j]).x;
      locpm(1, so[j]) = TriVert->IntPoint(tv[j]).y;
   }
}

void Mesh::GetLocalSegToQuadTransformation(
   IsoparametricTransformation &Transf, int i)
{
   // quad_faces is the same as Quadrilateral::edges
   static const int quad_faces[4][2] = {{0, 1}, {1, 2}, {2, 3}, {3, 0}};
   static const int seg_inv_orient[2][2] = {{0, 1}, {1, 0}};
   int j;
   const int *qv, *so;
   const IntegrationRule *QuadVert;
   DenseMatrix &locpm = Transf.GetPointMat();

   Transf.SetFE(&SegmentFE);
   qv = quad_faces[i/64]; //  (i/64) is the local face no. in the quad
   so = seg_inv_orient[i%64]; //  (i%64) is the orientation of the segment
   QuadVert = Geometries.GetVertices(Geometry::SQUARE);
   locpm.SetSize(2, 2);
   for (j = 0; j < 2; j++)
   {
      locpm(0, so[j]) = QuadVert->IntPoint(qv[j]).x;
      locpm(1, so[j]) = QuadVert->IntPoint(qv[j]).y;
   }
}

const int Mesh::tet_faces[4][3] =
{{1, 2, 3}, {0, 3, 2},
 {0, 1, 3}, {0, 2, 1}};

const int Mesh::hex_faces[6][4] =
{{3, 2, 1, 0}, {0, 1, 5, 4},
 {1, 2, 6, 5}, {2, 3, 7, 6},
 {3, 0, 4, 7}, {4, 5, 6, 7}};

const int Mesh::tri_orientations[6][3] =
{{0, 1, 2}, {1, 0, 2},
 {2, 0, 1}, {2, 1, 0},
 {1, 2, 0}, {0, 2, 1}};

const int Mesh::quad_orientations[8][4] =
{{0, 1, 2, 3}, {0, 3, 2, 1},
 {1, 2, 3, 0}, {1, 0, 3, 2},
 {2, 3, 0, 1}, {2, 1, 0, 3},
 {3, 0, 1, 2}, {3, 2, 1, 0}};

void Mesh::GetLocalTriToTetTransformation(
   IsoparametricTransformation &Transf, int i)
{
   DenseMatrix &locpm = Transf.GetPointMat();

   Transf.SetFE(&TriangleFE);
   //  (i/64) is the local face no. in the tet
   const int *tv = tet_faces[i/64];
   //  (i%64) is the orientation of the tetrahedron face
   //         w.r.t. the face element
   const int *to = tri_orientations[i%64];
   const IntegrationRule *TetVert =
      Geometries.GetVertices(Geometry::TETRAHEDRON);
   locpm.SetSize(3, 3);
   for (int j = 0; j < 3; j++)
   {
      const IntegrationPoint &vert = TetVert->IntPoint(tv[to[j]]);
      locpm(0, j) = vert.x;
      locpm(1, j) = vert.y;
      locpm(2, j) = vert.z;
   }
}

void Mesh::GetLocalQuadToHexTransformation(
   IsoparametricTransformation &Transf, int i)
{
   DenseMatrix &locpm = Transf.GetPointMat();

   Transf.SetFE(&QuadrilateralFE);
   //  (i/64) is the local face no. in the hex
   const int *hv = hex_faces[i/64];
   //  (i%64) is the orientation of the quad
   const int *qo = quad_orientations[i%64];
   const IntegrationRule *HexVert = Geometries.GetVertices(Geometry::CUBE);
   locpm.SetSize(3, 4);
   for (int j = 0; j < 4; j++)
   {
      const IntegrationPoint &vert = HexVert->IntPoint(hv[qo[j]]);
      locpm(0, j) = vert.x;
      locpm(1, j) = vert.y;
      locpm(2, j) = vert.z;
   }
}

FaceElementTransformations *Mesh::GetFaceElementTransformations(int FaceNo,
                                                                int mask)
{
   FaceInfo &face_info = faces_info[FaceNo];

   //  setup the transformation for the first element
   FaceElemTr.Elem1No = face_info.Elem1No;
   if (mask & 1)
   {
      GetElementTransformation(FaceElemTr.Elem1No, &Transformation);
      FaceElemTr.Elem1 = &Transformation;
   }
   else
      FaceElemTr.Elem1 = NULL;

   //  setup the transformation for the second element
   //     return NULL in the Elem2 field if there's no second element, i.e.
   //     the face is on the "boundary"
   if ( (FaceElemTr.Elem2No = face_info.Elem2No) >= 0 && (mask & 2))
   {
#ifdef MFEM_DEBUG
      if (NURBSext && (mask & 1))
         mfem_error("Mesh::GetFaceElementTransformations :"
                    " NURBS mesh is not supported!");
#endif
      GetElementTransformation(FaceElemTr.Elem2No, &Transformation2);
      FaceElemTr.Elem2 = &Transformation2;
   }
   else
      FaceElemTr.Elem2 = NULL;

   if (Dim == 1)
      FaceElemTr.FaceGeom = Geometry::POINT;
   else
      FaceElemTr.FaceGeom = faces[FaceNo]->GetGeometryType();

   // setup the face transformation
   if (mask & 16)
      FaceElemTr.Face = GetFaceTransformation(FaceNo);
   else
      FaceElemTr.Face = NULL;

   // setup Loc1 & Loc2
   int face_type = (Dim == 1) ? Element::POINT : faces[FaceNo]->GetType();
   switch (face_type)
   {
   case Element::POINT:
      if (mask & 4)
         GetLocalPtToSegTransformation(FaceElemTr.Loc1.Transf,
                                       face_info.Elem1Inf);

      if (FaceElemTr.Elem2No >= 0 && (mask & 8))
         GetLocalPtToSegTransformation(FaceElemTr.Loc2.Transf,
                                       face_info.Elem2Inf);
      break;
   case Element::SEGMENT:
      if (mask & 4)
      {
         if (GetElementType(face_info.Elem1No) == Element::TRIANGLE)
            GetLocalSegToTriTransformation(FaceElemTr.Loc1.Transf,
                                           face_info.Elem1Inf);
         else // assume the element is a quad
            GetLocalSegToQuadTransformation(FaceElemTr.Loc1.Transf,
                                            face_info.Elem1Inf);
      }

      if (FaceElemTr.Elem2No >= 0 && (mask & 8))
      {
         if (GetElementType(face_info.Elem2No) == Element::TRIANGLE)
            GetLocalSegToTriTransformation(FaceElemTr.Loc2.Transf,
                                           face_info.Elem2Inf);
         else // assume the element is a quad
            GetLocalSegToQuadTransformation(FaceElemTr.Loc2.Transf,
                                            face_info.Elem2Inf);
      }
      break;
   case Element::TRIANGLE:
      // ---------  assumes the face is a triangle -- face of a tetrahedron
      if (mask & 4)
         GetLocalTriToTetTransformation(FaceElemTr.Loc1.Transf,
                                        face_info.Elem1Inf);
      if (FaceElemTr.Elem2No >= 0 && (mask & 8))
         GetLocalTriToTetTransformation(FaceElemTr.Loc2.Transf,
                                        face_info.Elem2Inf);
      break;
   case Element::QUADRILATERAL:
      // ---------  assumes the face is a quad -- face of a hexahedron
      if (mask & 4)
         GetLocalQuadToHexTransformation(FaceElemTr.Loc1.Transf,
                                         face_info.Elem1Inf);
      if (FaceElemTr.Elem2No >= 0 && (mask & 8))
         GetLocalQuadToHexTransformation(FaceElemTr.Loc2.Transf,
                                         face_info.Elem2Inf);
      break;
   }

   return &FaceElemTr;
}

FaceElementTransformations *Mesh::GetBdrFaceTransformations(int BdrElemNo)
{
   FaceElementTransformations *tr;
   int fn;
   if (Dim == 3)
      fn = be_to_face[BdrElemNo];
   else if (Dim == 2)
      fn = be_to_edge[BdrElemNo];
   else
      fn = boundary[BdrElemNo]->GetVertices()[0];
   if (faces_info[fn].Elem2No >= 0)
      return NULL;
   tr = GetFaceElementTransformations(fn);
   tr->Face->Attribute = boundary[BdrElemNo]->GetAttribute();
   return tr;
}

void Mesh::GetFaceElements(int Face, int *Elem1, int *Elem2)
{
   *Elem1 = faces_info[Face].Elem1No;
   *Elem2 = faces_info[Face].Elem2No;
}

void Mesh::GetFaceInfos(int Face, int *Inf1, int *Inf2)
{
   *Inf1 = faces_info[Face].Elem1Inf;
   *Inf2 = faces_info[Face].Elem2Inf;
}

void Mesh::Init()
{
   NumOfVertices = NumOfElements = NumOfBdrElements = NumOfEdges = -1;
   WantTwoLevelState = 0;
   State = Mesh::NORMAL;
   Nodes = NULL;
   own_nodes = 1;
   NURBSext = NULL;
   ncmesh = NULL;
}

void Mesh::InitTables()
{
   el_to_edge = el_to_face = el_to_el =
      bel_to_edge = face_edge = edge_vertex = NULL;
}

void Mesh::DeleteTables()
{
   if (el_to_edge != NULL)
      delete el_to_edge;

   if (el_to_face != NULL)
      delete el_to_face;

   if (el_to_el != NULL)
      delete el_to_el;

   if (Dim == 3 && bel_to_edge != NULL)
      delete bel_to_edge;

   if (face_edge != NULL)
      delete face_edge;

   if (edge_vertex != NULL)
      delete edge_vertex;

   InitTables();
}

void Mesh::DeleteCoarseTables()
{
   delete el_to_el;
   delete face_edge;
   delete edge_vertex;

   el_to_el = face_edge = edge_vertex = NULL;
}

void Mesh::SetAttributes()
{
   int i, j, nattr;
   Array<int> attribs;

   attribs.SetSize(GetNBE());
   for (i = 0; i < attribs.Size(); i++)
      attribs[i] = GetBdrAttribute(i);
   attribs.Sort();

   if (attribs.Size() > 0)
      nattr = 1;
   else
      nattr = 0;
   for (i = 1; i < attribs.Size(); i++)
      if (attribs[i] != attribs[i-1])
         nattr++;

   bdr_attributes.SetSize(nattr);
   if (nattr > 0)
   {
      bdr_attributes[0] = attribs[0];
      for (i = j = 1; i < attribs.Size(); i++)
         if (attribs[i] != attribs[i-1])
            bdr_attributes[j++] = attribs[i];
      if (attribs[0] <= 0)
         cout << "Mesh::SetAttributes(): "
            "Non-positive attributes on the boundary!"
              << endl;
   }


   attribs.SetSize(GetNE());
   for (i = 0; i < attribs.Size(); i++)
      attribs[i] = GetAttribute(i);
   attribs.Sort();

   if (attribs.Size() > 0)
      nattr = 1;
   else
      nattr = 0;
   for (i = 1; i < attribs.Size(); i++)
      if (attribs[i] != attribs[i-1])
         nattr++;

   attributes.SetSize(nattr);
   if (nattr > 0)
   {
      attributes[0] = attribs[0];
      for (i = j = 1; i < attribs.Size(); i++)
         if (attribs[i] != attribs[i-1])
            attributes[j++] = attribs[i];
      if (attribs[0] <= 0)
         cout << "Mesh::SetAttributes(): "
            "Non-positive attributes in the domain!"
              << endl;
   }
}

void Mesh::InitMesh(int _Dim, int NVert, int NElem, int NBdrElem)
{
   Dim = _Dim;

   Init();
   InitTables();

   NumOfVertices = 0;
   vertices.SetSize(NVert);  // just allocate space for vertices

   NumOfElements = 0;
   elements.SetSize(NElem);  // just allocate space for Element *

   NumOfBdrElements = 0;
   boundary.SetSize(NBdrElem);  // just allocate space for Element *
}

void Mesh::AddVertex(double *x)
{
   double *y = vertices[NumOfVertices]();

   for (int i = 0; i < Dim; i++)
      y[i] = x[i];
   NumOfVertices++;
}

void Mesh::AddTri(int *vi, int attr)
{
   elements[NumOfElements++] = new Triangle(vi, attr);
}

void Mesh::AddTriangle(int *vi, int attr)
{
   elements[NumOfElements++] = new Triangle(vi, attr);
}

void Mesh::AddQuad(int *vi, int attr)
{
   elements[NumOfElements++] = new Quadrilateral(vi, attr);
}

void Mesh::AddTet(int *vi, int attr)
{
#ifdef MFEM_USE_MEMALLOC
   Tetrahedron *tet;
   tet = TetMemory.Alloc();
   tet->SetVertices(vi);
   tet->SetAttribute(attr);
   elements[NumOfElements++] = tet;
#else
   elements[NumOfElements++] = new Tetrahedron(vi, attr);
#endif
}

void Mesh::AddHex(int *vi, int attr)
{
   elements[NumOfElements++] = new Hexahedron(vi, attr);
}

void Mesh::AddHexAsTets(int *vi, int attr)
{
   static const int hex_to_tet[6][4] =
      { { 0, 1, 2, 6 }, { 0, 5, 1, 6 }, { 0, 4, 5, 6 },
        { 0, 2, 3, 6 }, { 0, 3, 7, 6 }, { 0, 7, 4, 6 } };
   int ti[4];

   for (int i = 0; i < 6; i++)
   {
      for (int j = 0; j < 4; j++)
         ti[j] = vi[hex_to_tet[i][j]];
      AddTet(ti, attr);
   }
}

void Mesh::AddBdrSegment(int *vi, int attr)
{
   boundary[NumOfBdrElements++] = new Segment(vi, attr);
}

void Mesh::AddBdrTriangle(int *vi, int attr)
{
   boundary[NumOfBdrElements++] = new Triangle(vi, attr);
}

void Mesh::AddBdrQuad(int *vi, int attr)
{
   boundary[NumOfBdrElements++] = new Quadrilateral(vi, attr);
}

void Mesh::AddBdrQuadAsTriangles(int *vi, int attr)
{
   static const int quad_to_tri[2][3] = { { 0, 1, 2 }, { 0, 2, 3 } };
   int ti[3];

   for (int i = 0; i < 2; i++)
   {
      for (int j = 0; j < 3; j++)
         ti[j] = vi[quad_to_tri[i][j]];
      AddBdrTriangle(ti, attr);
   }
}

void Mesh::GenerateBoundaryElements()
{
   int i, j;
   Array<int> &be2face = (Dim == 2) ? be_to_edge : be_to_face;

   // GenerateFaces();

   for (i = 0; i < boundary.Size(); i++)
      FreeElement(boundary[i]);

   if (Dim == 3)
   {
      delete bel_to_edge;
      bel_to_edge = NULL;
   }

   // count the 'NumOfBdrElements'
   NumOfBdrElements = 0;
   for (i = 0; i < faces_info.Size(); i++)
      if (faces_info[i].Elem2No < 0)
         NumOfBdrElements++;

   boundary.SetSize(NumOfBdrElements);
   be2face.SetSize(NumOfBdrElements);
   for (j = i = 0; i < faces_info.Size(); i++)
      if (faces_info[i].Elem2No < 0)
      {
         boundary[j] = faces[i]->Duplicate(this);
         be2face[j++] = i;
      }
   // In 3D, 'bel_to_edge' is destroyed but it's not updated.
}

typedef struct {
   int edge;
   double length;
} edge_length;

// Used by qsort to sort edges in increasing (according their length) order.
static int edge_compare(const void *ii, const void *jj)
{
   edge_length *i = (edge_length *)ii, *j = (edge_length *)jj;
   if (i->length > j->length) return (1);
   if (i->length < j->length) return (-1);
   return (0);
}

void Mesh::FinalizeTriMesh(int generate_edges, int refine, bool fix_orientation)
{
   CheckElementOrientation(fix_orientation);

   if (refine)
      MarkTriMeshForRefinement();

   if (generate_edges)
   {
      el_to_edge = new Table;
      NumOfEdges = GetElementToEdgeTable(*el_to_edge, be_to_edge);
      GenerateFaces();
      CheckBdrElementOrientation();
   }
   else
      NumOfEdges = 0;

   NumOfFaces = 0;

   SetAttributes();

   meshgen = 1;
}

void Mesh::FinalizeQuadMesh(int generate_edges, int refine,
                            bool fix_orientation)
{
   CheckElementOrientation(fix_orientation);

   if (generate_edges)
   {
      el_to_edge = new Table;
      NumOfEdges = GetElementToEdgeTable(*el_to_edge, be_to_edge);
      GenerateFaces();
      CheckBdrElementOrientation();
   }
   else
      NumOfEdges = 0;

   NumOfFaces = 0;

   SetAttributes();

   meshgen = 2;
}

void Mesh::MarkForRefinement()
{
   if (meshgen & 1)
   {
      if (Dim == 2)
         MarkTriMeshForRefinement();
      else if (Dim == 3)
         MarkTetMeshForRefinement();
   }
}

void Mesh::MarkTriMeshForRefinement()
{
   // Mark the longest triangle edge by rotating the indeces so that
   // vertex 0 - vertex 1 to be the longest element's edge.
   DenseMatrix pmat;
   for (int i = 0; i < NumOfElements; i++)
      if (elements[i]->GetType() == Element::TRIANGLE)
      {
         GetPointMatrix(i, pmat);
         elements[i]->MarkEdge(pmat);
      }
}

void Mesh::GetEdgeOrdering(DSTable &v_to_v, Array<int> &order)
{
   NumOfEdges = v_to_v.NumberOfEntries();
   edge_length *length = new edge_length[NumOfEdges];
   for (int i = 0; i < NumOfVertices; i++)
   {
      for (DSTable::RowIterator it(v_to_v, i); !it; ++it)
      {
         int j = it.Index();
         length[j].length = GetLength(i, it.Column());
         length[j].edge = j;
      }
   }

   // sort in increasing order
   qsort(length, NumOfEdges, sizeof(edge_length), edge_compare);

   order.SetSize(NumOfEdges);
   for (int i = 0; i < NumOfEdges; i++)
      order[length[i].edge] = i;

   delete [] length;
}

void Mesh::MarkTetMeshForRefinement()
{
   // Mark the longest tetrahedral edge by rotating the indices so that
   // vertex 0 - vertex 1 is the longest edge in the element.
   DSTable v_to_v(NumOfVertices);
   GetVertexToVertexTable(v_to_v);
   Array<int> order;

   GetEdgeOrdering(v_to_v, order);

   for (int i = 0; i < NumOfElements; i++)
      if (elements[i]->GetType() == Element::TETRAHEDRON)
         elements[i]->MarkEdge(v_to_v, order);

   for (int i = 0; i < NumOfBdrElements; i++)
      if (boundary[i]->GetType() == Element::TRIANGLE)
         boundary[i]->MarkEdge(v_to_v, order);
}

void Mesh::PrepareNodeReorder(DSTable **old_v_to_v, Table **old_elem_vert)
{
   if (*old_v_to_v && *old_elem_vert)
      return;

   FiniteElementSpace *fes = Nodes->FESpace();
   const FiniteElementCollection *fec = fes->FEColl();

   if (*old_v_to_v == NULL)
   {
      int num_edge_dofs = fec->DofForGeometry(Geometry::SEGMENT);
      if (num_edge_dofs > 0)
      {
         *old_v_to_v = new DSTable(NumOfVertices);
         GetVertexToVertexTable(*(*old_v_to_v));
      }
   }
   if (*old_elem_vert == NULL)
   {
      // assuming all elements have the same geometry
      int num_elem_dofs = fec->DofForGeometry(GetElementBaseGeometry(0));
      if (num_elem_dofs > 1)
      {
         *old_elem_vert = new Table;
         (*old_elem_vert)->MakeI(GetNE());
         for (int i = 0; i < GetNE(); i++)
         {
            (*old_elem_vert)->AddColumnsInRow(i, elements[i]->GetNVertices());
         }
         (*old_elem_vert)->MakeJ();
         for (int i = 0; i < GetNE(); i++)
         {
            (*old_elem_vert)->AddConnections(i, elements[i]->GetVertices(),
                                             elements[i]->GetNVertices());
         }
         (*old_elem_vert)->ShiftUpI();
      }
   }
}

void Mesh::DoNodeReorder(DSTable *old_v_to_v, Table *old_elem_vert)
{
   FiniteElementSpace *fes = Nodes->FESpace();
   const FiniteElementCollection *fec = fes->FEColl();
   int num_edge_dofs = fec->DofForGeometry(Geometry::SEGMENT);
   // assuming all faces have the same geometry
   int num_face_dofs =
      (Dim < 3) ? 0 : fec->DofForGeometry(GetFaceBaseGeometry(0));
   // assuming all elements have the same geometry
   int num_elem_dofs = fec->DofForGeometry(GetElementBaseGeometry(0));

   // reorder the Nodes
   Vector onodes = *Nodes;

   Array<int> old_dofs, new_dofs;
   int offset;
#ifdef MFEM_DEBUG
   int redges = 0;
#endif

   // vertex dofs do not need to be moved
   offset = NumOfVertices * fec->DofForGeometry(Geometry::POINT);

   // edge dofs:
   // edge enumeration may be different but edge orientation is the same
   if (num_edge_dofs > 0)
   {
      DSTable new_v_to_v(NumOfVertices);
      GetVertexToVertexTable(new_v_to_v);

      for (int i = 0; i < NumOfVertices; i++)
      {
         for (DSTable::RowIterator it(new_v_to_v, i); !it; ++it)
         {
            int old_i = (*old_v_to_v)(i, it.Column());
            int new_i = it.Index();
#ifdef MFEM_DEBUG
            if (old_i != new_i)
               redges++;
#endif
            old_dofs.SetSize(num_edge_dofs);
            new_dofs.SetSize(num_edge_dofs);
            for (int j = 0; j < num_edge_dofs; j++)
            {
               old_dofs[j] = offset + old_i * num_edge_dofs + j;
               new_dofs[j] = offset + new_i * num_edge_dofs + j;
            }
            fes->DofsToVDofs(old_dofs);
            fes->DofsToVDofs(new_dofs);
            for (int j = 0; j < old_dofs.Size(); j++)
               (*Nodes)(new_dofs[j]) = onodes(old_dofs[j]);
         }
      }
      offset += NumOfEdges * num_edge_dofs;
   }
#ifdef MFEM_DEBUG
   cout << "Mesh::DoNodeReorder : redges = " << redges << endl;
#endif

   // face dofs:
   // both enumeration and orientation of the faces may be different
   if (num_face_dofs > 0)
   {
      // generate the old face-vertex table using the unmodified 'faces'
      Table old_face_vertex;
      old_face_vertex.MakeI(NumOfFaces);
      for (int i = 0; i < NumOfFaces; i++)
         old_face_vertex.AddColumnsInRow(i, faces[i]->GetNVertices());
      old_face_vertex.MakeJ();
      for (int i = 0; i < NumOfFaces; i++)
         old_face_vertex.AddConnections(i, faces[i]->GetVertices(),
                                        faces[i]->GetNVertices());
      old_face_vertex.ShiftUpI();

      // update 'el_to_face', 'be_to_face', 'faces', and 'faces_info'
      STable3D *faces_tbl = GetElementToFaceTable(1);
      GenerateFaces();

      // loop over the old face numbers
      for (int i = 0; i < NumOfFaces; i++)
      {
         int *old_v = old_face_vertex.GetRow(i), *new_v;
         int new_i, new_or, *dof_ord;
         switch (old_face_vertex.RowSize(i))
         {
         case 3:
            new_i = (*faces_tbl)(old_v[0], old_v[1], old_v[2]);
            new_v = faces[new_i]->GetVertices();
            new_or = GetTriOrientation(old_v, new_v);
            dof_ord = fec->DofOrderForOrientation(Geometry::TRIANGLE, new_or);
            break;
         case 4:
         default:
            new_i = (*faces_tbl)(old_v[0], old_v[1], old_v[2], old_v[3]);
            new_v = faces[new_i]->GetVertices();
            new_or = GetQuadOrientation(old_v, new_v);
            dof_ord = fec->DofOrderForOrientation(Geometry::SQUARE, new_or);
            break;
         }

         old_dofs.SetSize(num_face_dofs);
         new_dofs.SetSize(num_face_dofs);
         for (int j = 0; j < num_face_dofs; j++)
         {
            old_dofs[j] = offset +     i * num_face_dofs + j;
            new_dofs[j] = offset + new_i * num_face_dofs + dof_ord[j];
            // we assumed the dofs are non-directional
            // i.e. dof_ord[j] is >= 0
         }
         fes->DofsToVDofs(old_dofs);
         fes->DofsToVDofs(new_dofs);
         for (int j = 0; j < old_dofs.Size(); j++)
            (*Nodes)(new_dofs[j]) = onodes(old_dofs[j]);
      }

      offset += NumOfFaces * num_face_dofs;
      delete faces_tbl;
   }

   // element dofs:
   // element orientation may be different
   if (num_elem_dofs > 1)
   {
      // matters when the 'fec' is
      // (this code is executed only for triangles/tets)
      // - Pk on triangles, k >= 4
      // - Qk on quads,     k >= 3
      // - Pk on tets,      k >= 5
      // - Qk on hexes,     k >= 3
      // - DG spaces
      // - ...

      // loop over all elements
      for (int i = 0; i < GetNE(); i++)
      {
         int *old_v = old_elem_vert->GetRow(i);
         int *new_v = elements[i]->GetVertices();
         int new_or, *dof_ord;
         int geom = elements[i]->GetGeometryType();
         switch (geom)
         {
         case Geometry::TRIANGLE:
            new_or = GetTriOrientation(old_v, new_v);
            break;
         case Geometry::SQUARE:
            new_or = GetQuadOrientation(old_v, new_v);
            break;
         default:
            new_or = 0;
            cerr << "Mesh::DoNodeReorder : " << Geometry::Name[geom]
                 << " elements (" << fec->Name()
                 << " FE collection) are not supported yet!" << endl;
            mfem_error();
            break;
         }
         dof_ord = fec->DofOrderForOrientation(geom, new_or);
         if (dof_ord == NULL)
         {
            cerr << "Mesh::DoNodeReorder : FE collection '" << fec->Name()
                 << "' does not define reordering for " << Geometry::Name[geom]
                 << " elements!" << endl;
            mfem_error();
         }
         old_dofs.SetSize(num_elem_dofs);
         new_dofs.SetSize(num_elem_dofs);
         for (int j = 0; j < num_elem_dofs; j++)
         {
            // we assume the dofs are non-directional, i.e. dof_ord[j] is >= 0
            old_dofs[j] = offset + dof_ord[j];
            new_dofs[j] = offset + j;
         }
         fes->DofsToVDofs(old_dofs);
         fes->DofsToVDofs(new_dofs);
         for (int j = 0; j < old_dofs.Size(); j++)
            (*Nodes)(new_dofs[j]) = onodes(old_dofs[j]);

         offset += num_elem_dofs;
      }
   }

   // Update Tables, faces, etc
   if (Dim > 2)
   {
      if (num_face_dofs == 0)
      {
         // needed for FE spaces that have face dofs, even if
         // the 'Nodes' do not have face dofs.
         GetElementToFaceTable();
         GenerateFaces();
      }
      CheckBdrElementOrientation();
   }
   if (el_to_edge)
   {
      // update 'el_to_edge', 'be_to_edge' (2D), 'bel_to_edge' (3D)
      NumOfEdges = GetElementToEdgeTable(*el_to_edge, be_to_edge);
      if (Dim == 2)
      {
         // update 'faces' and 'faces_info'
         GenerateFaces();
         CheckBdrElementOrientation();
      }
   }
}

void Mesh::FinalizeTetMesh(int generate_edges, int refine, bool fix_orientation)
{
   CheckElementOrientation(fix_orientation);

   if (NumOfBdrElements == 0)
   {
      GetElementToFaceTable();
      GenerateFaces();
      GenerateBoundaryElements();
   }

   if (refine)
   {
      MarkTetMeshForRefinement();
   }

   GetElementToFaceTable();
   GenerateFaces();

   CheckBdrElementOrientation();

   if (generate_edges == 1)
   {
      el_to_edge = new Table;
      NumOfEdges = GetElementToEdgeTable(*el_to_edge, be_to_edge);
   }
   else
   {
      el_to_edge = NULL;  // Not really necessary -- InitTables was called
      bel_to_edge = NULL;
      NumOfEdges = 0;
   }

   SetAttributes();

   meshgen = 1;
}

void Mesh::FinalizeHexMesh(int generate_edges, int refine, bool fix_orientation)
{
   CheckElementOrientation(fix_orientation);

   GetElementToFaceTable();
   GenerateFaces();

   if (NumOfBdrElements == 0)
      GenerateBoundaryElements();

   CheckBdrElementOrientation();

   if (generate_edges)
   {
      el_to_edge = new Table;
      NumOfEdges = GetElementToEdgeTable(*el_to_edge, be_to_edge);
   }
   else
      NumOfEdges = 0;

   SetAttributes();

   meshgen = 2;
}

void Mesh::Make3D(int nx, int ny, int nz, Element::Type type,
                  int generate_edges, double sx, double sy, double sz)
{
   int x, y, z;

   int NVert, NElem, NBdrElem;

   NVert = (nx+1) * (ny+1) * (nz+1);
   NElem = nx * ny * nz;
   NBdrElem = 2*(nx*ny+nx*nz+ny*nz);
   if (type == Element::TETRAHEDRON)
   {
      NElem *= 6;
      NBdrElem *= 2;
   }

   InitMesh(3, NVert, NElem, NBdrElem);

   double coord[3];
   int ind[8];

   // Sets vertices and the corresponding coordinates
   for (z = 0; z <= nz; z++)
   {
      coord[2] = ((double) z / nz) * sz;
      for (y = 0; y <= ny; y++)
      {
         coord[1] = ((double) y / ny) * sy;
         for (x = 0; x <= nx; x++)
         {
            coord[0] = ((double) x / nx) * sx;
            AddVertex(coord);
         }
      }
   }

#define VTX(XC, YC, ZC) ((XC)+((YC)+(ZC)*(ny+1))*(nx+1))

   // Sets elements and the corresponding indices of vertices
   for (z = 0; z < nz; z++)
   {
      for (y = 0; y < ny; y++)
      {
         for (x = 0; x < nx; x++)
         {
            ind[0] = VTX(x  , y  , z  );
            ind[1] = VTX(x+1, y  , z  );
            ind[2] = VTX(x+1, y+1, z  );
            ind[3] = VTX(x  , y+1, z  );
            ind[4] = VTX(x  , y  , z+1);
            ind[5] = VTX(x+1, y  , z+1);
            ind[6] = VTX(x+1, y+1, z+1);
            ind[7] = VTX(x  , y+1, z+1);
            if (type == Element::TETRAHEDRON)
               AddHexAsTets(ind, 1);
            else
               AddHex(ind, 1);
         }
      }
   }

   // Sets boundary elements and the corresponding indices of vertices
   // bottom, bdr. attribute 1
   for (y = 0; y < ny; y++)
      for (x = 0; x < nx; x++)
      {
         ind[0] = VTX(x  , y  , 0);
         ind[1] = VTX(x  , y+1, 0);
         ind[2] = VTX(x+1, y+1, 0);
         ind[3] = VTX(x+1, y  , 0);
         if (type == Element::TETRAHEDRON)
            AddBdrQuadAsTriangles(ind, 1);
         else
            AddBdrQuad(ind, 1);
      }
   // top, bdr. attribute 6
   for (y = 0; y < ny; y++)
      for (x = 0; x < nx; x++)
      {
         ind[0] = VTX(x  , y  , nz);
         ind[1] = VTX(x+1, y  , nz);
         ind[2] = VTX(x+1, y+1, nz);
         ind[3] = VTX(x  , y+1, nz);
         if (type == Element::TETRAHEDRON)
            AddBdrQuadAsTriangles(ind, 6);
         else
            AddBdrQuad(ind, 6);
      }
   // left, bdr. attribute 5
   for (z = 0; z < nz; z++)
      for (y = 0; y < ny; y++)
      {
         ind[0] = VTX(0  , y  , z  );
         ind[1] = VTX(0  , y  , z+1);
         ind[2] = VTX(0  , y+1, z+1);
         ind[3] = VTX(0  , y+1, z  );
         if (type == Element::TETRAHEDRON)
            AddBdrQuadAsTriangles(ind, 5);
         else
            AddBdrQuad(ind, 5);
      }
   // right, bdr. attribute 3
   for (z = 0; z < nz; z++)
      for (y = 0; y < ny; y++)
      {
         ind[0] = VTX(nx, y  , z  );
         ind[1] = VTX(nx, y+1, z  );
         ind[2] = VTX(nx, y+1, z+1);
         ind[3] = VTX(nx, y  , z+1);
         if (type == Element::TETRAHEDRON)
            AddBdrQuadAsTriangles(ind, 3);
         else
            AddBdrQuad(ind, 3);
      }
   // front, bdr. attribute 2
   for (x = 0; x < nx; x++)
      for (z = 0; z < nz; z++)
      {
         ind[0] = VTX(x  , 0, z  );
         ind[1] = VTX(x+1, 0, z  );
         ind[2] = VTX(x+1, 0, z+1);
         ind[3] = VTX(x  , 0, z+1);
         if (type == Element::TETRAHEDRON)
            AddBdrQuadAsTriangles(ind, 2);
         else
            AddBdrQuad(ind, 2);
      }
   // back, bdr. attribute 4
   for (x = 0; x < nx; x++)
      for (z = 0; z < nz; z++)
      {
         ind[0] = VTX(x  , ny, z  );
         ind[1] = VTX(x  , ny, z+1);
         ind[2] = VTX(x+1, ny, z+1);
         ind[3] = VTX(x+1, ny, z  );
         if (type == Element::TETRAHEDRON)
            AddBdrQuadAsTriangles(ind, 4);
         else
            AddBdrQuad(ind, 4);
      }

#if 0
   ofstream test_stream("debug.mesh");
   Print(test_stream);
   test_stream.close();
#endif

   int refine = 1;
   bool fix_orientation = true;

   if (type == Element::TETRAHEDRON)
      FinalizeTetMesh(generate_edges, refine, fix_orientation);
   else
      FinalizeHexMesh(generate_edges, refine, fix_orientation);
}

void Mesh::Make2D(int nx, int ny, Element::Type type, int generate_edges,
                  double sx, double sy)
{
   int i, j, k;

   Dim = 2;

   Init();
   InitTables();

   // Creates quadrilateral mesh
   if (type == Element::QUADRILATERAL)
   {
      meshgen = 2;
      NumOfVertices = (nx+1) * (ny+1);
      NumOfElements = nx * ny;
      NumOfBdrElements = 2 * nx + 2 * ny;
      vertices.SetSize(NumOfVertices);
      elements.SetSize(NumOfElements);
      boundary.SetSize(NumOfBdrElements);
      double cx, cy;
      int ind[4];

      // Sets vertices and the corresponding coordinates
      k = 0;
      for (j = 0; j < ny+1; j++)
      {
         cy = ((double) j / ny) * sy;
         for (i = 0; i < nx+1; i++)
         {
            cx = ((double) i / nx) * sx;
            vertices[k](0) = cx;
            vertices[k](1) = cy;
            k++;
         }
      }

      // Sets elements and the corresponding indices of vertices
      k = 0;
      for (j = 0; j < ny; j++)
      {
         for (i = 0; i < nx; i++)
         {
            ind[0] = i + j*(nx+1);
            ind[1] = i + 1 +j*(nx+1);
            ind[2] = i + 1 + (j+1)*(nx+1);
            ind[3] = i + (j+1)*(nx+1);
            elements[k] = new Quadrilateral(ind);
            k++;
         }
      }

      // Sets boundary elements and the corresponding indices of vertices
      int m = (nx+1)*ny;
      for (i = 0; i < nx; i++)
      {
         boundary[i] = new Segment(i, i+1, 1);
         boundary[nx+i] = new Segment(m+i, m+i+1, 3);
      }
      m = nx+1;
      for (j = 0; j < ny; j++)
      {
         boundary[2*nx+j] = new Segment(j*m, (j+1)*m,  4);
         boundary[2*nx+ny+j] = new Segment(j*m+nx, (j+1)*m+nx, 2);
      }
   }

   // Creates triangular mesh
   if (type == Element::TRIANGLE)
   {
      meshgen = 1;
      NumOfVertices = (nx+1) * (ny+1);
      NumOfElements = 2 * nx * ny;
      NumOfBdrElements = 2 * nx + 2 * ny;
      vertices.SetSize(NumOfVertices);
      elements.SetSize(NumOfElements);
      boundary.SetSize(NumOfBdrElements);
      double cx, cy;
      int ind[3];

      // Sets vertices and the corresponding coordinates
      k = 0;
      for (j = 0; j < ny+1; j++)
      {
         cy = ((double) j / ny) * sy;
         for (i = 0; i < nx+1; i++)
         {
            cx = ((double) i / nx) * sx;
            vertices[k](0) = cx;
            vertices[k](1) = cy;
            k++;
         }
      }

      // Sets the elements and the corresponding indices of vertices
      k = 0;
      for (j = 0; j < ny; j++)
      {
         for (i = 0; i < nx; i++)
         {
            ind[0] = i + j*(nx+1);
            ind[1] = i + 1 + (j+1)*(nx+1);
            ind[2] = i + (j+1)*(nx+1);
            elements[k] = new Triangle(ind);
            k++;
            ind[1] = i + 1 + j*(nx+1);
            ind[2] = i + 1 + (j+1)*(nx+1);
            elements[k] = new Triangle(ind);
            k++;
         }
      }

      // Sets boundary elements and the corresponding indices of vertices
      int m = (nx+1)*ny;
      for (i = 0; i < nx; i++)
      {
         boundary[i] = new Segment(i, i+1, 1);
         boundary[nx+i] = new Segment(m+i, m+i+1, 3);
      }
      m = nx+1;
      for (j = 0; j < ny; j++)
      {
         boundary[2*nx+j] = new Segment(j*m, (j+1)*m,  4);
         boundary[2*nx+ny+j] = new Segment(j*m+nx, (j+1)*m+nx, 2);
      }

      MarkTriMeshForRefinement();
   }

   CheckElementOrientation();

   if (generate_edges == 1)
   {
      el_to_edge = new Table;
      NumOfEdges = GetElementToEdgeTable(*el_to_edge, be_to_edge);
      GenerateFaces();
      CheckBdrElementOrientation();
   }
   else
      NumOfEdges = 0;

   NumOfFaces = 0;

   attributes.Append(1);
   bdr_attributes.Append(1); bdr_attributes.Append(2);
   bdr_attributes.Append(3); bdr_attributes.Append(4);
}

void Mesh::Make1D(int n, double sx)
{
   int j, ind[1];

   Dim = 1;

   Init();
   InitTables();

   meshgen = 1;

   NumOfVertices = n + 1;
   NumOfElements = n;
   NumOfBdrElements = 2;
   vertices.SetSize(NumOfVertices);
   elements.SetSize(NumOfElements);
   boundary.SetSize(NumOfBdrElements);

   // Sets vertices and the corresponding coordinates
   for (j = 0; j < n+1; j++)
      vertices[j](0) = ((double) j / n) * sx;

   // Sets elements and the corresponding indices of vertices
   for (j = 0; j < n; j++)
      elements[j] = new Segment(j, j+1, 1);

   // Sets the boundary elements
   ind[0] = 0;
   boundary[0] = new Point(ind, 1);
   ind[0] = n;
   boundary[1] = new Point(ind, 2);

   NumOfEdges = 0;
   NumOfFaces = 0;

   GenerateFaces();

   attributes.Append(1);
   bdr_attributes.Append(1); bdr_attributes.Append(2);
}

Mesh::Mesh(std::istream &input, int generate_edges, int refine, bool fix_orientation)
{
   Init();
   InitTables();
   Load(input, generate_edges, refine, fix_orientation);
}

Element *Mesh::NewElement(int geom)
{
   switch (geom)
   {
   case Geometry::POINT:     return (new Point);
   case Geometry::SEGMENT:   return (new Segment);
   case Geometry::TRIANGLE:  return (new Triangle);
   case Geometry::SQUARE:    return (new Quadrilateral);
   case Geometry::CUBE:      return (new Hexahedron);
   case Geometry::TETRAHEDRON:
#ifdef MFEM_USE_MEMALLOC
      return TetMemory.Alloc();
#else
      return (new Tetrahedron);
#endif
   }

   return NULL;
}

Element *Mesh::ReadElementWithoutAttr(std::istream &input)
{
   int geom, nv, *v;
   Element *el;

   input >> geom;
   el = NewElement(geom);
   nv = el->GetNVertices();
   v  = el->GetVertices();
   for (int i = 0; i < nv; i++)
      input >> v[i];

   return el;
}

<<<<<<< HEAD
void Mesh::PrintElementWithoutAttr(const Element *el, std::ostream &out)
=======
void Mesh::PrintElementWithoutAttr(Element *el, std::ostream &out)
>>>>>>> 89f24405
{
   out << el->GetGeometryType();
   const int nv = el->GetNVertices();
   const int *v = el->GetVertices();
   for (int j = 0; j < nv; j++)
      out << ' ' << v[j];
   out << '\n';
}

Element *Mesh::ReadElement(std::istream &input)
{
   int attr;
   Element *el;

   input >> attr;
   el = ReadElementWithoutAttr(input);
   el->SetAttribute(attr);

   return el;
}

<<<<<<< HEAD
void Mesh::PrintElement(const Element *el, std::ostream &out)
=======
void Mesh::PrintElement(Element *el, std::ostream &out)
>>>>>>> 89f24405
{
   out << el->GetAttribute() << ' ';
   PrintElementWithoutAttr(el, out);
}

// see Tetrahedron::edges
static const int vtk_quadratic_tet[10] =
{ 0, 1, 2, 3, 4, 7, 5, 6, 8, 9 };

// see Hexahedron::edges & Mesh::GenerateFaces
static const int vtk_quadratic_hex[27] =
{ 0, 1, 2, 3, 4, 5, 6, 7, 8, 9, 10, 11, 12, 13, 14, 15, 16, 17, 18, 19,
  24, 22, 21, 23, 20, 25, 26 };

void skip_comment_lines(std::istream &is, const char comment_char)
{
   while(1)
   {
      is >> ws;
      if (is.peek() != comment_char)
         break;
      is.ignore(numeric_limits<streamsize>::max(), '\n');
   }
}

void Mesh::Load(std::istream &input, int generate_edges, int refine,
                bool fix_orientation)
{
   int i, j, ints[32], n, attr, curved = 0, read_gf = 1;
   const int buflen = 1024;
   char buf[buflen];

#ifdef MFEM_DEBUG
   if (!input)
      mfem_error("Input file stream not opened : Mesh::Load");
#endif

   if (NumOfVertices != -1)
   {
      // Delete the elements.
      for (i = 0; i < NumOfElements; i++)
         // delete elements[i];
         FreeElement(elements[i]);
      elements.DeleteAll();

      // Delete the vertices.
      vertices.DeleteAll();

      // Delete the boundary elements.
      for (i = 0; i < NumOfBdrElements; i++)
         // delete boundary[i];
         FreeElement(boundary[i]);
      boundary.DeleteAll();

      // Delete interior faces (if generated)
      for (i = 0; i < faces.Size(); i++)
         FreeElement(faces[i]);
      faces.DeleteAll();

      faces_info.DeleteAll();

      // Delete the edges (if generated).
      DeleteTables();
      be_to_edge.DeleteAll();
      be_to_face.DeleteAll();

   }

   InitTables();
   if (own_nodes) delete Nodes;
   Nodes = NULL;

   string mesh_type;
   input >> ws;
   getline(input, mesh_type);

   if (mesh_type == "MFEM mesh v1.0")
   {
      // Read MFEM mesh v1.0 format
      string ident;

      // read lines begining with '#' (comments)
      skip_comment_lines(input, '#');

      input >> ident; // 'dimension'
      input >> Dim;

      skip_comment_lines(input, '#');

      input >> ident; // 'elements'
      input >> NumOfElements;
      elements.SetSize(NumOfElements);
      for (j = 0; j < NumOfElements; j++)
         elements[j] = ReadElement(input);

      skip_comment_lines(input, '#');

      input >> ident; // 'boundary'
      input >> NumOfBdrElements;
      boundary.SetSize(NumOfBdrElements);
      for (j = 0; j < NumOfBdrElements; j++)
         boundary[j] = ReadElement(input);

      skip_comment_lines(input, '#');

      input >> ident; // 'vertices'
      input >> NumOfVertices;
      vertices.SetSize(NumOfVertices);

      input >> ws >> ident;
      if (ident != "nodes")
      {
         // read the vertices
         int vdim = atoi(ident.c_str());
         for (j = 0; j < NumOfVertices; j++)
            for (i = 0; i < vdim; i++)
               input >> vertices[j](i);
      }
      else
      {
         // prepare to read the nodes
         input >> ws;
         curved = 1;
      }
   }
   else if (mesh_type == "linemesh")
   {
      int j,p1,p2,a;

      Dim = 1;

      input >> NumOfVertices;
      vertices.SetSize(NumOfVertices);
      // Sets vertices and the corresponding coordinates
      for (j = 0; j < NumOfVertices; j++)
         input >> vertices[j](0);

      input >> NumOfElements;
      elements.SetSize(NumOfElements);
      // Sets elements and the corresponding indices of vertices
      for (j = 0; j < NumOfElements; j++)
      {
         input >> a >> p1 >> p2;
         elements[j] = new Segment(p1-1, p2-1, a);
      }

      int ind[1];
      input >> NumOfBdrElements;
      boundary.SetSize(NumOfBdrElements);
      for (j = 0; j < NumOfBdrElements; j++)
      {
         input >> a >> ind[0];
         ind[0]--;
         boundary[j] = new Point(ind,a);
      }
   }
   else if (mesh_type == "areamesh2" || mesh_type == "curved_areamesh2")
   {
      // Read planar mesh in Netgen format.
      Dim = 2;

      if (mesh_type == "curved_areamesh2")
         curved = 1;

      // Read the boundary elements.
      input >> NumOfBdrElements;
      boundary.SetSize(NumOfBdrElements);
      for (i = 0; i < NumOfBdrElements; i++)
      {
         input >> attr
               >> ints[0] >> ints[1];
         ints[0]--; ints[1]--;
         boundary[i] = new Segment(ints, attr);
      }

      // Read the elements.
      input >> NumOfElements;
      elements.SetSize(NumOfElements);
      for (i = 0; i < NumOfElements; i++)
      {
         input >> attr >> n;
         for (j = 0; j < n; j++)
         {
            input >> ints[j];
            ints[j]--;
         }
         switch (n)
         {
         case 2:
            elements[i] = new Segment(ints, attr);
            break;
         case 3:
            elements[i] = new Triangle(ints, attr);
            break;
         case 4:
            elements[i] = new Quadrilateral(ints, attr);
            break;
         }
      }

      if (!curved)
      {
         // Read the vertices.
         input >> NumOfVertices;
         vertices.SetSize(NumOfVertices);
         for (i = 0; i < NumOfVertices; i++)
            for (j = 0; j < Dim; j++)
               input >> vertices[i](j);
      }
      else
      {
         input >> NumOfVertices;
         vertices.SetSize(NumOfVertices);
         input >> ws;
      }
   }
   else if (mesh_type == "NETGEN" || mesh_type == "NETGEN_Neutral_Format")
   {
      // Read a netgen format mesh of tetrahedra.
      Dim = 3;

      // Read the vertices
      input >> NumOfVertices;

      vertices.SetSize(NumOfVertices);
      for (i = 0; i < NumOfVertices; i++)
         for (j = 0; j < Dim; j++)
            input >> vertices[i](j);

      // Read the elements
      input >> NumOfElements;
      elements.SetSize(NumOfElements);
      for (i = 0; i < NumOfElements; i++)
      {
         input >> attr;
         for (j = 0; j < 4; j++)
         {
            input >> ints[j];
            ints[j]--;
         }
#ifdef MFEM_USE_MEMALLOC
         Tetrahedron *tet;
         tet = TetMemory.Alloc();
         tet->SetVertices(ints);
         tet->SetAttribute(attr);
         elements[i] = tet;
#else
         elements[i] = new Tetrahedron(ints, attr);
#endif
      }

      // Read the boundary information.
      input >> NumOfBdrElements;
      boundary.SetSize(NumOfBdrElements);
      for (i = 0; i < NumOfBdrElements; i++)
      {
         input >> attr;
         for (j = 0; j < 3; j++)
         {
            input >> ints[j];
            ints[j]--;
         }
         boundary[i] = new Triangle(ints, attr);
      }
   }
   else if (mesh_type == "TrueGrid")
   {
      // Reading TrueGrid mesh.

      // TODO: find the actual dimension
      Dim = 3;

      if (Dim == 2)
      {
         int vari;
         double varf;

         input >> vari >> NumOfVertices >> vari >> vari >> NumOfElements;
         input.getline(buf, buflen);
         input.getline(buf, buflen);
         input >> vari;
         input.getline(buf, buflen);
         input.getline(buf, buflen);
         input.getline(buf, buflen);

         // Read the vertices.
         vertices.SetSize(NumOfVertices);
         for (i = 0; i < NumOfVertices; i++)
         {
            input >> vari >> varf >> vertices[i](0) >> vertices[i](1);
            input.getline(buf, buflen);
         }

         // Read the elements.
         elements.SetSize(NumOfElements);
         for (i = 0; i < NumOfElements; i++)
         {
            input >> vari >> attr;
            for (j = 0; j < 4; j++)
            {
               input >> ints[j];
               ints[j]--;
            }
            input.getline(buf, buflen);
            input.getline(buf, buflen);
            elements[i] = new Quadrilateral(ints, attr);
         }
      }
      else if (Dim == 3)
      {
         int vari;
         double varf;
         input >> vari >> NumOfVertices >> NumOfElements;
         input.getline(buf, buflen);
         input.getline(buf, buflen);
         input >> vari >> vari >> NumOfBdrElements;
         input.getline(buf, buflen);
         input.getline(buf, buflen);
         input.getline(buf, buflen);
         // Read the vertices.
         vertices.SetSize(NumOfVertices);
         for (i = 0; i < NumOfVertices; i++)
         {
            input >> vari >> varf >> vertices[i](0) >> vertices[i](1)
                  >> vertices[i](2);
            input.getline(buf, buflen);
         }
         // Read the elements.
         elements.SetSize(NumOfElements);
         for (i = 0; i < NumOfElements; i++)
         {
            input >> vari >> attr;
            for (j = 0; j < 8; j++)
            {
               input >> ints[j];
               ints[j]--;
            }
            input.getline(buf, buflen);
            elements[i] = new Hexahedron(ints, attr);
         }
         // Read the boundary elements.
         boundary.SetSize(NumOfBdrElements);
         for (i = 0; i < NumOfBdrElements; i++)
         {
            input >> attr;
            for (j = 0; j < 4; j++)
            {
               input >> ints[j];
               ints[j]--;
            }
            input.getline(buf, buflen);
            boundary[i] = new Quadrilateral(ints, attr);
         }
      }
   }
   else if (mesh_type == "# vtk DataFile Version 3.0" ||
            mesh_type == "# vtk DataFile Version 2.0")
   {
      // Reading VTK mesh

      string buff;
      getline(input, buff); // comment line
      getline(input, buff);
      if (buff != "ASCII")
      {
         mfem_error("Mesh::Load : VTK mesh is not in ASCII format!");
         return;
      }
      getline(input, buff);
      if (buff != "DATASET UNSTRUCTURED_GRID")
      {
         mfem_error("Mesh::Load : VTK mesh is not UNSTRUCTURED_GRID!");
         return;
      }

      // Read the points, skipping optional sections such as the FIELD data from
      // VisIt's VTK export (or from Mesh::PrintVTK with field_data==1).
      do
      {
         input >> buff;
         if (!input.good())
            mfem_error("Mesh::Load : VTK mesh does not have POINTS data!");
      }
      while (buff != "POINTS");
      int np = 0;
      Vector points;
      {
         input >> np >> ws;
         points.SetSize(3*np);
         getline(input, buff); // "double"
         for (i = 0; i < points.Size(); i++)
            input >> points(i);
      }

      // Read the cells
      NumOfElements = n = 0;
      Array<int> cells_data;
      input >> ws >> buff;
      if (buff == "CELLS")
      {
         input >> NumOfElements >> n >> ws;
         cells_data.SetSize(n);
         for (i = 0; i < n; i++)
            input >> cells_data[i];
      }

      // Read the cell types
      Dim = 0;
      int order = 1;
      input >> ws >> buff;
      if (buff == "CELL_TYPES")
      {
         input >> NumOfElements;
         elements.SetSize(NumOfElements);
         for (j = i = 0; i < NumOfElements; i++)
         {
            int ct;
            input >> ct;
            switch (ct)
            {
            case 5:   // triangle
               Dim = 2;
               elements[i] = new Triangle(&cells_data[j+1]);
               break;
            case 9:   // quadrilateral
               Dim = 2;
               elements[i] = new Quadrilateral(&cells_data[j+1]);
               break;
            case 10:  // tetrahedron
               Dim = 3;
#ifdef MFEM_USE_MEMALLOC
               elements[i] = TetMemory.Alloc();
               elements[i]->SetVertices(&cells_data[j+1]);
#else
               elements[i] = new Tetrahedron(&cells_data[j+1]);
#endif
               break;
            case 12:  // hexahedron
               Dim = 3;
               elements[i] = new Hexahedron(&cells_data[j+1]);
               break;

            case 22:  // quadratic triangle
               Dim = 2;
               order = 2;
               elements[i] = new Triangle(&cells_data[j+1]);
               break;
            case 28:  // biquadratic quadrilateral
               Dim = 2;
               order = 2;
               elements[i] = new Quadrilateral(&cells_data[j+1]);
               break;
            case 24:  // quadratic tetrahedron
               Dim = 3;
               order = 2;
#ifdef MFEM_USE_MEMALLOC
               elements[i] = TetMemory.Alloc();
               elements[i]->SetVertices(&cells_data[j+1]);
#else
               elements[i] = new Tetrahedron(&cells_data[j+1]);
#endif
               break;
            case 29:  // triquadratic hexahedron
               Dim = 3;
               order = 2;
               elements[i] = new Hexahedron(&cells_data[j+1]);
               break;
            default:
               cerr << "Mesh::Load : VTK mesh : cell type " << ct
                    << " is not supported!" << endl;
               mfem_error();
               return;
            }
            j += cells_data[j] + 1;
         }
      }

      // Read attributes
      streampos sp = input.tellg();
      input >> ws >> buff;
      if (buff == "CELL_DATA")
      {
         input >> n >> ws;
         getline(input, buff);
         if (buff == "SCALARS material int" || buff == "SCALARS material float")
         {
            getline(input, buff); // "LOOKUP_TABLE default"
            for (i = 0; i < NumOfElements; i++)
            {
               input >> attr;
               elements[i]->SetAttribute(attr);
            }
         }
         else
            input.seekg(sp);
      }
      else
         input.seekg(sp);

      if (order == 1)
      {
         cells_data.DeleteAll();
         NumOfVertices = np;
         vertices.SetSize(np);
         for (i = 0; i < np; i++)
         {
            vertices[i](0) = points(3*i+0);
            vertices[i](1) = points(3*i+1);
            vertices[i](2) = points(3*i+2);
         }
         points.Destroy();

         // No boundary is defined in a VTK mesh
         NumOfBdrElements = 0;
      }
      else if (order == 2)
      {
         curved = 1;

         // generate new enumeration for the vertices
         Array<int> pts_dof(np);
         pts_dof = -1;
         for (n = i = 0; i < NumOfElements; i++)
         {
            int *v = elements[i]->GetVertices();
            int nv = elements[i]->GetNVertices();
            for (j = 0; j < nv; j++)
               if (pts_dof[v[j]] == -1)
                  pts_dof[v[j]] = n++;
         }
         // keep the original ordering of the vertices
         for (n = i = 0; i < np; i++)
            if (pts_dof[i] != -1)
               pts_dof[i] = n++;
         // update the element vertices
         for (i = 0; i < NumOfElements; i++)
         {
            int *v = elements[i]->GetVertices();
            int nv = elements[i]->GetNVertices();
            for (j = 0; j < nv; j++)
               v[j] = pts_dof[v[j]];
         }
         // Define the 'vertices' from the 'points' through the 'pts_dof' map
         NumOfVertices = n;
         vertices.SetSize(n);
         for (i = 0; i < np; i++)
         {
            if ((j = pts_dof[i]) != -1)
            {
               vertices[j](0) = points(3*i+0);
               vertices[j](1) = points(3*i+1);
               vertices[j](2) = points(3*i+2);
            }
         }

         // No boundary is defined in a VTK mesh
         NumOfBdrElements = 0;

         // Generate faces and edges so that we can define quadratic
         // FE space on the mesh

         // Generate faces
         if (Dim > 2)
         {
            GetElementToFaceTable();
            GenerateFaces();
         }
         else
            NumOfFaces = 0;

         // Generate edges
         el_to_edge = new Table;
         NumOfEdges = GetElementToEdgeTable(*el_to_edge, be_to_edge);
         if (Dim == 2)
            GenerateFaces(); // 'Faces' in 2D refers to the edges

         // Define quadratic FE space
         FiniteElementCollection *fec = new QuadraticFECollection;
         FiniteElementSpace *fes = new FiniteElementSpace(this, fec, Dim);
         Nodes = new GridFunction(fes);
         Nodes->MakeOwner(fec); // Nodes will destroy 'fec' and 'fes'
         own_nodes = 1;

         // Map vtk points to edge/face/element dofs
         Array<int> dofs;
         for (n = i = 0; i < NumOfElements; i++)
         {
            fes->GetElementDofs(i, dofs);
            const int *vtk_mfem;
            switch (elements[i]->GetGeometryType())
            {
            case Geometry::TRIANGLE:
            case Geometry::SQUARE:
               vtk_mfem = vtk_quadratic_hex; break; // identity map
            case Geometry::TETRAHEDRON:
               vtk_mfem = vtk_quadratic_tet; break;
            case Geometry::CUBE:
            default:
               vtk_mfem = vtk_quadratic_hex; break;
            }

            for (n++, j = 0; j < dofs.Size(); j++, n++)
            {
               if (pts_dof[cells_data[n]] == -1)
               {
                  pts_dof[cells_data[n]] = dofs[vtk_mfem[j]];
               }
               else
               {
                  if (pts_dof[cells_data[n]] != dofs[vtk_mfem[j]])
                     mfem_error("Mesh::Load : VTK mesh : "
                                "inconsistent quadratic mesh!");
               }
            }
         }

         // Define the 'Nodes' from the 'points' through the 'pts_dof' map
         for (i = 0; i < np; i++)
         {
            dofs.SetSize(1);
            if ((dofs[0] = pts_dof[i]) != -1)
            {
               fes->DofsToVDofs(dofs);
               for (j = 0; j < dofs.Size(); j++)
                  (*Nodes)(dofs[j]) = points(3*i+j);
            }
         }

         read_gf = 0;
      }
   }
   else if (mesh_type == "MFEM NURBS mesh v1.0")
   {
      NURBSext = new NURBSExtension(input);

      Dim              = NURBSext->Dimension();
      NumOfVertices    = NURBSext->GetNV();
      NumOfElements    = NURBSext->GetNE();
      NumOfBdrElements = NURBSext->GetNBE();

      NURBSext->GetElementTopo(elements);
      NURBSext->GetBdrElementTopo(boundary);

      vertices.SetSize(NumOfVertices);
      curved = 1;
      if (NURBSext->HavePatches())
      {
         NURBSFECollection  *fec = new NURBSFECollection(NURBSext->GetOrder());
         FiniteElementSpace *fes = new FiniteElementSpace(this, fec, Dim,
                                                          Ordering::byVDIM);
         Nodes = new GridFunction(fes);
         Nodes->MakeOwner(fec);
         NURBSext->SetCoordsFromPatches(*Nodes);
         own_nodes = 1;
         read_gf = 0;
         int vd = Nodes->VectorDim();
         for (i = 0; i < vd; i++)
         {
            Vector vert_val;
            Nodes->GetNodalValues(vert_val, i+1);
            for (j = 0; j < NumOfVertices; j++)
               vertices[j](i) = vert_val(j);
         }
      }
      else
         read_gf = 1;
   }
   else if (mesh_type == "MFEM INLINE mesh v1.0")
   {
      // Initialize to negative numbers so that we know if they've
      // been set.  We're using Element::POINT as our flag, since
      // we're not going to make a 0D mesh, ever.
      int nx = -1;
      int ny = -1;
      int nz = -1;
      double sx = -1.0;
      double sy = -1.0;
      double sz = -1.0;
      Element::Type type = Element::POINT;

      while (true)
      {
         skip_comment_lines(input, '#');
         // Break out if we reached the end of the file after
         // gobbling up the whitespace and comments after the last keyword.
         if (!input.good())
         {
            break;
         }

         // Read the next keyword
         std::string name;
         input >> name;
         input >> std::ws;
         // Make sure there's an equal sign
         if (input.get() != '=')
         {
            std::ostringstream os;
            os << "Mesh::Load : Inline mesh expected '=' after keyword " << name;
            mfem_error(os.str().c_str());
         }
         input >> std::ws;

         if (name == "nx")
         {
            input >> nx;
         }
         else if (name == "ny")
         {
            input >> ny;
         }
         else if (name == "nz")
         {
            input >> nz;
         }
         else if (name == "sx")
         {
            input >> sx;
         }
         else if (name == "sy")
         {
            input >> sy;
         }
         else if (name == "sz")
         {
            input >> sz;
         }
         else if (name == "type")
         {
            std::string eltype;
            input >> eltype;
            if (eltype == "segment")
            {
               type = Element::SEGMENT;
            }
            else if (eltype == "quad")
            {
               type = Element::QUADRILATERAL;
            }
            else if (eltype == "tri")
            {
               type = Element::TRIANGLE;
            }
            else if (eltype == "hex")
            {
               type = Element::HEXAHEDRON;
            }
            else if (eltype == "tet")
            {
               type = Element::TETRAHEDRON;
            }
            else
            {
               std::ostringstream os;
               os << "Mesh::Load : unrecognized element type (read '" << eltype
                  << "') in inline mesh format.  Allowed: segment, tri, tet, quad, hex";
               mfem_error(os.str().c_str());
            }
         }
         else
         {
            std::ostringstream os;
            os << "Mesh::Load : unrecognized keyword (" << name
               << ") in inline mesh format.  Allowed: nx, ny, nz, type, sx, sy, sz";
            mfem_error(os.str().c_str());
         }

         input >> std::ws;
         // Allow an optional semi-colon at the end of each line.
         if (input.peek() == ';')
         {
            input.get();
         }

         // Done reading file
         if (!input)
         {
            break;
         }
      }

      // Now make the mesh.
      if (type == Element::SEGMENT)
      {
         if (nx < 0 || sx < 0.0)
         {
            std::ostringstream os;
            os << "Mesh::Load : invalid 1D inline mesh format, all values must be "
               "positive\n"
               << "   nx = " << nx << "\n"
               << "   sx = " << sx << "\n";
            mfem_error(os.str().c_str());
         }
         Make1D(nx, sx);
      }
      else if (type == Element::TRIANGLE || type == Element::QUADRILATERAL)
      {
         if (nx < 0 || ny < 0 || sx < 0.0 || sy < 0.0)
         {
            std::ostringstream os;
            os << "Mesh::Load : invalid 2D inline mesh format, all values must be "
               "positive\n"
               << "   nx = " << nx << "\n"
               << "   ny = " << ny << "\n"
               << "   sx = " << sx << "\n"
               << "   sy = " << sy << "\n";
            mfem_error(os.str().c_str());
         }
         Make2D(nx, ny, type, generate_edges, sx, sy);
      }
      else if (type == Element::TETRAHEDRON || type == Element::HEXAHEDRON)
      {
         if (nx < 0 || ny < 0 || nz < 0 || sx < 0.0 || sy < 0.0 || sz < 0.0)
         {
            std::ostringstream os;
            os << "Mesh::Load : invalid 3D inline mesh format, all values must be "
               "positive\n"
               << "   nx = " << nx << "\n"
               << "   ny = " << ny << "\n"
               << "   nz = " << nz << "\n"
               << "   sx = " << sx << "\n"
               << "   sy = " << sy << "\n"
               << "   sz = " << sz << "\n";
            mfem_error(os.str().c_str());
         }
         Make3D(nx, ny, nz, type, generate_edges, sx, sy, sz);
      }
      else
      {
         mfem_error("Mesh::Load : For inline mesh, must specify an "
                    "element type = [segment, tri, quad, tet, hex]");
      }
      return; // done with inline mesh construction
   }
   else
   {
      mfem_error("Mesh::Load : Unknown input mesh format!");
      return;
   }

   // at this point the following should be defined:
   //  1) Dim
   //  2) NumOfElements, elements
   //  3) NumOfBdrElements, boundary
   //  4) NumOfVertices, with allocated space in vertices
   //  5) curved
   //  5a) if curved == 0, vertices must be defined
   //  5b) if curved != 0 and read_gf != 0,
   //         'input' must point to a GridFunction
   //  5c) if curved != 0 and read_gf == 0,
   //         vertices and Nodes must be defined

   // set the mesh type ('meshgen')
   meshgen = 0;
   for (i = 0; i < NumOfElements; i++)
   {
      switch (elements[i]->GetType())
      {
      case Element::SEGMENT:
      case Element::TRIANGLE:
      case Element::TETRAHEDRON:
         meshgen |= 1; break;

      case Element::QUADRILATERAL:
      case Element::HEXAHEDRON:
         meshgen |= 2;
      }
   }

   if (NumOfBdrElements == 0 && Dim > 2)
   {
      // in 3D, generate boundary elements before we 'MarkForRefinement'
      GetElementToFaceTable();
      GenerateFaces();
      GenerateBoundaryElements();
   }

   if (!curved)
   {
      // check and fix element orientation
      CheckElementOrientation(fix_orientation);

      if (refine)
         MarkForRefinement();
   }

   // generate the faces
   if (Dim > 2)
   {
      GetElementToFaceTable();
      GenerateFaces();
      // check and fix boundary element orientation
      if ( !(curved && (meshgen & 1)) )
         CheckBdrElementOrientation();
   }
   else
      NumOfFaces = 0;

   // generate edges if requested
   if (Dim > 1 && generate_edges == 1)
   {
      el_to_edge = new Table;
      NumOfEdges = GetElementToEdgeTable(*el_to_edge, be_to_edge);
      if (Dim == 2)
      {
         GenerateFaces(); // 'Faces' in 2D refers to the edges
         if (NumOfBdrElements == 0)
            GenerateBoundaryElements();
         // check and fix boundary element orientation
         if ( !(curved && (meshgen & 1)) )
            CheckBdrElementOrientation();
      }
      c_el_to_edge = NULL;
   }
   else
      NumOfEdges = 0;

   // generate the arrays 'attributes' and ' bdr_attributes'
   SetAttributes();

   if (curved)
   {
      if (read_gf)
      {
         Nodes = new GridFunction(this, input);
         own_nodes = 1;
         int vd = Nodes->VectorDim();
         for (i = 0; i < vd; i++)
         {
            Vector vert_val;
            Nodes->GetNodalValues(vert_val, i+1);
            for (j = 0; j < NumOfVertices; j++)
               vertices[j](i) = vert_val(j);
         }
      }

      // Check orientation and mark edges; only for triangles / tets
      if (meshgen & 1)
      {
         DSTable *old_v_to_v = NULL;
         Table *old_elem_vert = NULL;
         if (fix_orientation || refine)
         {
            PrepareNodeReorder(&old_v_to_v, &old_elem_vert);
         }

         // check orientation and mark for refinement using just vertices
         // (i.e. higher order curvature is not used)
         CheckElementOrientation(fix_orientation);
         if (refine)
            MarkForRefinement(); // changes topology!

         if (fix_orientation || refine)
         {
            DoNodeReorder(old_v_to_v, old_elem_vert);
            delete old_elem_vert;
            delete old_v_to_v;
         }
      }
   }
}

Mesh::Mesh(Mesh *mesh_array[], int num_pieces)
{
   int      i, j, ie, ib, iv, *v, nv;
   Element *el;
   Mesh    *m;

   Init();
   InitTables();

   Dim = mesh_array[0]->Dimension();

   if (mesh_array[0]->NURBSext)
   {
      // assuming the pieces form a partition of a NURBS mesh
      NURBSext = new NURBSExtension(mesh_array, num_pieces);

      NumOfVertices = NURBSext->GetNV();
      NumOfElements = NURBSext->GetNE();

      NURBSext->GetElementTopo(elements);

      // NumOfBdrElements = NURBSext->GetNBE();
      // NURBSext->GetBdrElementTopo(boundary);

      Array<int> lvert_vert, lelem_elem;

      // Here, for visualization purposes, we copy the boundary elements from
      // the individual pieces which include the interior boundaries.
      // This creates 'boundary' array that is different from the one generated
      // by the NURBSExtension which, in particular, makes the boundary-dof
      // table invalid. This, in turn, causes GetBdrElementTransformation to
      // not function properly.
      NumOfBdrElements = 0;
      for (i = 0; i < num_pieces; i++)
         NumOfBdrElements += mesh_array[i]->GetNBE();
      boundary.SetSize(NumOfBdrElements);
      vertices.SetSize(NumOfVertices);
      ib = 0;
      for (i = 0; i < num_pieces; i++)
      {
         m = mesh_array[i];
         m->NURBSext->GetVertexLocalToGlobal(lvert_vert);
         m->NURBSext->GetElementLocalToGlobal(lelem_elem);
         // copy the element attributes
         for (j = 0; j < m->GetNE(); j++)
            elements[lelem_elem[j]]->SetAttribute(m->GetAttribute(j));
         // copy the boundary
         for (j = 0; j < m->GetNBE(); j++)
         {
            el = m->GetBdrElement(j)->Duplicate(this);
            v  = el->GetVertices();
            nv = el->GetNVertices();
            for (int k = 0; k < nv; k++)
               v[k] = lvert_vert[v[k]];
            boundary[ib++] = el;
         }
         // copy the vertices
         for (j = 0; j < m->GetNV(); j++)
            vertices[lvert_vert[j]].SetCoords(m->GetVertex(j));
      }
   }
   else // not a NURBS mesh
   {
      NumOfElements    = 0;
      NumOfBdrElements = 0;
      NumOfVertices    = 0;
      for (i = 0; i < num_pieces; i++)
      {
         m = mesh_array[i];
         NumOfElements    += m->GetNE();
         NumOfBdrElements += m->GetNBE();
         NumOfVertices    += m->GetNV();
      }
      elements.SetSize(NumOfElements);
      boundary.SetSize(NumOfBdrElements);
      vertices.SetSize(NumOfVertices);
      ie = ib = iv = 0;
      for (i = 0; i < num_pieces; i++)
      {
         m = mesh_array[i];
         // copy the elements
         for (j = 0; j < m->GetNE(); j++)
         {
            el = m->GetElement(j)->Duplicate(this);
            v  = el->GetVertices();
            nv = el->GetNVertices();
            for (int k = 0; k < nv; k++)
               v[k] += iv;
            elements[ie++] = el;
         }
         // copy the boundary elements
         for (j = 0; j < m->GetNBE(); j++)
         {
            el = m->GetBdrElement(j)->Duplicate(this);
            v  = el->GetVertices();
            nv = el->GetNVertices();
            for (int k = 0; k < nv; k++)
               v[k] += iv;
            boundary[ib++] = el;
         }
         // copy the vertices
         for (j = 0; j < m->GetNV(); j++)
            vertices[iv++].SetCoords(m->GetVertex(j));
      }
   }

   // set the mesh type ('meshgen')
   meshgen = 0;
   for (i = 0; i < num_pieces; i++)
      meshgen |= mesh_array[i]->MeshGenerator();

   // generate faces
   if (Dim > 2)
   {
      GetElementToFaceTable();
      GenerateFaces();
   }
   else
      NumOfFaces = 0;

   // generate edges
   if (Dim > 1)
   {
      el_to_edge = new Table;
      NumOfEdges = GetElementToEdgeTable(*el_to_edge, be_to_edge);
      if (Dim == 2)
         GenerateFaces(); // 'Faces' in 2D refers to the edges
   }
   else
      NumOfEdges = 0;

   // generate the arrays 'attributes' and ' bdr_attributes'
   SetAttributes();

   // copy the nodes (curvilinear meshes)
   GridFunction *g = mesh_array[0]->GetNodes();
   if (g)
   {
      Array<GridFunction *> gf_array(num_pieces);
      for (i = 0; i < num_pieces; i++)
         gf_array[i] = mesh_array[i]->GetNodes();
      Nodes = new GridFunction(this, gf_array, num_pieces);
      own_nodes = 1;
   }

#ifdef MFEM_DEBUG
   CheckElementOrientation(false);
   CheckBdrElementOrientation(false);
#endif
}

void Mesh::KnotInsert(Array<KnotVector *> &kv)
{
   if (NURBSext == NULL)
      mfem_error("Mesh::KnotInsert : Not a NURBS mesh!");

   if (kv.Size() != NURBSext->GetNKV())
      mfem_error("Mesh::KnotInsert : KnotVector array size mismatch!");

   NURBSext->ConvertToPatches(*Nodes);

   NURBSext->KnotInsert(kv);

   UpdateNURBS();
}

void Mesh::NURBSUniformRefinement()
{
   // do not check for NURBSext since this method is protected
   NURBSext->ConvertToPatches(*Nodes);

   NURBSext->UniformRefinement();

   UpdateNURBS();
}

void Mesh::DegreeElevate(int t)
{
   if (NURBSext == NULL)
      mfem_error("Mesh::DegreeElevate : Not a NURBS mesh!");

   NURBSext->ConvertToPatches(*Nodes);

   NURBSext->DegreeElevate(t);

   NURBSFECollection *nurbs_fec =
      dynamic_cast<NURBSFECollection *>(Nodes->OwnFEC());
   if (!nurbs_fec)
      mfem_error("Mesh::DegreeElevate");
   nurbs_fec->UpdateOrder(nurbs_fec->GetOrder() + t);

   UpdateNURBS();
}

void Mesh::UpdateNURBS()
{
   NURBSext->SetKnotsFromPatches();

   Dim = NURBSext->Dimension();

   if (NumOfElements != NURBSext->GetNE())
   {
      for (int i = 0; i < elements.Size(); i++)
         FreeElement(elements[i]);
      NumOfElements = NURBSext->GetNE();
      NURBSext->GetElementTopo(elements);
   }

   if (NumOfBdrElements != NURBSext->GetNBE())
   {
      for (int i = 0; i < boundary.Size(); i++)
         FreeElement(boundary[i]);
      NumOfBdrElements = NURBSext->GetNBE();
      NURBSext->GetBdrElementTopo(boundary);
   }

   Nodes->FESpace()->Update();
   Nodes->Update();
   NURBSext->SetCoordsFromPatches(*Nodes);

   if (NumOfVertices != NURBSext->GetNV())
   {
      NumOfVertices = NURBSext->GetNV();
      vertices.SetSize(NumOfVertices);
      int vd = Nodes->VectorDim();
      for (int i = 0; i < vd; i++)
      {
         Vector vert_val;
         Nodes->GetNodalValues(vert_val, i+1);
         for (int j = 0; j < NumOfVertices; j++)
            vertices[j](i) = vert_val(j);
      }
   }

   if (el_to_edge)
   {
      NumOfEdges = GetElementToEdgeTable(*el_to_edge, be_to_edge);
      if (Dim == 2)
         GenerateFaces();
   }

   if (el_to_face)
   {
      GetElementToFaceTable();
      GenerateFaces();
   }
}

void Mesh::LoadPatchTopo(std::istream &input, Array<int> &edge_to_knot)
{
   Init();
   InitTables();

   int j;

   // Read MFEM NURBS mesh v1.0 format
   string ident;

   skip_comment_lines(input, '#');

   input >> ident; // 'dimension'
   input >> Dim;

   skip_comment_lines(input, '#');

   input >> ident; // 'elements'
   input >> NumOfElements;
   elements.SetSize(NumOfElements);
   for (j = 0; j < NumOfElements; j++)
      elements[j] = ReadElement(input);

   skip_comment_lines(input, '#');

   input >> ident; // 'boundary'
   input >> NumOfBdrElements;
   boundary.SetSize(NumOfBdrElements);
   for (j = 0; j < NumOfBdrElements; j++)
      boundary[j] = ReadElement(input);

   skip_comment_lines(input, '#');

   input >> ident; // 'edges'
   input >> NumOfEdges;
   edge_vertex = new Table(NumOfEdges, 2);
   edge_to_knot.SetSize(NumOfEdges);
   for (j = 0; j < NumOfEdges; j++)
   {
      int *v = edge_vertex->GetRow(j);
      input >> edge_to_knot[j] >> v[0] >> v[1];
      if (v[0] > v[1])
         edge_to_knot[j] = -1 - edge_to_knot[j];
   }

   skip_comment_lines(input, '#');

   input >> ident; // 'vertices'
   input >> NumOfVertices;
   vertices.SetSize(0);

   meshgen = 2;

   // generate the faces
   if (Dim > 2)
   {
      GetElementToFaceTable();
      GenerateFaces();
      if (NumOfBdrElements == 0)
         GenerateBoundaryElements();
      CheckBdrElementOrientation();
   }
   else
      NumOfFaces = 0;

   // generate edges
   if (Dim > 1)
   {
      el_to_edge = new Table;
      NumOfEdges = GetElementToEdgeTable(*el_to_edge, be_to_edge);
      if (Dim < 3)
      {
         GenerateFaces();
         if (NumOfBdrElements == 0)
            GenerateBoundaryElements();
         CheckBdrElementOrientation();
      }
   }
   else
      NumOfEdges = 0;

   // generate the arrays 'attributes' and ' bdr_attributes'
   SetAttributes();
}

void XYZ_VectorFunction(const Vector &p, Vector &v)
{
   v = p;
}

void Mesh::SetNodalFESpace(FiniteElementSpace *nfes)
{
   GridFunction *nodes = new GridFunction(nfes);
   VectorFunctionCoefficient xyz(Dim, XYZ_VectorFunction);
   nodes->ProjectCoefficient(xyz);

   if (own_nodes) delete Nodes;
   Nodes = nodes;
   own_nodes = 1;

   if (NURBSext != nfes->GetNURBSext())
   {
      delete NURBSext;
      NURBSext = nfes->StealNURBSext();
   }
}

void Mesh::SetNodalGridFunction(GridFunction *nodes)
{
   if (Nodes == NULL || Nodes->FESpace() != nodes->FESpace())
   {
      VectorFunctionCoefficient xyz(Dim, XYZ_VectorFunction);
      nodes->ProjectCoefficient(xyz);
   }
   else
      *nodes = *Nodes;

   NewNodes(*nodes);
}

const FiniteElementSpace *Mesh::GetNodalFESpace()
{
   return ((Nodes) ? Nodes->FESpace() : NULL);
}

#if (!defined(MFEM_USE_MPI) || defined(MFEM_DEBUG))
static const char *fixed_or_not[] = { "fixed", "NOT FIXED" };
#endif

void Mesh::CheckElementOrientation(bool fix_it)
{
   int i, j, k, wo = 0, fo = 0, *vi = 0;
   double *v[4];

   if (Dim == 2)
   {
      DenseMatrix J(2, 2);

      for (i = 0; i < NumOfElements; i++)
      {
         if (Nodes == NULL)
         {
            vi = elements[i]->GetVertices();
            for (j = 0; j < 3; j++)
               v[j] = vertices[vi[j]]();
            for (j = 0; j < 2; j++)
               for (k = 0; k < 2; k++)
                  J(j, k) = v[j+1][k] - v[0][k];
         }
         else
         {
            // only check the Jacobian at the center of the element
            GetElementJacobian(i, J);
         }
         if (J.Det() < 0.0)
         {
            if (fix_it)
            {
               switch (GetElementType(i))
               {
               case Element::TRIANGLE:
                  Swap(vi[0], vi[1]);
                  break;
               case Element::QUADRILATERAL:
                  Swap(vi[1], vi[3]);
                  break;
               }
               fo++;
            }
            wo++;
         }
      }
   }

   if (Dim == 3)
   {
      DenseMatrix J(3, 3);

      for (i = 0; i < NumOfElements; i++)
      {
         vi = elements[i]->GetVertices();
         switch (GetElementType(i))
         {
         case Element::TETRAHEDRON:
            if (Nodes == NULL)
            {
               for (j = 0; j < 4; j++)
                  v[j] = vertices[vi[j]]();
               for (j = 0; j < 3; j++)
                  for (k = 0; k < 3; k++)
                     J(j, k) = v[j+1][k] - v[0][k];
            }
            else
            {
               // only check the Jacobian at the center of the element
               GetElementJacobian(i, J);
            }
            if (J.Det() < 0.0)
            {
               wo++;
               if (fix_it)
               {
                  Swap(vi[0], vi[1]);
                  fo++;
               }
            }
            break;

         case Element::HEXAHEDRON:
            // only check the Jacobian at the center of the element
            GetElementJacobian(i, J);
            if (J.Det() < 0.0)
            {
               wo++;
               if (fix_it)
               {
                  // how?
               }
            }
            break;
         }
      }
   }
#if (!defined(MFEM_USE_MPI) || defined(MFEM_DEBUG))
   if (wo > 0)
      cout << "Elements with wrong orientation: " << wo << " / "
           << NumOfElements << " (" << fixed_or_not[(wo == fo) ? 0 : 1]
           << ")" << endl;
#endif
}

int Mesh::GetTriOrientation(const int *base, const int *test)
{
   int orient;

   if (test[0] == base[0])
      if (test[1] == base[1])
         orient = 0;         //  (0, 1, 2)
      else
         orient = 5;         //  (0, 2, 1)
   else if (test[0] == base[1])
      if (test[1] == base[0])
         orient = 1;         //  (1, 0, 2)
      else
         orient = 2;         //  (1, 2, 0)
   else // test[0] == base[2]
      if (test[1] == base[0])
         orient = 4;         //  (2, 0, 1)
      else
         orient = 3;         //  (2, 1, 0)

#ifdef MFEM_DEBUG
   const int *aor = tri_orientations[orient];
   for (int j = 0; j < 3; j++)
      if (test[aor[j]] != base[j])
         mfem_error("Mesh::GetTriOrientation(...)");
#endif

   return orient;
}

int Mesh::GetQuadOrientation(const int *base, const int *test)
{
   int i;

   for (i = 0; i < 4; i++)
      if (test[i] == base[0])
         break;

#ifdef MFEM_DEBUG
   int orient;
   if (test[(i+1)%4] == base[1])
      orient = 2*i;
   else
      orient = 2*i+1;
   const int *aor = quad_orientations[orient];
   for (int j = 0; j < 4; j++)
      if (test[aor[j]] != base[j])
      {
         cerr << "Mesh::GetQuadOrientation(...)" << endl;
         cerr << " base = [";
         for (int k = 0; k < 4; k++)
            cerr << " " << base[k];
         cerr << " ]\n test = [";
         for (int k = 0; k < 4; k++)
            cerr << " " << test[k];
         cerr << " ]" << endl;
         mfem_error();
      }
#endif

   if (test[(i+1)%4] == base[1])
      return 2*i;

   return 2*i+1;
}

void Mesh::CheckBdrElementOrientation(bool fix_it)
{
   int i, wo = 0;

   if (Dim == 2)
   {
      for (i = 0; i < NumOfBdrElements; i++)
      {
         if (faces_info[be_to_edge[i]].Elem2No < 0) // boundary face
         {
            int *bv = boundary[i]->GetVertices();
            int *fv = faces[be_to_edge[i]]->GetVertices();
            if (bv[0] != fv[0])
            {
               if (fix_it)
                  Swap<int>(bv[0], bv[1]);
               wo++;
            }
         }
      }
   }

   if (Dim == 3)
   {
      int el, *bv, *ev;
      int v[4];

      for (i = 0; i < NumOfBdrElements; i++)
      {
         if (faces_info[be_to_face[i]].Elem2No < 0)
         { // boundary face
            bv = boundary[i]->GetVertices();
            el = faces_info[be_to_face[i]].Elem1No;
            ev = elements[el]->GetVertices();
            switch (GetElementType(el))
            {
            case Element::TETRAHEDRON:
            {
               int *fv = faces[be_to_face[i]]->GetVertices();
               int orientation; // orientation of the bdr. elem. w.r.t. the
               // corresponding face element (that's the base)
               orientation = GetTriOrientation(fv, bv);
               if (orientation % 2)
               {
                  // wrong orientation -- swap vertices 0 and 1 so that
                  //  we don't change the marked edge:  (0,1,2) -> (1,0,2)
                  if (fix_it)
                     Swap<int>(bv[0], bv[1]);
                  wo++;
               }
            }
            break;

            case Element::HEXAHEDRON:
               switch (faces_info[be_to_face[i]].Elem1Inf/64)
               {
               case 0:
                  v[0] = ev[3]; v[1] = ev[2]; v[2] = ev[1]; v[3] = ev[0];
                  break;
               case 1:
                  v[0] = ev[0]; v[1] = ev[1]; v[2] = ev[5]; v[3] = ev[4];
                  break;
               case 2:
                  v[0] = ev[1]; v[1] = ev[2]; v[2] = ev[6]; v[3] = ev[5];
                  break;
               case 3:
                  v[0] = ev[2]; v[1] = ev[3]; v[2] = ev[7]; v[3] = ev[6];
                  break;
               case 4:
                  v[0] = ev[3]; v[1] = ev[0]; v[2] = ev[4]; v[3] = ev[7];
                  break;
               case 5:
               default:
                  v[0] = ev[4]; v[1] = ev[5]; v[2] = ev[6]; v[3] = ev[7];
                  break;
               }
               if (GetQuadOrientation(v, bv) % 2)
               {
                  if (fix_it)
                     Swap<int>(bv[0], bv[2]);
                  wo++;
               }
               break;
            }
         }
      }
   }
// #if (!defined(MFEM_USE_MPI) || defined(MFEM_DEBUG))
#ifdef MFEM_DEBUG
   if (wo > 0)
      cout << "Boundary elements with wrong orientation: " << wo << " / "
           << NumOfBdrElements << " (" << fixed_or_not[fix_it ? 0 : 1]
           << ")" << endl;
#endif
}

void Mesh::GetElementEdges(int i, Array<int> &edges, Array<int> &cor)
   const
{
   if (el_to_edge)
      el_to_edge->GetRow(i, edges);
   else
      mfem_error("Mesh::GetElementEdges(...) element to edge table "
                 "is not generated.");

   const int *v = elements[i]->GetVertices();
   const int ne = elements[i]->GetNEdges();
   cor.SetSize(ne);
   for (int j = 0; j < ne; j++)
   {
      const int *e = elements[i]->GetEdgeVertices(j);
      cor[j] = (v[e[0]] < v[e[1]]) ? (1) : (-1);
   }
}

void Mesh::GetBdrElementEdges(int i, Array<int> &edges, Array<int> &cor)
   const
{
   if (Dim == 2)
   {
      edges.SetSize(1);
      cor.SetSize(1);
      edges[0] = be_to_edge[i];
      const int *v = boundary[i]->GetVertices();
      cor[0] = (v[0] < v[1]) ? (1) : (-1);
   }
   else if (Dim == 3)
   {
      if (bel_to_edge)
         bel_to_edge->GetRow(i, edges);
      else
         mfem_error("Mesh::GetBdrElementEdges(...)");

      const int *v = boundary[i]->GetVertices();
      const int ne = boundary[i]->GetNEdges();
      cor.SetSize(ne);
      for (int j = 0; j < ne; j++)
      {
         const int *e = boundary[i]->GetEdgeVertices(j);
         cor[j] = (v[e[0]] < v[e[1]]) ? (1) : (-1);
      }
   }
}

void Mesh::GetFaceEdges(int i, Array<int> &edges, Array<int> &o) const
{
   if (Dim == 2)
   {
      edges.SetSize(1);
      edges[0] = i;
      o.SetSize(1);
      const int *v = faces[i]->GetVertices();
      o[0] = (v[0] < v[1]) ? (1) : (-1);
   }

   if (Dim != 3)
      return;

   GetFaceEdgeTable(); // generate face_edge Table (if not generated)

   face_edge->GetRow(i, edges);

   const int *v = faces[i]->GetVertices();
   const int ne = faces[i]->GetNEdges();
   o.SetSize(ne);
   for (int j = 0; j < ne; j++)
   {
      const int *e = faces[i]->GetEdgeVertices(j);
      o[j] = (v[e[0]] < v[e[1]]) ? (1) : (-1);
   }
}

void Mesh::GetEdgeVertices(int i, Array<int> &vert) const
{
   // the two vertices are sorted: vert[0] < vert[1]
   // this is consistent with the global edge orientation
   GetEdgeVertexTable(); // generate edge_vertex Table (if not generated)
   edge_vertex->GetRow(i, vert);
}

Table *Mesh::GetFaceEdgeTable() const
{
   if (face_edge)
      return face_edge;

   if (Dim != 3)
      return NULL;

#ifdef MFEM_DEBUG
   if (faces.Size() != NumOfFaces)
      mfem_error("Mesh::GetFaceEdgeTable : faces were not generated!");
#endif

   DSTable v_to_v(NumOfVertices);
   GetVertexToVertexTable(v_to_v);

   face_edge = new Table;
   GetElementArrayEdgeTable(faces, v_to_v, *face_edge);

   return(face_edge);
}

Table *Mesh::GetEdgeVertexTable() const
{
   if (edge_vertex)
      return edge_vertex;

   DSTable v_to_v(NumOfVertices);
   GetVertexToVertexTable(v_to_v);

   int nedges = v_to_v.NumberOfEntries();
   edge_vertex = new Table(nedges, 2);
   for (int i = 0; i < NumOfVertices; i++)
   {
      for (DSTable::RowIterator it(v_to_v, i); !it; ++it)
      {
         int j = it.Index();
         edge_vertex->Push(j, i);
         edge_vertex->Push(j, it.Column());
      }
   }
   edge_vertex->Finalize();

   return edge_vertex;
}

Table *Mesh::GetVertexToElementTable()
{
   int i, j, nv, *v;

   Table *vert_elem = new Table;

   vert_elem->MakeI(NumOfVertices);

   for (i = 0; i < NumOfElements; i++)
   {
      nv = elements[i]->GetNVertices();
      v  = elements[i]->GetVertices();
      for (j = 0; j < nv; j++)
         vert_elem->AddAColumnInRow(v[j]);
   }

   vert_elem->MakeJ();

   for (i = 0; i < NumOfElements; i++)
   {
      nv = elements[i]->GetNVertices();
      v  = elements[i]->GetVertices();
      for (j = 0; j < nv; j++)
         vert_elem->AddConnection(v[j], i);
   }

   vert_elem->ShiftUpI();

   return vert_elem;
}

Table *Mesh::GetFaceToElementTable() const
{
   Table *face_elem = new Table;

   face_elem->MakeI(faces_info.Size());

   for (int i = 0; i < faces_info.Size(); i++)
   {
      if (faces_info[i].Elem2No >= 0)
         face_elem->AddColumnsInRow(i, 2);
      else
         face_elem->AddAColumnInRow(i);
   }

   face_elem->MakeJ();

   for (int i = 0; i < faces_info.Size(); i++)
   {
      face_elem->AddConnection(i, faces_info[i].Elem1No);
      if (faces_info[i].Elem2No >= 0)
         face_elem->AddConnection(i, faces_info[i].Elem2No);
   }

   face_elem->ShiftUpI();

   return face_elem;
}

void Mesh::GetElementFaces(int i, Array<int> &fcs, Array<int> &cor)
   const
{
   int n, j;

   if (el_to_face)
      el_to_face->GetRow(i, fcs);
   else
      mfem_error("Mesh::GetElementFaces(...) : el_to_face not generated.");

   n = fcs.Size();
   cor.SetSize(n);
   for (j = 0; j < n; j++)
      if (faces_info[fcs[j]].Elem1No == i)
         cor[j] = faces_info[fcs[j]].Elem1Inf % 64;
#ifdef MFEM_DEBUG
      else if (faces_info[fcs[j]].Elem2No == i)
         cor[j] = faces_info[fcs[j]].Elem2Inf % 64;
      else
         mfem_error("Mesh::GetElementFaces(...) : 2");
#else
   else
      cor[j] = faces_info[fcs[j]].Elem2Inf % 64;
#endif
}

void Mesh::GetBdrElementFace(int i, int *f, int *o) const
{
   const int *bv, *fv;

   if (State == Mesh::TWO_LEVEL_COARSE)
   {
      // the coarse level 'be_to_face' and 'faces' are destroyed
      mfem_error("Mesh::GetBdrElementFace (...)");
   }

   *f = be_to_face[i];
   bv = boundary[i]->GetVertices();
   fv = faces[be_to_face[i]]->GetVertices();

   // find the orientation of the bdr. elem. w.r.t.
   // the corresponding face element (that's the base)
   switch (GetBdrElementType(i))
   {
   case Element::TRIANGLE:
      *o = GetTriOrientation(fv, bv);
      break;
   case Element::QUADRILATERAL:
      *o = GetQuadOrientation(fv, bv);
      break;
   default:
      mfem_error("Mesh::GetBdrElementFace(...) 2");
   }
}

int Mesh::GetFaceBaseGeometry(int i) const
{
   // Here, we assume all faces are of the same type
   switch (GetElementType(0))
   {
   case Element::SEGMENT:
      return Geometry::POINT;

   case Element::TRIANGLE:
   case Element::QUADRILATERAL:
      return Geometry::SEGMENT; // in 2D 'face' is an edge

   case Element::TETRAHEDRON:
      return Geometry::TRIANGLE;
   case Element::HEXAHEDRON:
      return Geometry::SQUARE;
   default:
      mfem_error("Mesh::GetFaceBaseGeometry(...) #1");
   }
   return(-1);
#if 0
   if (faces[i] == NULL)
      switch (GetElementType(faces_info[i].Elem1No))
      {
      case Element::TETRAHEDRON:
         return Geometry::TRIANGLE;
      case Element::HEXAHEDRON:
         return Geometry::SQUARE;
      default:
         mfem_error("Mesh::GetFaceBaseGeometry(...) #2");
      }
   else
      return faces[i]->GetGeometryType();
#endif
}

int Mesh::GetBdrElementEdgeIndex(int i) const
{
   if (Dim == 2)
      return be_to_edge[i];
   return be_to_face[i];
}

int Mesh::GetElementType(int i) const
{
   Element *El = elements[i];
   int t = El->GetType();

   while (1)
      if (t == Element::BISECTED     ||
          t == Element::QUADRISECTED ||
          t == Element::OCTASECTED)
         t = (El = ((RefinedElement *) El)->IAm())->GetType();
      else
         break;
   return t;
}

int Mesh::GetBdrElementType(int i) const
{
   Element *El = boundary[i];
   int t = El->GetType();

   while (1)
      if (t == Element::BISECTED || t == Element::QUADRISECTED)
         t = (El = ((RefinedElement *) El)->IAm())->GetType();
      else
         break;
   return t;
}

void Mesh::GetPointMatrix(int i, DenseMatrix &pointmat) const
{
   int k, j, nv;
   const int *v;

   v  = elements[i]->GetVertices();
   nv = elements[i]->GetNVertices();

   pointmat.SetSize(Dim, nv);
   for (k = 0; k < Dim; k++)
      for (j = 0; j < nv; j++)
         pointmat(k, j) = vertices[v[j]](k);
}

void Mesh::GetBdrPointMatrix(int i,DenseMatrix &pointmat) const
{
   int k, j, nv;
   const int *v;

   v  = boundary[i]->GetVertices();
   nv = boundary[i]->GetNVertices();

   pointmat.SetSize(Dim, nv);
   for (k = 0; k < Dim; k++)
      for (j = 0; j < nv; j++)
         pointmat(k, j) = vertices[v[j]](k);
}

double Mesh::GetLength(int i, int j) const
{
   const double *vi = vertices[i]();
   const double *vj = vertices[j]();
   double length = 0.;

   for (int k = 0; k < Dim; k++)
      length += (vi[k]-vj[k])*(vi[k]-vj[k]);

   return sqrt(length);
}

// static method
void Mesh::GetElementArrayEdgeTable(const Array<Element*> &elem_array,
                                    const DSTable &v_to_v, Table &el_to_edge)
{
   el_to_edge.MakeI(elem_array.Size());
   for (int i = 0; i < elem_array.Size(); i++)
   {
      el_to_edge.AddColumnsInRow(i, elem_array[i]->GetNEdges());
   }
   el_to_edge.MakeJ();
   for (int i = 0; i < elem_array.Size(); i++)
   {
      const int *v = elem_array[i]->GetVertices();
      const int ne = elem_array[i]->GetNEdges();
      for (int j = 0; j < ne; j++)
      {
         const int *e = elem_array[i]->GetEdgeVertices(j);
         el_to_edge.AddConnection(i, v_to_v(v[e[0]], v[e[1]]));
      }
   }
   el_to_edge.ShiftUpI();
}

void Mesh::GetVertexToVertexTable(DSTable &v_to_v) const
{
   if (edge_vertex)
   {
      for (int i = 0; i < edge_vertex->Size(); i++)
      {
         const int *v = edge_vertex->GetRow(i);
         v_to_v.Push(v[0], v[1]);
      }
   }
   else
   {
      for (int i = 0; i < NumOfElements; i++)
      {
         const int *v = elements[i]->GetVertices();
         const int ne = elements[i]->GetNEdges();
         for (int j = 0; j < ne; j++)
         {
            const int *e = elements[i]->GetEdgeVertices(j);
            v_to_v.Push(v[e[0]], v[e[1]]);
         }
      }
   }
}

int Mesh::GetElementToEdgeTable(Table & e_to_f, Array<int> &be_to_f)
{
   int i, NumberOfEdges;

   DSTable v_to_v(NumOfVertices);
   GetVertexToVertexTable(v_to_v);

   NumberOfEdges = v_to_v.NumberOfEntries();

   // Fill the element to edge table
   GetElementArrayEdgeTable(elements, v_to_v, e_to_f);

   if (Dim == 2)
   {
      // Initialize the indeces for the boundary elements.
      be_to_f.SetSize(NumOfBdrElements);
      for (i = 0; i < NumOfBdrElements; i++)
      {
         const int *v = boundary[i]->GetVertices();
         be_to_f[i] = v_to_v(v[0], v[1]);
      }
   }
   else if (Dim == 3)
   {
      if (bel_to_edge == NULL)
         bel_to_edge = new Table;
      GetElementArrayEdgeTable(boundary, v_to_v, *bel_to_edge);
   }
   else
      mfem_error("1D GetElementToEdgeTable is not yet implemented.");

   // Return the number of edges
   return NumberOfEdges;
}

const Table & Mesh::ElementToElementTable()
{
   if (el_to_el)
      return *el_to_el;

   if (Dim < 3)
   {
      Table *f_el;
      if (Dim == 1)
      {
         f_el = GetVertexToElementTable();
      }
      else
      {
         f_el = new Table;
         Transpose(ElementToEdgeTable(), *f_el);
      }

      el_to_el = new Table;
      el_to_el->MakeI(NumOfElements);
      for (int i = 0; i < f_el->Size(); i++)
      {
         if (f_el->RowSize(i) > 1)
         {
            const int *el = f_el->GetRow(i);
            el_to_el->AddAColumnInRow(el[0]);
            el_to_el->AddAColumnInRow(el[1]);
         }
      }
      el_to_el->MakeJ();
      for (int i = 0; i < f_el->Size(); i++)
      {
         if (f_el->RowSize(i) > 1)
         {
            const int *el = f_el->GetRow(i);
            el_to_el->AddConnection(el[0], el[1]);
            el_to_el->AddConnection(el[1], el[0]);
         }
      }
      el_to_el->ShiftUpI();

      delete f_el;
   }
   else
   {
      el_to_el = new Table(NumOfElements, 6); // 6 is the max. # of faces

#ifdef MFEM_DEBUG
      if (faces_info.Size() != NumOfFaces)
         mfem_error("Mesh::ElementToElementTable : faces were not generated!");
#endif

      for (int i = 0; i < faces_info.Size(); i++)
         if (faces_info[i].Elem2No >= 0)
         {
            el_to_el->Push(faces_info[i].Elem1No, faces_info[i].Elem2No);
            el_to_el->Push(faces_info[i].Elem2No, faces_info[i].Elem1No);
         }

      el_to_el->Finalize();
   }

   return *el_to_el;
}

const Table & Mesh::ElementToFaceTable() const
{
   if (el_to_face == NULL)
      mfem_error("Mesh::ElementToFaceTable()");
   return *el_to_face;
}

const Table & Mesh::ElementToEdgeTable() const
{
   if (el_to_edge == NULL)
      mfem_error("Mesh::ElementToEdgeTable()");
   return *el_to_edge;
}

void Mesh::AddPointFaceElement(int lf, int gf, int el)
{
   if (faces_info[gf].Elem1No == -1)  // this will be elem1
   {
      // faces[gf] = new Point(&gf);
      faces_info[gf].Elem1No  = el;
      faces_info[gf].Elem1Inf = 64 * lf; // face lf with orientation 0
      faces_info[gf].Elem2No  = -1; // in case there's no other side
   }
   else  //  this will be elem2
   {
#ifdef MFEM_DEBUG
      // int *v = faces[gf]->GetVertices();
      // if (v[0] != gf)
      //    mfem_error("Mesh::AddPointFaceElement(...)");
#endif
      faces_info[gf].Elem2No  = el;
      faces_info[gf].Elem2Inf = 64 * lf + 1;
   }
}

void Mesh::AddSegmentFaceElement(int lf, int gf, int el, int v0, int v1)
{
   if (faces[gf] == NULL)  // this will be elem1
   {
      faces[gf] = new Segment(v0, v1);
      faces_info[gf].Elem1No  = el;
      faces_info[gf].Elem1Inf = 64 * lf; // face lf with orientation 0
      faces_info[gf].Elem2No  = -1; // in case there's no other side
   }
   else  //  this will be elem2
   {
#ifdef MFEM_DEBUG
      int *v = faces[gf]->GetVertices();
      if (v[1] != v0 || v[0] != v1)
         mfem_error("Mesh::AddSegmentFaceElement(...)");
#endif
      faces_info[gf].Elem2No  = el;
      faces_info[gf].Elem2Inf = 64 * lf + 1;
   }
}

void Mesh::AddTriangleFaceElement(int lf, int gf, int el,
                                  int v0, int v1, int v2)
{
   if (faces[gf] == NULL)  // this will be elem1
   {
      faces[gf] = new Triangle(v0, v1, v2);
      faces_info[gf].Elem1No  = el;
      faces_info[gf].Elem1Inf = 64 * lf; // face lf with orientation 0
      faces_info[gf].Elem2No  = -1; // in case there's no other side
   }
   else  //  this will be elem2
   {
      int orientation, vv[3] = { v0, v1, v2 };
      orientation = GetTriOrientation(faces[gf]->GetVertices(), vv);
#ifdef MFEM_DEBUG
      if (orientation % 2 == 0)
         mfem_error("Mesh::AddTriangleFaceElement(...)");
#endif
      faces_info[gf].Elem2No  = el;
      faces_info[gf].Elem2Inf = 64 * lf + orientation;
   }
}

void Mesh::AddQuadFaceElement(int lf, int gf, int el,
                              int v0, int v1, int v2, int v3)
{
   if (faces_info[gf].Elem1No < 0)  // this will be elem1
   {
      faces[gf] = new Quadrilateral(v0, v1, v2, v3);
      faces_info[gf].Elem1No  = el;
      faces_info[gf].Elem1Inf = 64 * lf; // face lf with orientation 0
      faces_info[gf].Elem2No  = -1; // in case there's no other side
   }
   else  //  this will be elem2
   {
      int vv[4] = { v0, v1, v2, v3 };
      int oo = GetQuadOrientation(faces[gf]->GetVertices(), vv);
#ifdef MFEM_DEBUG
      if (oo % 2 == 0)
         mfem_error("Mesh::AddQuadFaceElement(...)");
#endif
      faces_info[gf].Elem2No  = el;
      faces_info[gf].Elem2Inf = 64 * lf + oo;
   }
}

void Mesh::GenerateFaces()
{
   int i, nfaces;

   nfaces = (Dim == 1) ? NumOfVertices : ((Dim == 2) ? NumOfEdges : NumOfFaces);

   for (i = 0; i < faces.Size(); i++)
      FreeElement(faces[i]);

   // (re)generate the interior faces and the info for them
   faces.SetSize(nfaces);
   faces_info.SetSize(nfaces);
   for (i = 0; i < nfaces; i++)
   {
      faces[i] = NULL;
      faces_info[i].Elem1No = -1;
   }
   for (i = 0; i < NumOfElements; i++)
   {
      const int *v = elements[i]->GetVertices();
      const int *ef;
      if (Dim == 1)
      {
         AddPointFaceElement(0, v[0], i);
         AddPointFaceElement(1, v[1], i);
      }
      else if (Dim == 2)
      {
         ef = el_to_edge->GetRow(i);
         const int ne = elements[i]->GetNEdges();
         for (int j = 0; j < ne; j++)
         {
            const int *e = elements[i]->GetEdgeVertices(j);
            AddSegmentFaceElement(j, ef[j], i, v[e[0]], v[e[1]]);
         }
      }
      else
      {
         ef = el_to_face->GetRow(i);
         switch (GetElementType(i))
         {
         case Element::TETRAHEDRON:
            for (int j = 0; j < 4; j++)
            {
               const int *fv = tet_faces[j];
               AddTriangleFaceElement(j, ef[j], i,
                                      v[fv[0]], v[fv[1]], v[fv[2]]);
            }
            break;
         case Element::HEXAHEDRON:
            for (int j = 0; j < 6; j++)
            {
               const int *fv = hex_faces[j];
               AddQuadFaceElement(j, ef[j], i,
                                  v[fv[0]], v[fv[1]], v[fv[2]], v[fv[3]]);
            }
            break;
         }
      }
   }
}

STable3D *Mesh::GetFacesTable()
{
   STable3D *faces_tbl = new STable3D(NumOfVertices);
   for (int i = 0; i < NumOfElements; i++)
   {
      const int *v = elements[i]->GetVertices();
      switch (GetElementType(i))
      {
      case Element::TETRAHEDRON:
         for (int j = 0; j < 4; j++)
         {
            const int *fv = tet_faces[j];
            faces_tbl->Push(v[fv[0]], v[fv[1]], v[fv[2]]);
         }
         break;
      case Element::HEXAHEDRON:
         // find the face by the vertices with the smallest 3 numbers
         // z = 0, y = 0, x = 1, y = 1, x = 0, z = 1
         for (int j = 0; j < 6; j++)
         {
            const int *fv = hex_faces[j];
            faces_tbl->Push4(v[fv[0]], v[fv[1]], v[fv[2]], v[fv[3]]);
         }
         break;
      }
   }
   return faces_tbl;
}

STable3D *Mesh::GetElementToFaceTable(int ret_ftbl)
{
   int i, *v;
   STable3D *faces_tbl;

   if (el_to_face != NULL)
      delete el_to_face;
   el_to_face = new Table(NumOfElements, 6);  // must be 6 for hexahedra
   faces_tbl = new STable3D(NumOfVertices);
   for (i = 0; i < NumOfElements; i++)
   {
      v = elements[i]->GetVertices();
      switch (GetElementType(i))
      {
      case Element::TETRAHEDRON:
         for (int j = 0; j < 4; j++)
         {
            const int *fv = tet_faces[j];
            el_to_face->Push(
               i, faces_tbl->Push(v[fv[0]], v[fv[1]], v[fv[2]]));
         }
         break;
      case Element::HEXAHEDRON:
         // find the face by the vertices with the smallest 3 numbers
         // z = 0, y = 0, x = 1, y = 1, x = 0, z = 1
         for (int j = 0; j < 6; j++)
         {
            const int *fv = hex_faces[j];
            el_to_face->Push(
               i, faces_tbl->Push4(v[fv[0]], v[fv[1]], v[fv[2]], v[fv[3]]));
         }
         break;
      }
   }
   el_to_face->Finalize();
   NumOfFaces = faces_tbl->NumberOfElements();
   be_to_face.SetSize(NumOfBdrElements);
   for (i = 0; i < NumOfBdrElements; i++)
   {
      v = boundary[i]->GetVertices();
      switch (GetBdrElementType(i))
      {
      case Element::TRIANGLE:
         be_to_face[i] = (*faces_tbl)(v[0], v[1], v[2]);
         break;
      case Element::QUADRILATERAL:
         be_to_face[i] = (*faces_tbl)(v[0], v[1], v[2], v[3]);
         break;
      }
   }

   if (ret_ftbl)
      return faces_tbl;
   delete faces_tbl;
   return NULL;
}

void Mesh::ReorientTetMesh()
{
   int *v;

   if (Dim != 3 || !(meshgen & 1))
      return;

   DSTable *old_v_to_v = NULL;
   Table *old_elem_vert = NULL;

   if (Nodes)
      PrepareNodeReorder(&old_v_to_v, &old_elem_vert);

   DeleteCoarseTables();

   for (int i = 0; i < NumOfElements; i++)
      if (GetElementType(i) == Element::TETRAHEDRON)
      {
         v = elements[i]->GetVertices();

         Rotate3(v[0], v[1], v[2]);
         if (v[0] < v[3])
            Rotate3(v[1], v[2], v[3]);
         else
            ShiftL2R(v[0], v[1], v[3]);
      }

   for (int i = 0; i < NumOfBdrElements; i++)
      if (GetBdrElementType(i) == Element::TRIANGLE)
      {
         v = boundary[i]->GetVertices();

         Rotate3(v[0], v[1], v[2]);
      }

   if (!Nodes)
   {
      GetElementToFaceTable();
      GenerateFaces();
      if (el_to_edge)
         NumOfEdges = GetElementToEdgeTable(*el_to_edge, be_to_edge);
   }
   else
   {
      DoNodeReorder(old_v_to_v, old_elem_vert);
      delete old_elem_vert;
      delete old_v_to_v;
   }
}

#ifdef MFEM_USE_MPI
// auxiliary function for qsort
static int mfem_less(const void *x, const void *y)
{
   if (*(int*)x < *(int*)y)
      return 1;
   if (*(int*)x > *(int*)y)
      return -1;
   return 0;
}
#ifndef MFEM_USE_METIS_5
// METIS 4 prototypes
typedef int idxtype;
extern "C" {
   void METIS_PartGraphRecursive(int*, idxtype*, idxtype*, idxtype*, idxtype*,
                                 int*, int*, int*, int*, int*, idxtype*);
   void METIS_PartGraphKway(int*, idxtype*, idxtype*, idxtype*, idxtype*,
                            int*, int*, int*, int*, int*, idxtype*);
   void METIS_PartGraphVKway(int*, idxtype*, idxtype*, idxtype*, idxtype*,
                             int*, int*, int*, int*, int*, idxtype*);
}
#else
// METIS 5 prototypes
typedef int idx_t;
typedef float real_t;
extern "C" {
   int METIS_PartGraphRecursive(
      idx_t *nvtxs, idx_t *ncon, idx_t *xadj,
      idx_t *adjncy, idx_t *vwgt, idx_t *vsize, idx_t *adjwgt,
      idx_t *nparts, real_t *tpwgts, real_t *ubvec, idx_t *options,
      idx_t *edgecut, idx_t *part);
   int METIS_PartGraphKway(
      idx_t *nvtxs, idx_t *ncon, idx_t *xadj,
      idx_t *adjncy, idx_t *vwgt, idx_t *vsize, idx_t *adjwgt,
      idx_t *nparts, real_t *tpwgts, real_t *ubvec, idx_t *options,
      idx_t *edgecut, idx_t *part);
   int METIS_SetDefaultOptions(idx_t *options);
}
#endif
#endif

int *Mesh::CartesianPartitioning(int nxyz[])
{
   int *partitioning;
   double pmin[3] = { numeric_limits<double>::infinity(),
                      numeric_limits<double>::infinity(),
                      numeric_limits<double>::infinity()};
   double pmax[3] = { -numeric_limits<double>::infinity(),
                      -numeric_limits<double>::infinity(),
                      -numeric_limits<double>::infinity()};
   // find a bounding box using the vertices
   for (int vi = 0; vi < NumOfVertices; vi++)
   {
      const double *p = vertices[vi]();
      for (int i = 0; i < Dim; i++)
      {
         if (p[i] < pmin[i]) pmin[i] = p[i];
         if (p[i] > pmax[i]) pmax[i] = p[i];
      }
   }

   partitioning = new int[NumOfElements];

   // determine the partitioning using the centers of the elements
   double ppt[3];
   Vector pt(ppt, Dim);
   for (int el = 0; el < NumOfElements; el++)
   {
      GetElementTransformation(el)->Transform(
         Geometries.GetCenter(GetElementBaseGeometry(el)), pt);
      int part = 0;
      for (int i = Dim-1; i >= 0; i--)
      {
         int idx = (int)floor(nxyz[i]*((pt(i) - pmin[i])/(pmax[i] - pmin[i])));
         if (idx < 0) idx = 0;
         if (idx >= nxyz[i]) idx = nxyz[i]-1;
         part = part * nxyz[i] + idx;
      }
      partitioning[el] = part;
   }

   return partitioning;
}

int *Mesh::GeneratePartitioning(int nparts, int part_method)
{
#ifdef MFEM_USE_MPI
   int i, *partitioning;

   ElementToElementTable();

   partitioning = new int[NumOfElements];

   if (nparts == 1)
   {
      for (i = 0; i < NumOfElements; i++)
         partitioning[i] = 0;
   }
   else
   {
      int *I, *J, n;
#ifndef MFEM_USE_METIS_5
      int wgtflag = 0;
      int numflag = 0;
      int options[5];
#else
      int ncon = 1;
      int err;
      int options[40];
#endif
      int edgecut;

      n = NumOfElements;
      I = el_to_el->GetI();
      J = el_to_el->GetJ();
#ifndef MFEM_USE_METIS_5
      options[0] = 0;
#else
      METIS_SetDefaultOptions(options);
      options[10] = 1; // set METIS_OPTION_CONTIG
#endif

      // Sort the neighbor lists
      if (part_method >= 0 && part_method <= 2)
         for (i = 0; i < n; i++)
            qsort(&J[I[i]], I[i+1]-I[i], sizeof(int), &mfem_less);

      // This function should be used to partition a graph into a small
      // number of partitions (less than 8).
      if (part_method == 0 || part_method == 3)
      {
#ifndef MFEM_USE_METIS_5
         METIS_PartGraphRecursive(&n,
                                  (idxtype *) I,
                                  (idxtype *) J,
                                  (idxtype *) NULL,
                                  (idxtype *) NULL,
                                  &wgtflag,
                                  &numflag,
                                  &nparts,
                                  options,
                                  &edgecut,
                                  (idxtype *) partitioning);
#else
         err = METIS_PartGraphRecursive(&n,
                                        &ncon,
                                        I,
                                        J,
                                        (idx_t *) NULL,
                                        (idx_t *) NULL,
                                        (idx_t *) NULL,
                                        &nparts,
                                        (real_t *) NULL,
                                        (real_t *) NULL,
                                        options,
                                        &edgecut,
                                        partitioning);
         if (err != 1)
            mfem_error("Mesh::GeneratePartitioning: "
                       " error in METIS_PartGraphRecursive!");
#endif
      }

      // This function should be used to partition a graph into a large
      // number of partitions (greater than 8).
      if (part_method == 1 || part_method == 4)
      {
#ifndef MFEM_USE_METIS_5
         METIS_PartGraphKway(&n,
                             (idxtype *) I,
                             (idxtype *) J,
                             (idxtype *) NULL,
                             (idxtype *) NULL,
                             &wgtflag,
                             &numflag,
                             &nparts,
                             options,
                             &edgecut,
                             (idxtype *) partitioning);
#else
         err = METIS_PartGraphKway(&n,
                                   &ncon,
                                   I,
                                   J,
                                   (idx_t *) NULL,
                                   (idx_t *) NULL,
                                   (idx_t *) NULL,
                                   &nparts,
                                   (real_t *) NULL,
                                   (real_t *) NULL,
                                   options,
                                   &edgecut,
                                   partitioning);
         if (err != 1)
            mfem_error("Mesh::GeneratePartitioning: "
                       " error in METIS_PartGraphKway!");
#endif
      }

      // The objective of this partitioning is to minimize the total
      // communication volume
      if (part_method == 2 || part_method == 5)
      {
#ifndef MFEM_USE_METIS_5
         METIS_PartGraphVKway(&n,
                              (idxtype *) I,
                              (idxtype *) J,
                              (idxtype *) NULL,
                              (idxtype *) NULL,
                              &wgtflag,
                              &numflag,
                              &nparts,
                              options,
                              &edgecut,
                              (idxtype *) partitioning);
#else
         options[1] = 1; // set METIS_OPTION_OBJTYPE to METIS_OBJTYPE_VOL
         err = METIS_PartGraphKway(&n,
                                   &ncon,
                                   I,
                                   J,
                                   (idx_t *) NULL,
                                   (idx_t *) NULL,
                                   (idx_t *) NULL,
                                   &nparts,
                                   (real_t *) NULL,
                                   (real_t *) NULL,
                                   options,
                                   &edgecut,
                                   partitioning);
         if (err != 1)
            mfem_error("Mesh::GeneratePartitioning: "
                       " error in METIS_PartGraphKway!");
#endif
      }

#ifdef MFEM_DEBUG
      cout << "Mesh::GeneratePartitioning(...): edgecut = "
           << edgecut << endl;
#endif
   }

   if (el_to_el)
      delete el_to_el;
   el_to_el = NULL;

   // Check for empty partitionings (a "feature" in METIS)
   {
      Array< Pair<int,int> > psize(nparts);
      for (i = 0; i < nparts; i++)
      {
         psize[i].one = 0;
         psize[i].two = i;
      }

      for (i = 0; i < NumOfElements; i++)
         psize[partitioning[i]].one++;

      int empty_parts = 0;
      for (i = 0; i < nparts; i++)
         if (psize[i].one == 0)
            empty_parts++;

      // This code just split the largest partitionings in two.
      // Do we need to replace it with something better?
      if (empty_parts)
      {
         cerr << "Mesh::GeneratePartitioning returned " << empty_parts
              << " empty parts!" << endl;

         SortPairs<int,int>(psize, nparts);

         for (i = nparts-1; i > nparts-1-empty_parts; i--)
            psize[i].one /= 2;

         for (int j = 0; j < NumOfElements; j++)
            for (i = nparts-1; i > nparts-1-empty_parts; i--)
               if (psize[i].one == 0 || partitioning[j] != psize[i].two)
                  continue;
               else
               {
                  partitioning[j] = psize[nparts-1-i].two;
                  psize[i].one--;
               }
      }
   }

   return partitioning;

#else

   mfem_error("Mesh::GeneratePartitioning(...): "
              "MFEM was compiled without Metis.");

   return NULL;

#endif
}

/* required: 0 <= partitioning[i] < num_part */
void FindPartitioningComponents(Table &elem_elem,
                                const Array<int> &partitioning,
                                Array<int> &component,
                                Array<int> &num_comp)
{
   int i, j, k;
   int num_elem, *i_elem_elem, *j_elem_elem;

   num_elem    = elem_elem.Size();
   i_elem_elem = elem_elem.GetI();
   j_elem_elem = elem_elem.GetJ();

   component.SetSize(num_elem);

   Array<int> elem_stack(num_elem);
   int stack_p, stack_top_p, elem;
   int num_part;

   num_part = -1;
   for (i = 0; i < num_elem; i++)
   {
      if (partitioning[i] > num_part)
         num_part = partitioning[i];
      component[i] = -1;
   }
   num_part++;

   num_comp.SetSize(num_part);
   for (i = 0; i < num_part; i++)
      num_comp[i] = 0;

   stack_p = 0;
   stack_top_p = 0;  // points to the first unused element in the stack
   for (elem = 0; elem < num_elem; elem++)
   {
      if (component[elem] >= 0)
         continue;

      component[elem] = num_comp[partitioning[elem]]++;

      elem_stack[stack_top_p++] = elem;

      for ( ; stack_p < stack_top_p; stack_p++)
      {
         i = elem_stack[stack_p];
         for (j = i_elem_elem[i]; j < i_elem_elem[i+1]; j++)
         {
            k = j_elem_elem[j];
            if (partitioning[k] == partitioning[i])
            {
               if (component[k] < 0)
               {
                  component[k] = component[i];
                  elem_stack[stack_top_p++] = k;
               }
               else if (component[k] != component[i])
               {
                  mfem_error("FindPartitioningComponents");
               }
            }
         }
      }
   }
}

void Mesh::CheckPartitioning(int *partitioning)
{
   int i, n_empty, n_mcomp;
   Array<int> component, num_comp;
   const Array<int> _partitioning(partitioning, GetNE());

   ElementToElementTable();

   FindPartitioningComponents(*el_to_el, _partitioning, component, num_comp);

   n_empty = n_mcomp = 0;
   for (i = 0; i < num_comp.Size(); i++)
      if (num_comp[i] == 0)
         n_empty++;
      else if (num_comp[i] > 1)
         n_mcomp++;

   if (n_empty > 0)
   {
      cout << "Mesh::CheckPartitioning(...) :\n"
           << "The following subdomains are empty :\n";
      for (i = 0; i < num_comp.Size(); i++)
         if (num_comp[i] == 0)
            cout << ' ' << i;
      cout << endl;
   }
   if (n_mcomp > 0)
   {
      cout << "Mesh::CheckPartitioning(...) :\n"
           << "The following subdomains are NOT connected :\n";
      for (i = 0; i < num_comp.Size(); i++)
         if (num_comp[i] > 1)
            cout << ' ' << i;
      cout << endl;
   }
   if (n_empty == 0 && n_mcomp == 0)
      cout << "Mesh::CheckPartitioning(...) : "
         "All subdomains are connected." << endl;

   if (el_to_el)
      delete el_to_el;
   el_to_el = NULL;
}

// compute the coefficients of the polynomial in t:
//   c(0)+c(1)*t+...+c(d)*t^d = det(A+t*B)
// where A, B are (d x d), d=2,3
void DetOfLinComb(const DenseMatrix &A, const DenseMatrix &B, Vector &c)
{
   const double *a = A.Data();
   const double *b = B.Data();

   c.SetSize(A.Size()+1);
   switch (A.Size())
   {
   case 2:
   {
      // det(A+t*B) = |a0 a2|   / |a0 b2| + |b0 a2| \       |b0 b2|
      //              |a1 a3| + \ |a1 b3|   |b1 a3| / * t + |b1 b3| * t^2
      c(0) = a[0]*a[3]-a[1]*a[2];
      c(1) = a[0]*b[3]-a[1]*b[2]+b[0]*a[3]-b[1]*a[2];
      c(2) = b[0]*b[3]-b[1]*b[2];
   }
   break;

   case 3:
   {
      /*              |a0 a3 a6|
       * det(A+t*B) = |a1 a4 a7| +
       *              |a2 a5 a8|

       *     /  |b0 a3 a6|   |a0 b3 a6|   |a0 a3 b6| \
       *   + |  |b1 a4 a7| + |a1 b4 a7| + |a1 a4 b7| | * t +
       *     \  |b2 a5 a8|   |a2 b5 a8|   |a2 a5 b8| /

       *     /  |a0 b3 b6|   |b0 a3 b6|   |b0 b3 a6| \
       *   + |  |a1 b4 b7| + |b1 a4 b7| + |b1 b4 a7| | * t^2 +
       *     \  |a2 b5 b8|   |b2 a5 b8|   |b2 b5 a8| /

       *     |b0 b3 b6|
       *   + |b1 b4 b7| * t^3
       *     |b2 b5 b8|       */
      c(0) = (a[0] * (a[4] * a[8] - a[5] * a[7]) +
              a[1] * (a[5] * a[6] - a[3] * a[8]) +
              a[2] * (a[3] * a[7] - a[4] * a[6]));

      c(1) = (b[0] * (a[4] * a[8] - a[5] * a[7]) +
              b[1] * (a[5] * a[6] - a[3] * a[8]) +
              b[2] * (a[3] * a[7] - a[4] * a[6]) +

              a[0] * (b[4] * a[8] - b[5] * a[7]) +
              a[1] * (b[5] * a[6] - b[3] * a[8]) +
              a[2] * (b[3] * a[7] - b[4] * a[6]) +

              a[0] * (a[4] * b[8] - a[5] * b[7]) +
              a[1] * (a[5] * b[6] - a[3] * b[8]) +
              a[2] * (a[3] * b[7] - a[4] * b[6]));

      c(2) = (a[0] * (b[4] * b[8] - b[5] * b[7]) +
              a[1] * (b[5] * b[6] - b[3] * b[8]) +
              a[2] * (b[3] * b[7] - b[4] * b[6]) +

              b[0] * (a[4] * b[8] - a[5] * b[7]) +
              b[1] * (a[5] * b[6] - a[3] * b[8]) +
              b[2] * (a[3] * b[7] - a[4] * b[6]) +

              b[0] * (b[4] * a[8] - b[5] * a[7]) +
              b[1] * (b[5] * a[6] - b[3] * a[8]) +
              b[2] * (b[3] * a[7] - b[4] * a[6]));

      c(3) = (b[0] * (b[4] * b[8] - b[5] * b[7]) +
              b[1] * (b[5] * b[6] - b[3] * b[8]) +
              b[2] * (b[3] * b[7] - b[4] * b[6]));
   }
   break;

   default:
      mfem_error("DetOfLinComb(...)");
   }
}

// compute the real roots of
//   z(0)+z(1)*x+...+z(d)*x^d = 0,  d=2,3;
// the roots are returned in x, sorted in increasing order;
// it is assumed that x is at least of size d;
// return the number of roots counting multiplicity;
// return -1 if all z(i) are 0.
int FindRoots(const Vector &z, Vector &x)
{
   int d = z.Size()-1;
   if (d > 3 || d < 0)
      mfem_error("FindRoots(...)");

   while (z(d) == 0.0)
   {
      if (d == 0)
         return(-1);
      d--;
   }
   switch (d)
   {
   case 0:
   {
      return 0;
   }

   case 1:
   {
      x(0) = -z(0)/z(1);
      return 1;
   }

   case 2:
   {
      double a = z(2), b = z(1), c = z(0);
      double D = b*b-4*a*c;
      if (D < 0.0)
      {
         return 0;
      }
      if (D == 0.0)
      {
         x(0) = x(1) = -0.5 * b / a;
         return 2; // root with multiplicity 2
      }
      if (b == 0.0)
      {
         x(0) = -(x(1) = fabs(0.5 * sqrt(D) / a));
         return 2;
      }
      else
      {
         double t;
         if (b > 0.0)
            t = -0.5 * (b + sqrt(D));
         else
            t = -0.5 * (b - sqrt(D));
         x(0) = t / a;
         x(1) = c / t;
         if (x(0) > x(1))
            Swap<double>(x(0), x(1));
         return 2;
      }
   }

   case 3:
   {
      double a = z(2)/z(3), b = z(1)/z(3), c = z(0)/z(3);

      // find the real roots of x^3 + a x^2 + b x + c = 0
      double Q = (a * a - 3 * b) / 9;
      double R = (2 * a * a * a - 9 * a * b + 27 * c) / 54;
      double Q3 = Q * Q * Q;
      double R2 = R * R;

      if (R2 == Q3)
      {
         if (Q == 0)
         {
            x(0) = x(1) = x(2) = - a / 3;
         }
         else
         {
            double sqrtQ = sqrt(Q);

            if (R > 0)
            {
               x(0) = -2 * sqrtQ - a / 3;
               x(1) = x(2) = sqrtQ - a / 3;
            }
            else
            {
               x(0) = x(1) = - sqrtQ - a / 3;
               x(2) = 2 * sqrtQ - a / 3;
            }
         }
         return 3;
      }
      else if (R2 < Q3)
      {
         double theta = acos(R / sqrt(Q3));
         double A = -2 * sqrt(Q);
         double x0, x1, x2;
         x0 = A * cos(theta / 3) - a / 3;
         x1 = A * cos((theta + 2.0 * M_PI) / 3) - a / 3;
         x2 = A * cos((theta - 2.0 * M_PI) / 3) - a / 3;

         /* Sort x0, x1, x2 */
         if (x0 > x1)
            Swap<double>(x0, x1);
         if (x1 > x2)
         {
            Swap<double>(x1, x2);
            if (x0 > x1)
               Swap<double>(x0, x1);
         }
         x(0) = x0;
         x(1) = x1;
         x(2) = x2;
         return 3;
      }
      else
      {
         double A;
         if (R >= 0.0)
            A = -pow(sqrt(R2 - Q3) + R, 1.0/3.0);
         else
            A =  pow(sqrt(R2 - Q3) - R, 1.0/3.0);
         x(0) = A + Q / A - a / 3;
         return 1;
      }
   }
   }
   return 0;
}

void FindTMax(Vector &c, Vector &x, double &tmax,
              const double factor, const int Dim)
{
   const double c0 = c(0);
   c(0) = c0 * (1.0 - pow(factor, -Dim));
   int nr = FindRoots(c, x);
   for (int j = 0; j < nr; j++)
   {
      if (x(j) > tmax)
         break;
      if (x(j) >= 0.0)
      {
         tmax = x(j);
         break;
      }
   }
   c(0) = c0 * (1.0 - pow(factor, Dim));
   nr = FindRoots(c, x);
   for (int j = 0; j < nr; j++)
   {
      if (x(j) > tmax)
         break;
      if (x(j) >= 0.0)
      {
         tmax = x(j);
         break;
      }
   }
}

void Mesh::CheckDisplacements(const Vector &displacements, double &tmax)
{
   int nvs = vertices.Size();
   DenseMatrix P, V, DS, PDS(Dim), VDS(Dim);
   Vector c(Dim+1), x(Dim);
   const double factor = 2.0;

   // check for tangling assuming constant speed
   if (tmax < 1.0)
      tmax = 1.0;
   for (int i = 0; i < NumOfElements; i++)
   {
      Element *el = elements[i];
      int nv = el->GetNVertices();
      int *v = el->GetVertices();
      P.SetSize(Dim, nv);
      V.SetSize(Dim, nv);
      for (int j = 0; j < Dim; j++)
         for (int k = 0; k < nv; k++)
         {
            P(j, k) = vertices[v[k]](j);
            V(j, k) = displacements(v[k]+j*nvs);
         }
      DS.SetSize(nv, Dim);
      const FiniteElement *fe =
         GetTransformationFEforElementType(el->GetType());
      // check if  det(P.DShape+t*V.DShape) > 0 for all x and 0<=t<=1
      switch (el->GetType())
      {
      case Element::TRIANGLE:
      case Element::TETRAHEDRON:
      {
         // DS is constant
         fe->CalcDShape(Geometries.GetCenter(fe->GetGeomType()), DS);
         Mult(P, DS, PDS);
         Mult(V, DS, VDS);
         DetOfLinComb(PDS, VDS, c);
         if (c(0) <= 0.0)
            tmax = 0.0;
         else
            FindTMax(c, x, tmax, factor, Dim);
      }
      break;

      case Element::QUADRILATERAL:
      {
         const IntegrationRule &ir = fe->GetNodes();
         for (int j = 0; j < nv; j++)
         {
            fe->CalcDShape(ir.IntPoint(j), DS);
            Mult(P, DS, PDS);
            Mult(V, DS, VDS);
            DetOfLinComb(PDS, VDS, c);
            if (c(0) <= 0.0)
               tmax = 0.0;
            else
               FindTMax(c, x, tmax, factor, Dim);
         }
      }
      break;

      default:
         mfem_error("Mesh::CheckDisplacements(...)");
      }
   }
}

void Mesh::MoveVertices(const Vector &displacements)
{
   for (int i = 0, nv = vertices.Size(); i < nv; i++)
      for (int j = 0; j < Dim; j++)
         vertices[i](j) += displacements(j*nv+i);
}

void Mesh::GetVertices(Vector &vert_coord) const
{
   int nv = vertices.Size();
   vert_coord.SetSize(nv*Dim);
   for (int i = 0; i < nv; i++)
      for (int j = 0; j < Dim; j++)
         vert_coord(j*nv+i) = vertices[i](j);
}

void Mesh::SetVertices(const Vector &vert_coord)
{
   for (int i = 0, nv = vertices.Size(); i < nv; i++)
      for (int j = 0; j < Dim; j++)
         vertices[i](j) = vert_coord(j*nv+i);
}

void Mesh::GetNode(int i, double *coord)
{
   if (Nodes)
   {
      FiniteElementSpace *fes = Nodes->FESpace();
      for (int j = 0; j < Dim; j++)
         coord[j] = (*Nodes)(fes->DofToVDof(i, j));
   }
   else
   {
      for (int j = 0; j < Dim; j++)
         coord[j] = vertices[i](j);
   }
}

void Mesh::SetNode(int i, const double *coord)
{
   if (Nodes)
   {
      FiniteElementSpace *fes = Nodes->FESpace();
      for (int j = 0; j < Dim; j++)
         (*Nodes)(fes->DofToVDof(i, j)) = coord[j];
   }
   else
   {
      for (int j = 0; j < Dim; j++)
         vertices[i](j) = coord[j];

   }
}

void Mesh::MoveNodes(const Vector &displacements)
{
   if (Nodes)
      (*Nodes) += displacements;
   else
      MoveVertices(displacements);
}

void Mesh::GetNodes(Vector &node_coord) const
{
   if (Nodes)
      node_coord = (*Nodes);
   else
      GetVertices(node_coord);
}

void Mesh::SetNodes(const Vector &node_coord)
{
   if (Nodes)
      (*Nodes) = node_coord;
   else
      SetVertices(node_coord);
}

void Mesh::NewNodes(GridFunction &nodes, bool make_owner)

{
   if (own_nodes) delete Nodes;
   Nodes = &nodes;
   own_nodes = (int)make_owner;

   if (NURBSext != nodes.FESpace()->GetNURBSext())
   {
      delete NURBSext;
      NURBSext = nodes.FESpace()->StealNURBSext();
   }
}

void Mesh::AverageVertices(int * indexes, int n, int result)
{
   int j, k;

   for (k = 0; k < Dim; k++)
      vertices[result](k) = vertices[indexes[0]](k);

   for (j = 1; j < n; j++)
      for (k = 0; k < Dim; k++)
         vertices[result](k) += vertices[indexes[j]](k);

   for (k = 0; k < Dim; k++)
      vertices[result](k) *= (1.0 / n);
}

void Mesh::UpdateNodes()
{
   FiniteElementSpace *cfes = Nodes->FESpace()->SaveUpdate();
   SparseMatrix *R =
      Nodes->FESpace()->GlobalRestrictionMatrix(cfes, 0);
   delete cfes;
   {
      Vector cNodes = *Nodes;
      Nodes->Update();
      R->MultTranspose(cNodes, *Nodes);
   }
   delete R;

   SetState(Mesh::TWO_LEVEL_FINE);

   // update the vertices?
}

void Mesh::QuadUniformRefinement()
{
   int i, j, *v, vv[2], attr, wtls = WantTwoLevelState;
   const int *e;

   if (Nodes)  // curved mesh
   {
      UseTwoLevelState(1);
   }

   SetState(Mesh::NORMAL);

   if (el_to_edge == NULL)
   {
      el_to_edge = new Table;
      NumOfEdges = GetElementToEdgeTable(*el_to_edge, be_to_edge);
   }

   int oedge = NumOfVertices;
   int oelem = oedge + NumOfEdges;

   DeleteCoarseTables();

   vertices.SetSize(oelem + NumOfElements);

   for (i = 0; i < NumOfElements; i++)
   {
      v = elements[i]->GetVertices();

      AverageVertices(v, 4, oelem+i);

      e = el_to_edge->GetRow(i);

      vv[0] = v[0], vv[1] = v[1]; AverageVertices(vv, 2, oedge+e[0]);
      vv[0] = v[1], vv[1] = v[2]; AverageVertices(vv, 2, oedge+e[1]);
      vv[0] = v[2], vv[1] = v[3]; AverageVertices(vv, 2, oedge+e[2]);
      vv[0] = v[3], vv[1] = v[0]; AverageVertices(vv, 2, oedge+e[3]);
   }

   elements.SetSize(4 * NumOfElements);
   for (i = 0; i < NumOfElements; i++)
   {
      attr = elements[i]->GetAttribute();
      v = elements[i]->GetVertices();
      e = el_to_edge->GetRow(i);
      j = NumOfElements + 3 * i;

      elements[j+0] = new Quadrilateral(oedge+e[0], v[1], oedge+e[1],
                                        oelem+i, attr);
      elements[j+1] = new Quadrilateral(oelem+i, oedge+e[1], v[2],
                                        oedge+e[2], attr);
      elements[j+2] = new Quadrilateral(oedge+e[3], oelem+i, oedge+e[2],
                                        v[3], attr);

      if (WantTwoLevelState)
      {
         QuadrisectedElement *qe;

         qe = new QuadrisectedElement(elements[i]->Duplicate(this));
         qe->FirstChild = elements[i];
         qe->Child2 = j;
         qe->Child3 = j+1;
         qe->Child4 = j+2;
         elements[i] = qe;
      }

      v[1] = oedge+e[0];
      v[2] = oelem+i;
      v[3] = oedge+e[3];
   }

   boundary.SetSize(2 * NumOfBdrElements);
   for (i = 0; i < NumOfBdrElements; i++)
   {
      attr = boundary[i]->GetAttribute();
      v = boundary[i]->GetVertices();
      j = NumOfBdrElements + i;

      boundary[j] = new Segment(oedge+be_to_edge[i], v[1], attr);

      if (WantTwoLevelState)
      {
#ifdef MFEM_USE_MEMALLOC
         BisectedElement *be = BEMemory.Alloc();
#else
         BisectedElement *be = new BisectedElement;
#endif
         be->SetCoarseElem(boundary[i]->Duplicate(this));
         be->FirstChild = boundary[i];
         be->SecondChild = j;
         boundary[i] = be;
      }

      v[1] = oedge+be_to_edge[i];
   }

   if (WantTwoLevelState)
   {
      c_NumOfVertices    = NumOfVertices;
      c_NumOfEdges       = NumOfEdges;
      c_NumOfElements    = NumOfElements;
      c_NumOfBdrElements = NumOfBdrElements;

      RefinedElement::State = RefinedElement::FINE;
      State = Mesh::TWO_LEVEL_FINE;
   }

   NumOfVertices    = oelem + NumOfElements;
   NumOfElements    = 4 * NumOfElements;
   NumOfBdrElements = 2 * NumOfBdrElements;
   NumOfFaces       = 0;

   if (WantTwoLevelState)
   {
      f_NumOfVertices    = NumOfVertices;
      f_NumOfElements    = NumOfElements;
      f_NumOfBdrElements = NumOfBdrElements;
   }

   if (el_to_edge != NULL)
   {
      if (WantTwoLevelState)
      {
         c_el_to_edge = el_to_edge;
         Swap(be_to_edge, fc_be_to_edge); // save coarse be_to_edge
         f_el_to_edge = new Table;
         NumOfEdges = GetElementToEdgeTable(*f_el_to_edge, be_to_edge);
         el_to_edge = f_el_to_edge;
         f_NumOfEdges = NumOfEdges;
      }
      else
         NumOfEdges = GetElementToEdgeTable(*el_to_edge, be_to_edge);
      GenerateFaces();
   }

   if (Nodes)  // curved mesh
   {
      UpdateNodes();
      UseTwoLevelState(wtls);
   }

#ifdef MFEM_DEBUG
   CheckElementOrientation(false);
   CheckBdrElementOrientation();
#endif
}

void Mesh::HexUniformRefinement()
{
   int i, wtls = WantTwoLevelState;
   int * v;
   const int *e, *f;
   int vv[4];

   if (Nodes)  // curved mesh
   {
      UseTwoLevelState(1);
   }

   SetState(Mesh::NORMAL);

   if (el_to_edge == NULL)
   {
      el_to_edge = new Table;
      NumOfEdges = GetElementToEdgeTable(*el_to_edge, be_to_edge);
   }
   if (el_to_face == NULL)
      GetElementToFaceTable();

   int oedge = NumOfVertices;
   int oface = oedge + NumOfEdges;
   int oelem = oface + NumOfFaces;

   DeleteCoarseTables();

   vertices.SetSize(oelem + NumOfElements);
   for (i = 0; i < NumOfElements; i++)
   {
      v = elements[i]->GetVertices();

      AverageVertices(v, 8, oelem+i);

      f = el_to_face->GetRow(i);

      vv[0] = v[3], vv[1] = v[2], vv[2] = v[1], vv[3] = v[0];
      AverageVertices(vv, 4, oface+f[0]);
      vv[0] = v[0], vv[1] = v[1], vv[2] = v[5], vv[3] = v[4];
      AverageVertices(vv, 4, oface+f[1]);
      vv[0] = v[1], vv[1] = v[2], vv[2] = v[6], vv[3] = v[5];
      AverageVertices(vv, 4, oface+f[2]);
      vv[0] = v[2], vv[1] = v[3], vv[2] = v[7], vv[3] = v[6];
      AverageVertices(vv, 4, oface+f[3]);
      vv[0] = v[3], vv[1] = v[0], vv[2] = v[4], vv[3] = v[7];
      AverageVertices(vv, 4, oface+f[4]);
      vv[0] = v[4], vv[1] = v[5], vv[2] = v[6], vv[3] = v[7];
      AverageVertices(vv, 4, oface+f[5]);

      e = el_to_edge->GetRow(i);

      vv[0] = v[0], vv[1] = v[1]; AverageVertices(vv, 2, oedge+e[0]);
      vv[0] = v[1], vv[1] = v[2]; AverageVertices(vv, 2, oedge+e[1]);
      vv[0] = v[2], vv[1] = v[3]; AverageVertices(vv, 2, oedge+e[2]);
      vv[0] = v[3], vv[1] = v[0]; AverageVertices(vv, 2, oedge+e[3]);
      vv[0] = v[4], vv[1] = v[5]; AverageVertices(vv, 2, oedge+e[4]);
      vv[0] = v[5], vv[1] = v[6]; AverageVertices(vv, 2, oedge+e[5]);
      vv[0] = v[6], vv[1] = v[7]; AverageVertices(vv, 2, oedge+e[6]);
      vv[0] = v[7], vv[1] = v[4]; AverageVertices(vv, 2, oedge+e[7]);
      vv[0] = v[0], vv[1] = v[4]; AverageVertices(vv, 2, oedge+e[8]);
      vv[0] = v[1], vv[1] = v[5]; AverageVertices(vv, 2, oedge+e[9]);
      vv[0] = v[2], vv[1] = v[6]; AverageVertices(vv, 2, oedge+e[10]);
      vv[0] = v[3], vv[1] = v[7]; AverageVertices(vv, 2, oedge+e[11]);
   }

   int attr, j, k;
   elements.SetSize(8 * NumOfElements);
   for (i = 0; i < NumOfElements; i++)
   {
      attr = elements[i]->GetAttribute();
      v = elements[i]->GetVertices();
      e = el_to_edge->GetRow(i);
      f = el_to_face->GetRow(i);
      j = NumOfElements + 7 * i;

      elements[j+0] = new Hexahedron(oedge+e[0], v[1], oedge+e[1], oface+f[0],
                                     oface+f[1], oedge+e[9], oface+f[2],
                                     oelem+i, attr);
      elements[j+1] = new Hexahedron(oface+f[0], oedge+e[1], v[2], oedge+e[2],
                                     oelem+i, oface+f[2], oedge+e[10],
                                     oface+f[3], attr);
      elements[j+2] = new Hexahedron(oedge+e[3], oface+f[0], oedge+e[2], v[3],
                                     oface+f[4], oelem+i, oface+f[3],
                                     oedge+e[11], attr);
      elements[j+3] = new Hexahedron(oedge+e[8], oface+f[1], oelem+i,
                                     oface+f[4], v[4], oedge+e[4], oface+f[5],
                                     oedge+e[7], attr);
      elements[j+4] = new Hexahedron(oface+f[1], oedge+e[9], oface+f[2],
                                     oelem+i, oedge+e[4], v[5], oedge+e[5],
                                     oface+f[5], attr);
      elements[j+5] = new Hexahedron(oelem+i, oface+f[2], oedge+e[10],
                                     oface+f[3], oface+f[5], oedge+e[5], v[6],
                                     oedge+e[6], attr);
      elements[j+6] = new Hexahedron(oface+f[4], oelem+i, oface+f[3],
                                     oedge+e[11], oedge+e[7], oface+f[5],
                                     oedge+e[6], v[7], attr);

      if (WantTwoLevelState)
      {
         OctasectedElement *oe;

         oe = new OctasectedElement(elements[i]->Duplicate(this));
         oe->FirstChild = elements[i];
         for (k = 0; k < 7; k++)
            oe->Child[k] = j + k;
         elements[i] = oe;
      }

      v[1] = oedge+e[0];
      v[2] = oface+f[0];
      v[3] = oedge+e[3];
      v[4] = oedge+e[8];
      v[5] = oface+f[1];
      v[6] = oelem+i;
      v[7] = oface+f[4];
   }

   boundary.SetSize(4 * NumOfBdrElements);
   for (i = 0; i < NumOfBdrElements; i++)
   {
      attr = boundary[i]->GetAttribute();
      v = boundary[i]->GetVertices();
      e = bel_to_edge->GetRow(i);
      f = & be_to_face[i];
      j = NumOfBdrElements + 3 * i;

      boundary[j+0] = new Quadrilateral(oedge+e[0], v[1], oedge+e[1],
                                        oface+f[0], attr);
      boundary[j+1] = new Quadrilateral(oface+f[0], oedge+e[1], v[2],
                                        oedge+e[2], attr);
      boundary[j+2] = new Quadrilateral(oedge+e[3], oface+f[0], oedge+e[2],
                                        v[3], attr);

      if (WantTwoLevelState)
      {
         QuadrisectedElement *qe;

         qe = new QuadrisectedElement(boundary[i]->Duplicate(this));
         qe->FirstChild = boundary[i];
         qe->Child2 = j;
         qe->Child3 = j+1;
         qe->Child4 = j+2;
         boundary[i] = qe;
      }

      v[1] = oedge+e[0];
      v[2] = oface+f[0];
      v[3] = oedge+e[3];
   }

   if (WantTwoLevelState)
   {
      c_NumOfVertices    = NumOfVertices;
      c_NumOfEdges       = NumOfEdges;
      c_NumOfFaces       = NumOfFaces;
      c_NumOfElements    = NumOfElements;
      c_NumOfBdrElements = NumOfBdrElements;

      RefinedElement::State = RefinedElement::FINE;
      State = Mesh::TWO_LEVEL_FINE;
   }

   NumOfVertices    = oelem + NumOfElements;
   NumOfElements    = 8 * NumOfElements;
   NumOfBdrElements = 4 * NumOfBdrElements;

   if (WantTwoLevelState)
   {
      f_NumOfVertices    = NumOfVertices;
      f_NumOfElements    = NumOfElements;
      f_NumOfBdrElements = NumOfBdrElements;
   }

   if (el_to_edge != NULL)
   {
      if (WantTwoLevelState)
      {
         c_el_to_edge = el_to_edge;
         f_el_to_edge = new Table;
         c_bel_to_edge = bel_to_edge;
         bel_to_edge = NULL;
         NumOfEdges = GetElementToEdgeTable(*f_el_to_edge, be_to_edge);
         el_to_edge = f_el_to_edge;
         f_bel_to_edge = bel_to_edge;
         f_NumOfEdges = NumOfEdges;
      }
      else
         NumOfEdges = GetElementToEdgeTable(*el_to_edge, be_to_edge);
   }
   if (el_to_face != NULL)
   {
      if (WantTwoLevelState)
      {
         c_el_to_face = el_to_face;
         el_to_face = NULL;
         Swap(faces_info, fc_faces_info);
      }
      GetElementToFaceTable();
      GenerateFaces();
      if (WantTwoLevelState)
      {
         f_el_to_face = el_to_face;
         f_NumOfFaces = NumOfFaces;
      }
   }

#ifdef MFEM_DEBUG
   CheckBdrElementOrientation();
#endif

   if (Nodes)  // curved mesh
   {
      UpdateNodes();
      UseTwoLevelState(wtls);
   }

   //  When 'WantTwoLevelState' is true the coarse level
   //  'be_to_face' and 'faces'
   //  are destroyed !!!
}

void Mesh::LocalRefinement(const Array<int> &marked_el, int type)
{
   int i, j, ind, nedges, wtls = WantTwoLevelState;
   Array<int> v;

   if (Nodes)  // curved mesh
   {
      UseTwoLevelState(1);
   }

   SetState(Mesh::NORMAL);
   DeleteCoarseTables();

   if (Dim == 1) // --------------------------------------------------------
   {
      // does not support two-level state
      int cne = NumOfElements, cnv = NumOfVertices;
      NumOfVertices += marked_el.Size();
      NumOfElements += marked_el.Size();
      vertices.SetSize(NumOfVertices);
      elements.SetSize(NumOfElements);
      for (j = 0; j < marked_el.Size(); j++)
      {
         i = marked_el[j];
         int *vert = elements[i]->GetVertices();
         vertices[cnv+j](0) = 0.5 * ( vertices[vert[0]](0) +
                                      vertices[vert[1]](0) );
         elements[cne+j] = new Segment(cnv+j, vert[1],
                                       elements[i]->GetAttribute());
         vert[1] = cnv+j;
      }
      GenerateFaces();
   } // end of 'if (Dim == 1)'
   else if (Dim == 2) // ---------------------------------------------------
   {
      if (WantTwoLevelState)
      {
         c_NumOfVertices    = NumOfVertices;
         c_NumOfEdges       = NumOfEdges;
         c_NumOfElements    = NumOfElements;
         c_NumOfBdrElements = NumOfBdrElements;
      }

      // 1. Get table of vertex to vertex connections.
      DSTable v_to_v(NumOfVertices);
      GetVertexToVertexTable(v_to_v);

      // 2. Get edge to element connections in arrays edge1 and edge2
      nedges = v_to_v.NumberOfEntries();
      int *edge1  = new int[nedges];
      int *edge2  = new int[nedges];
      int *middle = new int[nedges];

      for (i = 0; i < nedges; i++)
         edge1[i] = edge2[i] = middle[i] = -1;

      for (i = 0; i < NumOfElements; i++)
      {
         elements[i]->GetVertices(v);
         for (j = 1; j < v.Size(); j++)
         {
            ind = v_to_v(v[j-1], v[j]);
            (edge1[ind] == -1) ? (edge1[ind] = i) : (edge2[ind] = i);
         }
         ind = v_to_v(v[0], v[v.Size()-1]);
         (edge1[ind] == -1) ? (edge1[ind] = i) : (edge2[ind] = i);
      }

      // 3. Do the red refinement.
      for (i = 0; i < marked_el.Size(); i++)
         RedRefinement(marked_el[i], v_to_v, edge1, edge2, middle);

      // 4. Do the green refinement (to get conforming mesh).
      int need_refinement;
      do
      {
         need_refinement = 0;
         for (i = 0; i < nedges; i++)
            if (middle[i] != -1 && edge1[i] != -1)
            {
               need_refinement = 1;
               GreenRefinement(edge1[i], v_to_v, edge1, edge2, middle);
            }
      }
      while (need_refinement == 1);

      // 5. Update the boundary elements.
      int v1[2], v2[2], bisect, temp;
      temp = NumOfBdrElements;
      for (i = 0; i < temp; i++)
      {
         boundary[i]->GetVertices(v);
         bisect = v_to_v(v[0], v[1]);
         if (middle[bisect] != -1) // the element was refined (needs updating)
         {
            if (boundary[i]->GetType() == Element::SEGMENT)
            {
               v1[0] =           v[0]; v1[1] = middle[bisect];
               v2[0] = middle[bisect]; v2[1] =           v[1];

               if (WantTwoLevelState)
               {
                  boundary.Append(new Segment(v2, boundary[i]->GetAttribute()));
#ifdef MFEM_USE_MEMALLOC
                  BisectedElement *aux = BEMemory.Alloc();
                  aux->SetCoarseElem(boundary[i]);
#else
                  BisectedElement *aux = new BisectedElement(boundary[i]);
#endif
                  aux->FirstChild =
                     new Segment(v1, boundary[i]->GetAttribute());
                  aux->SecondChild = NumOfBdrElements;
                  boundary[i] = aux;
                  NumOfBdrElements++;
               }
               else
               {
                  boundary[i]->SetVertices(v1);
                  boundary.Append(new Segment(v2, boundary[i]->GetAttribute()));
               }
            }
            else
               mfem_error("Only bisection of segment is implemented"
                          " for bdr elem.");
         }
      }
      NumOfBdrElements = boundary.Size();

      // 6. Free the allocated memory.
      delete [] edge1;
      delete [] edge2;
      delete [] middle;

      if (WantTwoLevelState)
      {
         f_NumOfVertices    = NumOfVertices;
         f_NumOfElements    = NumOfElements;
         f_NumOfBdrElements = NumOfBdrElements;
         RefinedElement::State = RefinedElement::FINE;
         State = Mesh::TWO_LEVEL_FINE;
      }

      if (el_to_edge != NULL)
      {
         if (WantTwoLevelState)
         {
            c_el_to_edge = el_to_edge;
            Swap(be_to_edge, fc_be_to_edge); // save coarse be_to_edge
            f_el_to_edge = new Table;
            NumOfEdges = GetElementToEdgeTable(*f_el_to_edge, be_to_edge);
            el_to_edge = f_el_to_edge;
            f_NumOfEdges = NumOfEdges;
         }
         else
            NumOfEdges = GetElementToEdgeTable(*el_to_edge, be_to_edge);
         GenerateFaces();
      }

   }
   else if (Dim == 3) // ---------------------------------------------------
   {
      if (WantTwoLevelState)
      {
         c_NumOfVertices    = NumOfVertices;
         c_NumOfEdges       = NumOfEdges;
         c_NumOfFaces       = NumOfFaces;
         c_NumOfElements    = NumOfElements;
         c_NumOfBdrElements = NumOfBdrElements;
      }

      // 1. Get table of vertex to vertex connections.
      DSTable v_to_v(NumOfVertices);
      GetVertexToVertexTable(v_to_v);

      // 2. Get edge to element connections in arrays edge1 and edge2
      nedges = v_to_v.NumberOfEntries();
      int *middle = new int[nedges];

      for (i = 0; i < nedges; i++)
         middle[i] = -1;

      // 3. Do the red refinement.
      int ii;
      switch (type)
      {
      case 1:
         for (i = 0; i < marked_el.Size(); i++)
            Bisection(marked_el[i], v_to_v, NULL, NULL, middle);
         break;
      case 2:
         for (i = 0; i < marked_el.Size(); i++)
         {
            Bisection(marked_el[i], v_to_v, NULL, NULL, middle);

            Bisection(NumOfElements - 1, v_to_v, NULL, NULL, middle);
            Bisection(marked_el[i], v_to_v, NULL, NULL, middle);
         }
         break;
      case 3:
         for (i = 0; i < marked_el.Size(); i++)
         {
            Bisection(marked_el[i], v_to_v, NULL, NULL, middle);

            ii = NumOfElements - 1;
            Bisection(ii, v_to_v, NULL, NULL, middle);
            Bisection(NumOfElements - 1, v_to_v, NULL, NULL, middle);
            Bisection(ii, v_to_v, NULL, NULL, middle);

            Bisection(marked_el[i], v_to_v, NULL, NULL, middle);
            Bisection(NumOfElements-1, v_to_v, NULL, NULL, middle);
            Bisection(marked_el[i], v_to_v, NULL, NULL, middle);
         }
         break;
      }

      if (WantTwoLevelState)
      {
         RefinedElement::State = RefinedElement::FINE;
         State = Mesh::TWO_LEVEL_FINE;
      }

      // 4. Do the green refinement (to get conforming mesh).
      int need_refinement;
      // int need_refinement, onoe, max_gen = 0;
      do
      {
         // int redges[2], type, flag;
         need_refinement = 0;
         // onoe = NumOfElements;
         // for (i = 0; i < onoe; i++)
         for (i = 0; i < NumOfElements; i++)
         {
            // ((Tetrahedron *)elements[i])->ParseRefinementFlag(redges, type, flag);
            // if (flag > max_gen)  max_gen = flag;
            if (elements[i]->NeedRefinement(v_to_v, middle))
            {
               need_refinement = 1;
               Bisection(i, v_to_v, NULL, NULL, middle);
            }
         }
      }
      while (need_refinement == 1);

      // cout << "Maximum generation: " << max_gen << endl;

      // 5. Update the boundary elements.
      do
      {
         need_refinement = 0;
         for (i = 0; i < NumOfBdrElements; i++)
            if (boundary[i]->NeedRefinement(v_to_v, middle))
            {
               need_refinement = 1;
               Bisection(i, v_to_v, middle);
            }
      }
      while (need_refinement == 1);

      // 6. Un-mark the Pf elements.
      int refinement_edges[2], type, flag;
      for (i = 0; i < NumOfElements; i++)
      {
         Element *El = elements[i];
         while (El->GetType() == Element::BISECTED)
            El = ((BisectedElement *) El)->FirstChild;
         ((Tetrahedron *)El)->ParseRefinementFlag(refinement_edges, type,
                                                  flag);
         if (type == Tetrahedron::TYPE_PF)
            ((Tetrahedron *)El)->CreateRefinementFlag(refinement_edges,
                                                      Tetrahedron::TYPE_PU,
                                                      flag);
      }

      NumOfBdrElements = boundary.Size();

      // 7. Free the allocated memory.
      delete [] middle;

      if (el_to_edge != NULL)
      {
         if (WantTwoLevelState)
         {
            c_el_to_edge = el_to_edge;
            f_el_to_edge = new Table;
            c_bel_to_edge = bel_to_edge;
            bel_to_edge = NULL;
            NumOfEdges = GetElementToEdgeTable(*f_el_to_edge, be_to_edge);
            el_to_edge = f_el_to_edge;
            f_bel_to_edge = bel_to_edge;
         }
         else
            NumOfEdges = GetElementToEdgeTable(*el_to_edge, be_to_edge);
      }
      if (el_to_face != NULL)
      {
         if (WantTwoLevelState)
         {
            c_el_to_face = el_to_face;
            el_to_face = NULL;
            Swap(faces_info, fc_faces_info);
         }
         GetElementToFaceTable();
         GenerateFaces();
         if (WantTwoLevelState)
         {
            f_el_to_face = el_to_face;
         }
      }

      if (WantTwoLevelState)
      {
         f_NumOfVertices    = NumOfVertices;
         f_NumOfEdges       = NumOfEdges;
         f_NumOfFaces       = NumOfFaces;
         f_NumOfElements    = NumOfElements;
         f_NumOfBdrElements = NumOfBdrElements;
      }

   } //  end 'if (Dim == 3)'

   if (Nodes)  // curved mesh
   {
      UpdateNodes();
      UseTwoLevelState(wtls);
   }

#ifdef MFEM_DEBUG
   CheckElementOrientation(false);
#endif
}

void Mesh::NonconformingRefinement(const Array<int> &marked_el)
{
   if (NURBSext)
      mfem_error("Mesh::NonconformingRefinement :"
                 " NURBS meshes are not supported!");

   SetState(Mesh::NORMAL);
   DeleteCoarseTables();

   if (Dim != 2)
   {
      mfem_error("Mesh::NonconformingRefinement : not a 2D mesh!");
   }
   else
   {
      // TODO: support for two-level state and curved meshes.
      if (Nodes)
         mfem_error("Mesh::NonconformingRefinement :"
                    " curved meshes are not supported!");
      if (WantTwoLevelState)
         mfem_error("Mesh::NonconformingRefinement :"
                    " two-level state is not supported!");

      // In 'ncmesh':
      // Vertex ids are vertex indices which are not the same as the indices
      // generated by the NCMesh::AllVertex_iterator.
      // Face ids are not assumed to be set but they are used here temporarily
      // first as element indices and then replaced by element attributes.
      // Element indices are the same as the ones generated by the
      // NCMesh::Face_iterator.
      // The edge ids are used to identify the boundary: the non-boundary
      // edges (and the new edges) have id -1; the boundary edges have id equal
      // to the boundary attribute.

      int num_face, num_vert, num_bdr;

      if (ncmesh == NULL)
      {
         ncmesh = new NonconformingMesh(this);

         num_vert = 0;
         for (NCMesh::AllVertex_iterator vi(*ncmesh); vi; ++vi)
            vi->id = num_vert++;

         Array<int> c_edge_id(NumOfEdges);
         c_edge_id = -1;
         for (int i = 0; i < NumOfBdrElements; i++)
            if ((c_edge_id[be_to_edge[i]] = GetBdrAttribute(i)) < 0)
               mfem_error("Mesh::NonconformingRefinement :"
                          " negative boundary attributes!");
         int num_edge = 0;
         for (NCMesh::Edge_iterator ei(*ncmesh); ei; ++ei)
            ei->id = c_edge_id[num_edge++];
      }

      // delete the boundary elements
      for (int i = 0; i < NumOfBdrElements; i++)
         FreeElement(boundary[i]);

      Array<bool> c_face_marker(NumOfElements);

      c_face_marker = false;
      for (int i = 0; i < marked_el.Size(); i++)
         c_face_marker[marked_el[i]] = true;

      // Refine the marked elements
      num_face = 0;
      for (NCMesh::Face_iterator fi(*ncmesh); fi; ++fi)
      {
         fi->id = num_face; // face id := element index
         if (c_face_marker[num_face++])
            ncmesh->Refine(fi);
      }

      // count and enumerate the new vertices (including dependent vertices)
      num_vert = NumOfVertices;
      for (NCMesh::AllVertex_iterator vi(*ncmesh); vi; ++vi)
         if (vi->id < 0)
            vi->id = num_vert++;
      vertices.SetSize(num_vert);
      // set the coordinates of the new vertices
      for (NCMesh::AllVertex_iterator vi(*ncmesh); vi; ++vi)
         if (vi->id >= NumOfVertices)
         {
            NCMesh::Vertex *pv[2];
            vi.parent_vertices(pv);
#ifdef MFEM_DEBUG
            if (pv[1] == NULL)
               mfem_error("Mesh::NonconformingRefinement : oops!");
#endif
            vertices[vi->id](0) = (vertices[pv[0]->id](0) +
                                   vertices[pv[1]->id](0))/2;
            vertices[vi->id](1) = (vertices[pv[0]->id](1) +
                                   vertices[pv[1]->id](1))/2;
         }
      NumOfVertices = num_vert;

      // count the new faces (elements)
      num_face = 0;
      for (NCMesh::Face_iterator fi(*ncmesh); fi; ++fi)
      {
         // face id : element index -> element attribute
         if (fi->id >= 0)
            fi->id = GetAttribute(fi->id);
         else // new face
            fi->id = GetAttribute(fi->parent->id);
         num_face++;
      }
      // delete all coarse elements
      for (int i = 0; i < NumOfElements; i++)
         FreeElement(elements[i]);
      // allocate all fine elements
      elements.SetSize(num_face);
      num_face = 0;
      for (NCMesh::Face_iterator fi(*ncmesh); fi; ++fi)
      {
         NCMesh::Vertex *fv[4];
         int *v, nv = fi->GetVertices(fv);
         Element *elem;
         if (!fi->isQuad())
            elem = NewElement(Geometry::TRIANGLE);
         else
            elem = NewElement(Geometry::SQUARE);
         v = elem->GetVertices();
         for (int i = 0; i < nv; i++)
            v[i] = fv[i]->id;
         elem->SetAttribute(fi->id);
         elements[num_face++] = elem;
      }
      NumOfElements = num_face;

      // Count the boundary edges. Propagate the edge ids to the refined edges
      // (inheriting from the parent); these ids identify the boundary and its
      // attributes, see above.
      num_bdr = 0;
      for (NCMesh::Edge_iterator ei(*ncmesh); ei; ++ei)
      {
         if (ei->parent)
            ei->id = ei->parent->id;
         if (ei->id >= 0)
         {
            num_bdr++;
            NCMesh::SimpleEdge_iterator edge(ei);
            for (++edge; edge; ++edge)
            {
               edge->id = edge->parent->id;
               if (!edge->isRefined())
                  num_bdr++;
            }
         }
      }
      boundary.SetSize(num_bdr);
      // generate the boundary elements
      num_bdr = 0;
      for (NCMesh::Edge_iterator ei(*ncmesh); ei; ++ei)
      {
         if (ei->id >= 0)
         {
            boundary[num_bdr++] =
               new Segment(ei->vertex[0]->id, ei->vertex[1]->id, ei->id);
            NCMesh::SimpleEdge_iterator edge(ei);
            for (++edge; edge; ++edge)
               if (!edge->isRefined())
                  boundary[num_bdr++] =
                     new Segment(edge->vertex[0]->id,
                                 edge->vertex[1]->id, edge->id);
         }
      }
      NumOfBdrElements = num_bdr;

      if (el_to_edge != NULL)
      {
         NumOfEdges = GetElementToEdgeTable(*el_to_edge, be_to_edge);
         GenerateFaces();
      }

#ifdef MFEM_DEBUG
      CheckElementOrientation(false);
      CheckBdrElementOrientation();
#endif
   }
}

void Mesh::UniformRefinement()
{
   if (NURBSext)
      NURBSUniformRefinement();
   else if (meshgen == 1)
   {
      Array<int> elem_to_refine(GetNE());

      for (int i = 0; i < elem_to_refine.Size(); i++)
         elem_to_refine[i] = i;
      LocalRefinement(elem_to_refine);
   }
   else if (Dim == 2)
      QuadUniformRefinement();
   else if (Dim == 3)
      HexUniformRefinement();
   else
      mfem_error("Mesh::UniformRefinement()");
}

void Mesh::Bisection(int i, const DSTable &v_to_v,
                     int *edge1, int *edge2, int *middle)
{
   int *vert;
   int v[2][4], v_new, bisect, t;
   Element **pce = &elements[i];
   Vertex V;

   t = pce[0]->GetType();
   if (WantTwoLevelState)
   {
      while (1)
      {
         if (t == Element::BISECTED)
            pce = & ( ((BisectedElement *) pce[0])->FirstChild );
         else if (t == Element::QUADRISECTED)
            pce = & ( ((QuadrisectedElement *) pce[0])->FirstChild );
         else
            break;
         t = pce[0]->GetType();
      }
   }

   if (t == Element::TRIANGLE)
   {
      Triangle *tri = (Triangle *) pce[0];

      vert = tri->GetVertices();

      // 1. Get the index for the new vertex in v_new.
      bisect = v_to_v(vert[0], vert[1]);
#ifdef MFEM_DEBUG
      if (bisect < 0)
         mfem_error("Mesh::Bisection(...) of triangle! #1");
#endif
      if (middle[bisect] == -1)
      {
         v_new = NumOfVertices++;
         V(0) = 0.5 * (vertices[vert[0]](0) + vertices[vert[1]](0));
         V(1) = 0.5 * (vertices[vert[0]](1) + vertices[vert[1]](1));
         V(2) = 0.0;
         vertices.Append(V);

         // Put the element that may need refinement (because of this
         // bisection) in edge1, or -1 if no more refinement is needed.
         if (edge1[bisect] == i)
            edge1[bisect] = edge2[bisect];

         middle[bisect] = v_new;
      }
      else
      {
         v_new = middle[bisect];

         // This edge will require no more refinement.
         edge1[bisect] = -1;
      }

      // 2. Set the node indices for the new elements in v[0] and v[1] so that
      //    the  edge marked for refinement is between the first two nodes.
      v[0][0] = vert[2]; v[0][1] = vert[0]; v[0][2] = v_new;
      v[1][0] = vert[1]; v[1][1] = vert[2]; v[1][2] = v_new;

      if (WantTwoLevelState)
      {
#ifdef MFEM_USE_MEMALLOC
         BisectedElement *aux = BEMemory.Alloc();
         aux->SetCoarseElem(tri);
#else
         BisectedElement *aux = new BisectedElement(tri);
#endif
         aux->FirstChild = tri = new Triangle(v[0], tri->GetAttribute());
         aux->SecondChild = NumOfElements;
         pce[0] = aux;
      }
      else
         tri->SetVertices(v[0]); // changes vert[0..2] !!!
      elements.Append(new Triangle(v[1], tri->GetAttribute()));

      // 3. edge1 and edge2 may have to be changed for the second triangle.
      if (v[1][0] < v_to_v.NumberOfRows() && v[1][1] < v_to_v.NumberOfRows())
      {
         bisect = v_to_v(v[1][0], v[1][1]);
#ifdef MFEM_DEBUG
         if (bisect < 0)
            mfem_error("Mesh::Bisection(...) of triangle! #2");
#endif
         if (edge1[bisect] == i)
            edge1[bisect] = NumOfElements;
         else if (edge2[bisect] == i)
            edge2[bisect] = NumOfElements;
      }
      NumOfElements++;
   }
   else if (t == Element::TETRAHEDRON)
   {
      int j, type, new_type, old_redges[2], new_redges[2][2], flag;
      Tetrahedron *tet = (Tetrahedron *) pce[0];

      if (tet->GetRefinementFlag() == 0)
         mfem_error("Mesh::Bisection : TETRAHEDRON element is not marked for "
                    "refinement.");

      vert = tet->GetVertices();

      // 1. Get the index for the new vertex in v_new.
      bisect = v_to_v(vert[0], vert[1]);
      if (bisect == -1)
      {
         tet->ParseRefinementFlag(old_redges, type, flag);
         cerr << "Error in Bisection(...) of tetrahedron!" << endl
              << "   redge[0] = " << old_redges[0]
              << "   redge[1] = " << old_redges[1]
              << "   type = " << type
              << "   flag = " << flag << endl;
         mfem_error();
      }

      if (middle[bisect] == -1)
      {
         v_new = NumOfVertices++;
         for (j = 0; j < 3; j++)
            V(j) = 0.5 * (vertices[vert[0]](j) + vertices[vert[1]](j));
         vertices.Append(V);

         middle[bisect] = v_new;
      }
      else
         v_new = middle[bisect];

      // 2. Set the node indices for the new elements in v[2][4] so that
      //    the edge marked for refinement is between the first two nodes.
      tet->ParseRefinementFlag(old_redges, type, flag);

      v[0][3] = v_new;
      v[1][3] = v_new;
      new_redges[0][0] = 2;
      new_redges[0][1] = 1;
      new_redges[1][0] = 2;
      new_redges[1][1] = 1;
      switch (old_redges[0])
      {
      case 2:
         v[0][0] = vert[0]; v[0][1] = vert[2]; v[0][2] = vert[3];
         if (type == Tetrahedron::TYPE_PF) new_redges[0][1] = 4;
         break;
      case 3:
         v[0][0] = vert[3]; v[0][1] = vert[0]; v[0][2] = vert[2];
         break;
      case 5:
         v[0][0] = vert[2]; v[0][1] = vert[3]; v[0][2] = vert[0];
      }
      switch (old_redges[1])
      {
      case 1:
         v[1][0] = vert[2]; v[1][1] = vert[1]; v[1][2] = vert[3];
         if (type == Tetrahedron::TYPE_PF) new_redges[1][0] = 3;
         break;
      case 4:
         v[1][0] = vert[1]; v[1][1] = vert[3]; v[1][2] = vert[2];
         break;
      case 5:
         v[1][0] = vert[3]; v[1][1] = vert[2]; v[1][2] = vert[1];
      }

      int attr = tet->GetAttribute();
      if (WantTwoLevelState)
      {
#ifdef MFEM_USE_MEMALLOC
         BisectedElement *aux = BEMemory.Alloc();
         aux->SetCoarseElem(tet);
         tet = TetMemory.Alloc();
         tet->SetVertices(v[0]);
         tet->SetAttribute(attr);
#else
         BisectedElement *aux = new BisectedElement(tet);
         tet = new Tetrahedron(v[0], attr);
#endif
         aux->FirstChild = tet;
         aux->SecondChild = NumOfElements;
         pce[0] = aux;
         // 'tet' now points to the first child
      }
      else
         tet->SetVertices(v[0]);

      {
#ifdef MFEM_USE_MEMALLOC
         Tetrahedron *tet2 = TetMemory.Alloc();
         tet2->SetVertices(v[1]);
         tet2->SetAttribute(attr);
         elements.Append(tet2);
#else
         elements.Append(new Tetrahedron(v[1], attr));
#endif
      }

      // 3. Set the bisection flag
      switch (type)
      {
      case Tetrahedron::TYPE_PU:
         new_type = Tetrahedron::TYPE_PF; break;
      case Tetrahedron::TYPE_PF:
         new_type = Tetrahedron::TYPE_A;  break;
      default:
         new_type = Tetrahedron::TYPE_PU;
      }

      tet->CreateRefinementFlag(new_redges[0], new_type, flag+1);
      ((Tetrahedron *)elements[NumOfElements])->
         CreateRefinementFlag(new_redges[1], new_type, flag+1);

      NumOfElements++;
   }
   else
      mfem_error("Bisection for now works only for triangles & tetrahedra.");
}

void Mesh::Bisection(int i, const DSTable &v_to_v, int *middle)
{
   int *vert;
   int v[2][3], v_new, bisect, t;
   Element **pce = &boundary[i];

   t = pce[0]->GetType();
   if (WantTwoLevelState)
   {
      while (1)
      {
         if (t == Element::BISECTED)
            pce = & ( ((BisectedElement *) pce[0])->FirstChild );
         else if (t == Element::QUADRISECTED)
            pce = & ( ((QuadrisectedElement *) pce[0])->FirstChild );
         else
            break;
         t = pce[0]->GetType();
      }
   }

   if (t == Element::TRIANGLE)
   {
      Triangle *tri = (Triangle *) pce[0];

      vert = tri->GetVertices();

      // 1. Get the index for the new vertex in v_new.
      bisect = v_to_v(vert[0], vert[1]);
#ifdef MFEM_DEBUG
      if (bisect < 0)
         mfem_error("Mesh::Bisection(...) of boundary triangle! #1");
#endif
      v_new = middle[bisect];
#ifdef MFEM_DEBUG
      if (v_new == -1)
         mfem_error("Mesh::Bisection(...) of boundary triangle! #2");
#endif

      // 2. Set the node indices for the new elements in v[0] and v[1] so that
      //    the  edge marked for refinement is between the first two nodes.
      v[0][0] = vert[2]; v[0][1] = vert[0]; v[0][2] = v_new;
      v[1][0] = vert[1]; v[1][1] = vert[2]; v[1][2] = v_new;
      if (WantTwoLevelState)
      {
#ifdef MFEM_USE_MEMALLOC
         BisectedElement *aux = BEMemory.Alloc();
         aux->SetCoarseElem(tri);
#else
         BisectedElement *aux = new BisectedElement(tri);
#endif
         aux->FirstChild = tri = new Triangle(v[0], tri->GetAttribute());
         aux->SecondChild = NumOfBdrElements;
         pce[0] = aux;
         // 'tri' now points to the first child
      }
      else
         tri->SetVertices(v[0]);
      boundary.Append(new Triangle(v[1], tri->GetAttribute()));

      NumOfBdrElements++;
   }
   else
      mfem_error("Bisection of boundary elements works only for triangles!");
}

void Mesh::UniformRefinement(int i, const DSTable &v_to_v,
                             int *edge1, int *edge2, int *middle)
{
   Array<int> v;
   int j, v1[3], v2[3], v3[3], v4[3], v_new[3], bisect[3];
   double coord[2];

   if (elements[i]->GetType() == Element::TRIANGLE)
   {
      elements[i]->GetVertices(v);

      // 1. Get the indeces for the new vertices in array v_new
      bisect[0] = v_to_v(v[0],v[1]);
      bisect[1] = v_to_v(v[1],v[2]);
      bisect[2] = v_to_v(v[0],v[2]);
#ifdef MFEM_DEBUG
      if (bisect[0] < 0 || bisect[1] < 0 || bisect[2] < 0)
         mfem_error("Mesh::UniformRefinement(...): ERROR");
#endif

      for (j = 0; j < 3; j++)                // for the 3 edges fix v_new
         if (middle[bisect[j]] == -1)
         {
            v_new[j] = NumOfVertices++;
            coord[0] = (vertices[v[j]](0) + vertices[v[(j+1)%3]](0))/2.;
            coord[1] = (vertices[v[j]](1) + vertices[v[(j+1)%3]](1))/2.;
            Vertex V(coord[0], coord[1]);
            vertices.Append(V);

            // Put the element that may need refinement (because of this
            // bisection) in edge1, or -1 if no more refinement is needed.
            if (edge1[bisect[j]] == i)
               edge1[bisect[j]] = edge2[bisect[j]];

            middle[bisect[j]] = v_new[j];
         }
         else
         {
            v_new[j] = middle[bisect[j]];

            // This edge will require no more refinement.
            edge1[bisect[j]] = -1;
         }

      // 2. Set the node indeces for the new elements in v1, v2, v3 & v4 so that
      //    the edges marked for refinement be between the first two nodes.
      v1[0] =     v[0]; v1[1] = v_new[0]; v1[2] = v_new[2];
      v2[0] = v_new[0]; v2[1] =     v[1]; v2[2] = v_new[1];
      v3[0] = v_new[2]; v3[1] = v_new[1]; v3[2] =     v[2];
      v4[0] = v_new[1]; v4[1] = v_new[2]; v4[2] = v_new[0];

      elements.Append(new Triangle(v1, elements[i]->GetAttribute()));
      elements.Append(new Triangle(v2, elements[i]->GetAttribute()));
      elements.Append(new Triangle(v3, elements[i]->GetAttribute()));
      if (WantTwoLevelState)
      {
         QuadrisectedElement *aux = new QuadrisectedElement(elements[i]);
         aux->FirstChild = new Triangle(v4, elements[i]->GetAttribute());
         aux->Child2 = NumOfElements;
         aux->Child3 = NumOfElements+1;
         aux->Child4 = NumOfElements+2;
         elements[i] = aux;
      }
      else
      {
         elements[i]->SetVertices(v4);
      }

      NumOfElements += 3;
   }
   else
      mfem_error("Uniform refinement for now works only for triangles.");
}

void Mesh::SetState(int s)
{
   if (State != Mesh::NORMAL && s == Mesh::NORMAL)
   {
      // two level state  --->>  normal state
      int i, t;

      for (i = 0; i < f_NumOfElements; )
      {
         t = elements[i]->GetType();
         if (t == Element::BISECTED     ||
             t == Element::QUADRISECTED ||
             t == Element::OCTASECTED)
         {
            RefinedElement *aux = (RefinedElement *) elements[i];
            elements[i] = aux->FirstChild;
            FreeElement(aux->CoarseElem);
            FreeElement(aux);
         }
         else
            i++;
      }

      for (i = 0; i < f_NumOfBdrElements; )
      {
         t = boundary[i]->GetType();
         if (t == Element::BISECTED     ||
             t == Element::QUADRISECTED ||
             t == Element::OCTASECTED)
         {
            RefinedElement *aux = (RefinedElement *) boundary[i];
            boundary[i] = aux->FirstChild;
            FreeElement(aux->CoarseElem);
            FreeElement(aux);
         }
         else
            i++;
      }

      if (el_to_edge != NULL)
      {
         delete c_el_to_edge;
         el_to_edge = f_el_to_edge;
         if (Dim == 2)
         {
            if (State == Mesh::TWO_LEVEL_COARSE)
               Swap(be_to_edge, fc_be_to_edge);
            fc_be_to_edge.DeleteAll();
         }
         if (Dim == 3)
         {
            delete c_bel_to_edge;
            bel_to_edge = f_bel_to_edge;
         }
      }
      if (el_to_face != NULL)
      {
         delete c_el_to_face;
         el_to_face = f_el_to_face;
         if (State == Mesh::TWO_LEVEL_COARSE)
            Swap(faces_info, fc_faces_info);
         fc_faces_info.DeleteAll();
      }

      NumOfVertices    = f_NumOfVertices;
      NumOfEdges       = f_NumOfEdges;
      if (Dim == 3)
         NumOfFaces    = f_NumOfFaces;
      NumOfElements    = f_NumOfElements;
      NumOfBdrElements = f_NumOfBdrElements;
      RefinedElement::State = RefinedElement::FINE;
      State = s;
   }
   else if (State == Mesh::TWO_LEVEL_COARSE && s == Mesh::TWO_LEVEL_FINE)
   {
      if (el_to_edge != NULL)
      {
         el_to_edge = f_el_to_edge;
         if (Dim == 2)
            Swap(be_to_edge, fc_be_to_edge);
         if (Dim == 3)
            bel_to_edge = f_bel_to_edge;
      }
      if (el_to_face != NULL)
      {
         el_to_face = f_el_to_face;
         Swap(faces_info, fc_faces_info);
      }
      NumOfVertices    = f_NumOfVertices;
      NumOfEdges       = f_NumOfEdges;
      if (Dim == 3)
         NumOfFaces    = f_NumOfFaces;
      NumOfElements    = f_NumOfElements;
      NumOfBdrElements = f_NumOfBdrElements;
      RefinedElement::State = RefinedElement::FINE;
      State = s;
   }
   else if (State == Mesh::TWO_LEVEL_FINE && s == Mesh::TWO_LEVEL_COARSE)
   {
      if (el_to_edge != NULL)
      {
         el_to_edge = c_el_to_edge;
         if (Dim == 2)
            Swap(be_to_edge, fc_be_to_edge);
         if (Dim == 3)
            bel_to_edge = c_bel_to_edge;
      }
      if (el_to_face != NULL)
      {
         el_to_face = c_el_to_face;
         Swap(faces_info, fc_faces_info);
      }
      NumOfVertices    = c_NumOfVertices;
      NumOfEdges       = c_NumOfEdges;
      if (Dim == 3)
         NumOfFaces    = c_NumOfFaces;
      NumOfElements    = c_NumOfElements;
      NumOfBdrElements = c_NumOfBdrElements;
      RefinedElement::State = RefinedElement::COARSE;
      State = s;
   }
   else if (State != s)
      mfem_error("Oops! Mesh::SetState");
}

int Mesh::GetNumFineElems(int i)
{
   int t;

   if (Dim == 2)
   {
      t = elements[i]->GetType();
      if (t == Element::QUADRISECTED)
         return 4;
      else if (t == Element::BISECTED)
      {
         // assuming that the elements are either BisectedElements or
         // regular elements
         int n = 1;
         BisectedElement *aux = (BisectedElement *) elements[i];
         do
         {
            n += GetNumFineElems(aux->SecondChild);
            if (aux->FirstChild->GetType() != Element::BISECTED)
               break;
            aux = (BisectedElement *) (aux->FirstChild);
         }
         while (1);
         return n;
      }
   }
   else if (Dim == 3)
   {
      // assuming that the element is a BisectedElement,
      // OctasectedElement (with children that are regular elements) or
      // regular element
      t = elements[i]->GetType();
      if (t == Element::BISECTED)
      {
         int n = 1;
         BisectedElement *aux = (BisectedElement *) elements[i];
         do
         {
            n += GetNumFineElems (aux->SecondChild);
            if (aux->FirstChild->GetType() != Element::BISECTED)
               break;
            aux = (BisectedElement *) (aux->FirstChild);
         }
         while (1);
         return n;
      }
      else if (t == Element::OCTASECTED)
         return 8;
      return 1; // regular element (i.e. it is not refined)
   }

   return 1;  // the element is not refined
}

int Mesh::GetBisectionHierarchy(Element *E)
{
   if (E->GetType() == Element::BISECTED)
   {
      int L, R, n, s, lb, rb;

      L = GetBisectionHierarchy(((BisectedElement *)E)->FirstChild);
      n = ((BisectedElement *)E)->SecondChild;
      R = GetBisectionHierarchy(elements[n]);
      n = 1; s = 1;
      lb = rb = 1;
      do
      {
         int nlb, nrb;
         nlb = nrb = 0;
         while (lb > 0)
         {
            n |= ((L & 1) << s);
            s++;
            nlb += (L & 1);
            L = (L >> 1);
            lb--;
         }
         while (rb > 0)
         {
            n |= ((R & 1) << s);
            s++;
            nrb += (R & 1);
            R = (R >> 1);
            rb--;
         }
         lb = 2 * nlb; rb = 2 * nrb;
      }
      while (lb > 0 || rb > 0);
      return n;
   }
   return 0;
}

int Mesh::GetRefinementType(int i)
{
   int t;

   if (Dim == 2)
   {
      t = elements[i]->GetType();
      if (t == Element::QUADRISECTED)
      {
         t = ((QuadrisectedElement *)elements[i])->CoarseElem->GetType();
         if (t == Element::QUADRILATERAL)
            return 1;  //  refinement type for quadrisected QUADRILATERAL
         else
            return 2;  //  refinement type for quadrisected TRIANGLE
      }
      else if (t == Element::BISECTED)
      {
         int type;
         type = GetBisectionHierarchy(elements[i]);
         if (type == 0)
            mfem_error("Mesh::GetRefinementType(...)");
         return type+2;
      }
   }
   else if (Dim == 3)
   {
      int redges[2], type, flag;
      Element *E = elements[i];
      Tetrahedron *tet;

      t = E->GetType();
      if (t != Element::BISECTED)
      {
         if (t == Element::OCTASECTED)
            return 1;  //  refinement type for octasected CUBE
         else
            return 0;
      }
      // Bisected TETRAHEDRON
      tet = (Tetrahedron *) (((BisectedElement *) E)->CoarseElem);
      tet->ParseRefinementFlag(redges, type, flag);
      if (type == Tetrahedron::TYPE_A && redges[0] == 2)
         type = 5;
      else if (type == Tetrahedron::TYPE_M && redges[0] == 2)
         type = 6;
      type++;
      type |= ( GetBisectionHierarchy(E) << 3 );
      if (type < 8) type = 0;

      return type;
   }

   return 0;  // no refinement
}

int Mesh::GetFineElem(int i, int j)
{
   int t;

   if (Dim == 2)
   {
      t = elements[i]->GetType();
      if (t == Element::QUADRISECTED)
      {
         QuadrisectedElement *aux = (QuadrisectedElement *) elements[i];
         if (aux->CoarseElem->GetType() == Element::QUADRILATERAL)
            switch (j)
            {
            case 0:   return i;
            case 1:   return aux->Child2;
            case 2:   return aux->Child3;
            case 3:   return aux->Child4;
            default:  mfem_error("Mesh::GetFineElem #1");
            }
         else // quadrisected TRIANGLE
            switch (j)
            {
            case 0:   return aux->Child2;
            case 1:   return aux->Child3;
            case 2:   return aux->Child4;
            case 3:   return i;
            default:  mfem_error("Mesh::GetFineElem #2");
            }
      }
      else if (t == Element::BISECTED)
      {
         int n = 0;
         BisectedElement *aux = (BisectedElement *) elements[i];
         do
         {
            int k = GetFineElem(aux->SecondChild, j-n);
            if (k >= 0)
               return k;
            n -= k;  // (-k) is the number of the leaves in this SecondChild
                     //   n  is the number of the leaves in
                     //      the SecondChild-ren so far
            if (aux->FirstChild->GetType() != Element::BISECTED)
               break;
            aux = (BisectedElement *) (aux->FirstChild);
         }
         while (1);
         if (j > n)  //  i.e. if (j >= n+1)
            return -(n+1);
         return i;  //  j == n, i.e. j is the index of the last leaf
      }
   }
   else if (Dim == 3)
   {
      t = elements[i]->GetType();
      if (t == Element::BISECTED)
      {
         int n = 0;
         BisectedElement *aux = (BisectedElement *) elements[i];
         do
         {
            int k = GetFineElem(aux->SecondChild, j-n);
            if (k >= 0)
               return k;
            n -= k;  // (-k) is the number of the leaves in this SecondChild
                     //   n  is the number of the leaves in
                     //      the SecondChild-ren so far
            if (aux->FirstChild->GetType() != Element::BISECTED)
               break;
            aux = (BisectedElement *) (aux->FirstChild);
         }
         while (1);
         if (j > n)  //  i.e. if (j >= n+1)
            return -(n+1);
         return i;  //  j == n, i.e. j is the index of the last leaf
      }
      else if (t == Element::OCTASECTED)
      {
         if (j == 0)  return i;
         return ((OctasectedElement *) elements[i])->Child[j-1];
      }
   }

   if (j > 0)
      return -1;

   return i;  // no refinement
}

void Mesh::BisectTriTrans(DenseMatrix &pointmat, Triangle *tri, int child)
{
   double np[2];

   if (child == 0)  // left triangle
   {
      // Set the new coordinates of the vertices
      np[0] = 0.5 * ( pointmat(0,0) + pointmat(0,1) );
      np[1] = 0.5 * ( pointmat(1,0) + pointmat(1,1) );
      pointmat(0,1) = pointmat(0,0); pointmat(1,1) = pointmat(1,0);
      pointmat(0,0) = pointmat(0,2); pointmat(1,0) = pointmat(1,2);
      pointmat(0,2) = np[0]; pointmat(1,2) = np[1];
   }
   else  // right triangle
   {
      // Set the new coordinates of the vertices
      np[0] = 0.5 * ( pointmat(0,0) + pointmat(0,1) );
      np[1] = 0.5 * ( pointmat(1,0) + pointmat(1,1) );
      pointmat(0,0) = pointmat(0,1); pointmat(1,0) = pointmat(1,1);
      pointmat(0,1) = pointmat(0,2); pointmat(1,1) = pointmat(1,2);
      pointmat(0,2) = np[0]; pointmat(1,2) = np[1];
   }
}

void Mesh::BisectTetTrans(DenseMatrix &pointmat, Tetrahedron *tet, int child)
{
   int i, j, redges[2], type, flag, ind[4];
   double t[4];

   tet->ParseRefinementFlag(redges, type, flag);

   if (child == 0)  // left tetrahedron
   {
      // Set the new coordinates of the vertices
      pointmat(0,1) = 0.5 * ( pointmat(0,0) + pointmat(0,1) );
      pointmat(1,1) = 0.5 * ( pointmat(1,0) + pointmat(1,1) );
      pointmat(2,1) = 0.5 * ( pointmat(2,0) + pointmat(2,1) );
      // Permute the vertices according to the type & redges
      switch (redges[0])
      {
      case 2:  ind[0] = 0; ind[1] = 3; ind[2] = 1; ind[3] = 2;  break;
      case 3:  ind[0] = 1; ind[1] = 3; ind[2] = 2; ind[3] = 0;  break;
      case 5:
      default: ind[0] = 2; ind[1] = 3; ind[2] = 0; ind[3] = 1;
      }
   }
   else  // right tetrahedron
   {
      // Set the new coordinates of the vertices
      pointmat(0,0) = 0.5 * ( pointmat(0,0) + pointmat(0,1) );
      pointmat(1,0) = 0.5 * ( pointmat(1,0) + pointmat(1,1) );
      pointmat(2,0) = 0.5 * ( pointmat(2,0) + pointmat(2,1) );
      // Permute the vertices according to the type & redges
      switch (redges[1])
      {
      case 1:  ind[0] = 3; ind[1] = 1; ind[2] = 0; ind[3] = 2;  break;
      case 4:  ind[0] = 3; ind[1] = 0; ind[2] = 2; ind[3] = 1;  break;
      case 5:
      default: ind[0] = 3; ind[1] = 2; ind[2] = 1; ind[3] = 0;
      }
   }
   // Do the permutation
   for (i = 0; i < 3; i++)
   {
      for (j = 0; j < 4; j++)
         t[j] = pointmat(i,j);
      for (j = 0; j < 4; j++)
         pointmat(i,ind[j]) = t[j];
   }
}

int Mesh::GetFineElemPath(int i, int j)
{
   // if (Dim == 3)
   {
      if (elements[i]->GetType() == Element::BISECTED)
      {
         int n = 0, l = 0;
         BisectedElement *aux = (BisectedElement *) elements[i];
         do
         {
            int k = GetFineElemPath(aux->SecondChild, j-n);
            if (k >= 0)
               return ((k << 1)+1) << l;
            n -= k;  // (-k) is the number of the leaves in this SecondChild
                     //   n  is the number of the leaves in
                     //      the SecondChild-ren so far
            l++;
            if (aux->FirstChild->GetType() != Element::BISECTED)
               break;
            aux = (BisectedElement *) (aux->FirstChild);
         }
         while (1);
         if (j > n)  //  i.e. if (j >= n+1)
            return -(n+1);
         return 0;  //  j == n, i.e. j is the index of the last leaf
      }
      if (j > 0)
         return -1;
   }

   return 0;
}

ElementTransformation * Mesh::GetFineElemTrans(int i, int j)
{
   int t;

   if (Dim == 2)
   {
      DenseMatrix &pm = Transformation.GetPointMat();
      Transformation.Attribute = 0;
      Transformation.ElementNo = 0;
      t = elements[i]->GetType();
      if (t == Element::QUADRISECTED)
      {
         t = ((QuadrisectedElement *)elements[i])->CoarseElem->GetType();
         if (t == Element::QUADRILATERAL)
         {
            // quadrisected QUADRILATERAL
            Transformation.SetFE(&QuadrilateralFE);
            pm.SetSize(2, 4);
            switch (j)
            {
            case 0:
               pm(0,0) = 0.0; pm(1,0) = 0.0;  //  x; y;
               pm(0,1) = 0.5; pm(1,1) = 0.0;
               pm(0,2) = 0.5; pm(1,2) = 0.5;
               pm(0,3) = 0.0; pm(1,3) = 0.5;
               break;
            case 1:
               pm(0,0) = 0.5; pm(1,0) = 0.0;
               pm(0,1) = 1.0; pm(1,1) = 0.0;
               pm(0,2) = 1.0; pm(1,2) = 0.5;
               pm(0,3) = 0.5; pm(1,3) = 0.5;
               break;
            case 2:
               pm(0,0) = 0.5; pm(1,0) = 0.5;
               pm(0,1) = 1.0; pm(1,1) = 0.5;
               pm(0,2) = 1.0; pm(1,2) = 1.0;
               pm(0,3) = 0.5; pm(1,3) = 1.0;
               break;
            case 3:
               pm(0,0) = 0.0; pm(1,0) = 0.5;
               pm(0,1) = 0.5; pm(1,1) = 0.5;
               pm(0,2) = 0.5; pm(1,2) = 1.0;
               pm(0,3) = 0.0; pm(1,3) = 1.0;
               break;
            default:
               mfem_error("Mesh::GetFineElemTrans(...) 1");
            }
         }
         else
         {
            // quadrisected TRIANGLE
            Transformation.SetFE(&TriangleFE);
            pm.SetSize(2, 3);
            switch (j)
            {
            case 0:
               pm(0,0) = 0.0;  pm(0,1) = 0.5;  pm(0,2) = 0.0;  // x
               pm(1,0) = 0.0;  pm(1,1) = 0.0;  pm(1,2) = 0.5;  // y
               break;
            case 1:
               pm(0,0) = 0.5;  pm(0,1) = 1.0;  pm(0,2) = 0.5;
               pm(1,0) = 0.0;  pm(1,1) = 0.0;  pm(1,2) = 0.5;
               break;
            case 2:
               pm(0,0) = 0.0;  pm(0,1) = 0.5;  pm(0,2) = 0.0;
               pm(1,0) = 0.5;  pm(1,1) = 0.5;  pm(1,2) = 1.0;
               break;
            case 3:
               pm(0,0) = 0.5;  pm(0,1) = 0.0;  pm(0,2) = 0.5;
               pm(1,0) = 0.5;  pm(1,1) = 0.5;  pm(1,2) = 0.0;
               break;
            default:
               mfem_error("Mesh::GetFineElemTrans(...) 2");
            }
         }
      }
      else if (t == Element::BISECTED)
      {
         // bisected TRIANGLE
         Transformation.SetFE(&TriangleFE);
         pm.SetSize(2, 3);

         int path;
         Element *E;

         // pm is initialzed with the coordinates of the vertices of the
         //     reference triangle
         pm(0,0) = 0.0;  pm(0,1) = 1.0;  pm(0,2) = 0.0;
         pm(1,0) = 0.0;  pm(1,1) = 0.0;  pm(1,2) = 1.0;

         path = GetFineElemPath(i, j);

         E = elements[i];
         while (E->GetType() == Element::BISECTED)
         {
            BisectedElement *aux = (BisectedElement *) E;

            BisectTriTrans(pm, (Triangle *) aux->CoarseElem, path & 1);
            E = (path & 1) ? elements[aux->SecondChild] : aux->FirstChild;
            path = path >> 1;
         }
      }
      else
      {
         //  identity transformation
         Transformation.SetFE(&TriangleFE);
         pm.SetSize(2, 3);
         pm(0,0) = 0.0;  pm(0,1) = 1.0;  pm(0,2) = 0.0;
         pm(1,0) = 0.0;  pm(1,1) = 0.0;  pm(1,2) = 1.0;
      }
      return &Transformation;
   }
   else if (Dim == 3)
   {
      if (elements[i]->GetType() == Element::OCTASECTED)
      {
         int jj;
         double dx, dy, dz;
         DenseMatrix &pm = Transformation.GetPointMat();
         Transformation.SetFE(&HexahedronFE);
         Transformation.Attribute = 0;
         Transformation.ElementNo = 0;
         pm.SetSize(3, 8);
         if (j < 4)  dz = 0.0;
         else        dz = 0.5;
         jj = j % 4;
         if (jj < 2)  dy = 0.0;
         else         dy = 0.5;
         if (jj == 0 || jj == 3)  dx = 0.0;
         else                     dx = 0.5;
         pm(0,0) =       dx;  pm(1,0) =       dy;  pm(2,0) =       dz;
         pm(0,1) = 0.5 + dx;  pm(1,1) =       dy;  pm(2,1) =       dz;
         pm(0,2) = 0.5 + dx;  pm(1,2) = 0.5 + dy;  pm(2,2) =       dz;
         pm(0,3) =       dx;  pm(1,3) = 0.5 + dy;  pm(2,3) =       dz;
         pm(0,4) =       dx;  pm(1,4) =       dy;  pm(2,4) = 0.5 + dz;
         pm(0,5) = 0.5 + dx;  pm(1,5) =       dy;  pm(2,5) = 0.5 + dz;
         pm(0,6) = 0.5 + dx;  pm(1,6) = 0.5 + dy;  pm(2,6) = 0.5 + dz;
         pm(0,7) =       dx;  pm(1,7) = 0.5 + dy;  pm(2,7) = 0.5 + dz;
         return &Transformation;
      }
      int path;
      Element *E;
      DenseMatrix &pm = Transformation.GetPointMat();
      Transformation.SetFE(&TetrahedronFE);
      Transformation.Attribute = 0;
      Transformation.ElementNo = 0;
      pm.SetSize(3, 4);

      // pm is initialzed with the coordinates of the vertices of the
      //     reference tetrahedron
      pm(0,0) = 0.0;  pm(0,1) = 1.0;  pm(0,2) = 0.0;  pm(0,3) = 0.0;
      pm(1,0) = 0.0;  pm(1,1) = 0.0;  pm(1,2) = 1.0;  pm(1,3) = 0.0;
      pm(2,0) = 0.0;  pm(2,1) = 0.0;  pm(2,2) = 0.0;  pm(2,3) = 1.0;

      path = GetFineElemPath(i, j);

      E = elements[i];
      while (E->GetType() == Element::BISECTED)
      {
         BisectedElement *aux = (BisectedElement *) E;

         BisectTetTrans(pm, (Tetrahedron *) aux->CoarseElem, path & 1);
         E = (path & 1) ? elements[aux->SecondChild] : aux->FirstChild;
         path = path >> 1;
      }
   }

   return &Transformation;  // no refinement
}

void Mesh::PrintXG(std::ostream &out) const
{
   int i, j;
   Array<int> v;

   if (Dim == 2)
   {
      // Print the type of the mesh.
      if (Nodes == NULL)
         out << "areamesh2\n\n";
      else
         out << "curved_areamesh2\n\n";

      // Print the boundary elements.
      out << NumOfBdrElements << '\n';
      for (i = 0; i < NumOfBdrElements; i++)
      {
         boundary[i]->GetVertices(v);

         out << boundary[i]->GetAttribute();
         for (j = 0; j < v.Size(); j++)
            out << ' ' << v[j] + 1;
         out << '\n';
      }

      // Print the elements.
      out << NumOfElements << '\n';
      for (i = 0; i < NumOfElements; i++)
      {
         elements[i]->GetVertices(v);

         out << elements[i]->GetAttribute() << ' ' << v.Size();
         for (j = 0; j < v.Size(); j++)
            out << ' ' << v[j] + 1;
         out << '\n';
      }

      if (Nodes == NULL)
      {
         // Print the vertices.
         out << NumOfVertices << '\n';
         for (i = 0; i < NumOfVertices; i++)
         {
            out << vertices[i](0);
            for (j = 1; j < Dim; j++)
               out << ' ' << vertices[i](j);
            out << '\n';
         }
      }
      else
      {
         out << NumOfVertices << '\n';
         Nodes->Save(out);
      }
   }
   else  // ===== Dim != 2 =====
   {
      if (Nodes)
      {
         mfem_error("Mesh::PrintXG(...) : Curved mesh in 3D");
      }

      if (meshgen == 1)
      {
         int nv;
         const int *ind;

         out << "NETGEN_Neutral_Format\n";
         // print the vertices
         out << NumOfVertices << '\n';
         for (i = 0; i < NumOfVertices; i++)
         {
            for (j = 0; j < Dim; j++)
               out << ' ' << vertices[i](j);
            out << '\n';
         }

         // print the elements
         out << NumOfElements << '\n';
         for (i = 0; i < NumOfElements; i++)
         {
            nv = elements[i]->GetNVertices();
            ind = elements[i]->GetVertices();
            out << elements[i]->GetAttribute();
            for (j = 0; j < nv; j++)
               out << ' ' << ind[j]+1;
            out << '\n';
         }

         // print the boundary information.
         out << NumOfBdrElements << '\n';
         for (i = 0; i < NumOfBdrElements; i++)
         {
            nv = boundary[i]->GetNVertices();
            ind = boundary[i]->GetVertices();
            out << boundary[i]->GetAttribute();
            for (j = 0; j < nv; j++)
               out << ' ' << ind[j]+1;
            out << '\n';
         }
      }
      else if (meshgen == 2)  // TrueGrid
      {
         int nv;
         const int *ind;

         out << "TrueGrid\n"
             << "1 " << NumOfVertices << " " << NumOfElements
             << " 0 0 0 0 0 0 0\n"
             << "0 0 0 1 0 0 0 0 0 0 0\n"
             << "0 0 " << NumOfBdrElements << " 0 0 0 0 0 0 0 0 0 0 0 0 0\n"
             << "0.0 0.0 0.0 0 0 0.0 0.0 0 0.0\n"
             << "0 0 0 0 0 0 0 0 0 0 0 0 0 0 0 0\n";

         for (i = 0; i < NumOfVertices; i++)
            out << i+1 << " 0.0 " << vertices[i](0) << ' ' << vertices[i](1)
                << ' ' << vertices[i](2) << " 0.0\n";

         for (i = 0; i < NumOfElements; i++)
         {
            nv = elements[i]->GetNVertices();
            ind = elements[i]->GetVertices();
            out << i+1 << ' ' << elements[i]->GetAttribute();
            for (j = 0; j < nv; j++)
               out << ' ' << ind[j]+1;
            out << '\n';
         }

         for (i = 0; i < NumOfBdrElements; i++)
         {
            nv = boundary[i]->GetNVertices();
            ind = boundary[i]->GetVertices();
            out << boundary[i]->GetAttribute();
            for (j = 0; j < nv; j++)
               out << ' ' << ind[j]+1;
            out << " 1.0 1.0 1.0 1.0\n";
         }
      }
   }

   out << flush;
}

void Mesh::Print(std::ostream &out) const
{
   int i, j;

   if (NURBSext)
   {
      NURBSext->Print(out);
      out << '\n';
      Nodes->Save(out);
      return;
   }

   out << "MFEM mesh v1.0\n";

   // optional
   out <<
      "\n#\n# MFEM Geometry Types (see mesh/geom.hpp):\n#\n"
      "# POINT       = 0\n"
      "# SEGMENT     = 1\n"
      "# TRIANGLE    = 2\n"
      "# SQUARE      = 3\n"
      "# TETRAHEDRON = 4\n"
      "# CUBE        = 5\n"
      "#\n";

   out << "\ndimension\n" << Dim
       << "\n\nelements\n" << NumOfElements << '\n';
   for (i = 0; i < NumOfElements; i++)
      PrintElement(elements[i], out);

   out << "\nboundary\n" << NumOfBdrElements << '\n';
   for (i = 0; i < NumOfBdrElements; i++)
      PrintElement(boundary[i], out);

   out << "\nvertices\n" << NumOfVertices << '\n';
   if (Nodes == NULL)
   {
      out << Dim << '\n';
      for (i = 0; i < NumOfVertices; i++)
      {
         out << vertices[i](0);
         for (j = 1; j < Dim; j++)
            out << ' ' << vertices[i](j);
         out << '\n';
      }
   }
   else
   {
      out << "\nnodes\n";
      Nodes->Save(out);
   }
}

void Mesh::PrintTopo(std::ostream &out,const Array<int> &e_to_k) const
{
   int i;
   Array<int> vert;

   out << "MFEM NURBS mesh v1.0\n";

   // optional
   out <<
      "\n#\n# MFEM Geometry Types (see mesh/geom.hpp):\n#\n"
      "# SEGMENT     = 1\n"
      "# SQUARE      = 3\n"
      "# CUBE        = 5\n"
      "#\n";

   out << "\ndimension\n" << Dim
       << "\n\nelements\n" << NumOfElements << '\n';
   for (i = 0; i < NumOfElements; i++)
      PrintElement(elements[i], out);

   out << "\nboundary\n" << NumOfBdrElements << '\n';
   for (i = 0; i < NumOfBdrElements; i++)
      PrintElement(boundary[i], out);

   out << "\nedges\n" << NumOfEdges << '\n';
   for (i = 0; i < NumOfEdges; i++)
   {
      edge_vertex->GetRow(i, vert);
      int ki = e_to_k[i];
      if (ki < 0)
         ki = -1 - ki;
      out << ki << ' ' << vert[0] << ' ' << vert[1] << '\n';
   }
   out << "\nvertices\n" << NumOfVertices << '\n';
}

void Mesh::PrintVTK(std::ostream &out)
{
   out <<
      "# vtk DataFile Version 3.0\n"
      "Generated by MFEM\n"
      "ASCII\n"
      "DATASET UNSTRUCTURED_GRID\n";

   if (Nodes == NULL)
   {
      out << "POINTS " << NumOfVertices << " double\n";
      for (int i = 0; i < NumOfVertices; i++)
      {
         out << vertices[i](0);
         int j;
         for (j = 1; j < Dim; j++)
            out << ' ' << vertices[i](j);
         for ( ; j < 3; j++)
            out << ' ' << 0.0;
         out << '\n';
      }
   }
   else
   {
      Array<int> vdofs(3);
      out << "POINTS " << Nodes->FESpace()->GetNDofs() << " double\n";
      for (int i = 0; i < Nodes->FESpace()->GetNDofs(); i++)
      {
         vdofs.SetSize(1);
         vdofs[0] = i;
         Nodes->FESpace()->DofsToVDofs(vdofs);
         out << (*Nodes)(vdofs[0]);
         int j;
         for (j = 1; j < Dim; j++)
            out << ' ' << (*Nodes)(vdofs[j]);
         for ( ; j < 3; j++)
            out << ' ' << 0.0;
         out << '\n';
      }
   }

   int order = -1;
   if (Nodes == NULL)
   {
      int size = 0;
      for (int i = 0; i < NumOfElements; i++)
         size += elements[i]->GetNVertices() + 1;
      out << "CELLS " << NumOfElements << ' ' << size << '\n';
      for (int i = 0; i < NumOfElements; i++)
      {
         const int *v = elements[i]->GetVertices();
         const int nv = elements[i]->GetNVertices();
         out << nv;
         for (int j = 0; j < nv; j++)
            out << ' ' << v[j];
         out << '\n';
      }
      order = 1;
   }
   else
   {
      Array<int> dofs;
      int size = 0;
      for (int i = 0; i < NumOfElements; i++)
      {
         Nodes->FESpace()->GetElementDofs(i, dofs);
         size += dofs.Size() + 1;
      }
      out << "CELLS " << NumOfElements << ' ' << size << '\n';
      const char *fec_name = Nodes->FESpace()->FEColl()->Name();
      if (!strcmp(fec_name, "Linear") ||
          !strcmp(fec_name, "H1_2D_P1") ||
          !strcmp(fec_name, "H1_3D_P1"))
         order = 1;
      else if (!strcmp(fec_name, "Quadratic") ||
               !strcmp(fec_name, "H1_2D_P2") ||
               !strcmp(fec_name, "H1_3D_P2"))
         order = 2;
      if (order == -1)
      {
         cerr << "Mesh::PrintVTK : can not save '"
              << fec_name << "' elements!" << endl;
         mfem_error();
      }
      for (int i = 0; i < NumOfElements; i++)
      {
         Nodes->FESpace()->GetElementDofs(i, dofs);
         out << dofs.Size();
         if (order == 1)
         {
            for (int j = 0; j < dofs.Size(); j++)
               out << ' ' << dofs[j];
         }
         else if (order == 2)
         {
            const int *vtk_mfem;
            switch (elements[i]->GetGeometryType())
            {
            case Geometry::TRIANGLE:
            case Geometry::SQUARE:
               vtk_mfem = vtk_quadratic_hex; break; // identity map
            case Geometry::TETRAHEDRON:
               vtk_mfem = vtk_quadratic_tet; break;
            case Geometry::CUBE:
            default:
               vtk_mfem = vtk_quadratic_hex; break;
            }
            for (int j = 0; j < dofs.Size(); j++)
               out << ' ' << dofs[vtk_mfem[j]];
         }
         out << '\n';
      }
   }

   out << "CELL_TYPES " << NumOfElements << '\n';
   for (int i = 0; i < NumOfElements; i++)
   {
      int vtk_cell_type = 5;
      if (order == 1)
      {
         switch (elements[i]->GetGeometryType())
         {
         case Geometry::TRIANGLE:     vtk_cell_type = 5;   break;
         case Geometry::SQUARE:       vtk_cell_type = 9;   break;
         case Geometry::TETRAHEDRON:  vtk_cell_type = 10;  break;
         case Geometry::CUBE:         vtk_cell_type = 12;  break;
         }
      }
      else if (order == 2)
      {
         switch (elements[i]->GetGeometryType())
         {
         case Geometry::TRIANGLE:     vtk_cell_type = 22;  break;
         case Geometry::SQUARE:       vtk_cell_type = 28;  break;
         case Geometry::TETRAHEDRON:  vtk_cell_type = 24;  break;
         case Geometry::CUBE:         vtk_cell_type = 29;  break;
         }
      }

      out << vtk_cell_type << '\n';
   }

   // write attributes
   out << "CELL_DATA " << NumOfElements << '\n'
       << "SCALARS material int\n"
       << "LOOKUP_TABLE default\n";
   for (int i = 0; i < NumOfElements; i++)
   {
      out << elements[i]->GetAttribute() << '\n';
   }
}

void Mesh::PrintVTK(std::ostream &out, int ref, int field_data)
{
   int np, nc, size;
   RefinedGeometry *RefG;
   DenseMatrix pmat;

   out <<
      "# vtk DataFile Version 3.0\n"
      "Generated by MFEM\n"
      "ASCII\n"
      "DATASET UNSTRUCTURED_GRID\n";

   // additional dataset information
   if (field_data)
   {
      out << "FIELD FieldData 1" << endl
          << "MaterialIds " << 1 << " " << attributes.Size() << " int" << endl;
      for (int i = 0; i < attributes.Size(); i++)
         out << attributes[i] << " ";
      out << endl;
   }

   // count the points, cells, size
   np = nc = size = 0;
   for (int i = 0; i < GetNE(); i++)
   {
      int geom = GetElementBaseGeometry(i);
      int nv = Geometries.GetVertices(geom)->GetNPoints();
      RefG = GlobGeometryRefiner.Refine(geom, ref, 1);
      np += RefG->RefPts.GetNPoints();
      nc += RefG->RefGeoms.Size() / nv;
      size += (RefG->RefGeoms.Size() / nv) * (nv + 1);
   }
   out << "POINTS " << np << " double\n";
   // write the points
   for (int i = 0; i < GetNE(); i++)
   {
      RefG = GlobGeometryRefiner.Refine(
         GetElementBaseGeometry(i), ref, 1);

      GetElementTransformation(i)->Transform(RefG->RefPts, pmat);

      for (int j = 0; j < pmat.Width(); j++)
      {
         out << pmat(0, j) << ' ';
         if (pmat.Height() > 1)
         {
            out << pmat(1, j) << ' ';
            if (pmat.Height() > 2)
               out << pmat(2, j);
            else
               out << 0.0;
         }
         else
            out << 0.0 << ' ' << 0.0;
         out << '\n';
      }
   }

   // write the cells
   out << "CELLS " << nc << ' ' << size << '\n';
   np = 0;
   for (int i = 0; i < GetNE(); i++)
   {
      int geom = GetElementBaseGeometry(i);
      int nv = Geometries.GetVertices(geom)->GetNPoints();
      RefG = GlobGeometryRefiner.Refine(geom, ref, 1);
      Array<int> &RG = RefG->RefGeoms;

      for (int j = 0; j < RG.Size(); )
      {
         out << nv;
         for (int k = 0; k < nv; k++, j++)
            out << ' ' << np + RG[j];
         out << '\n';
      }
      np += RefG->RefPts.GetNPoints();
   }
   out << "CELL_TYPES " << nc << '\n';
   for (int i = 0; i < GetNE(); i++)
   {
      int geom = GetElementBaseGeometry(i);
      int nv = Geometries.GetVertices(geom)->GetNPoints();
      RefG = GlobGeometryRefiner.Refine(geom, ref, 1);
      Array<int> &RG = RefG->RefGeoms;
      int vtk_cell_type = 5;

      switch (geom)
      {
      case Geometry::SEGMENT:      vtk_cell_type = 3;   break;
      case Geometry::TRIANGLE:     vtk_cell_type = 5;   break;
      case Geometry::SQUARE:       vtk_cell_type = 9;   break;
      case Geometry::TETRAHEDRON:  vtk_cell_type = 10;  break;
      case Geometry::CUBE:         vtk_cell_type = 12;  break;
      }

      for (int j = 0; j < RG.Size(); j += nv)
      {
         out << vtk_cell_type << '\n';
      }
   }
   // write attributes (materials)
   out << "CELL_DATA " << nc << '\n'
       << "SCALARS material int\n"
       << "LOOKUP_TABLE default\n";
   for (int i = 0; i < GetNE(); i++)
   {
      int geom = GetElementBaseGeometry(i);
      int nv = Geometries.GetVertices(geom)->GetNPoints();
      RefG = GlobGeometryRefiner.Refine(geom, ref, 1);
      int attr = GetAttribute(i);
      for (int j = 0; j < RefG->RefGeoms.Size(); j += nv)
      {
         out << attr << '\n';
      }
   }

   Array<int> coloring;
   srandom(time(0));
   double a = double(random()) / (double(RAND_MAX) + 1.);
   int el0 = (int)floor(a * GetNE());
   GetElementColoring(coloring, el0);
   out << "SCALARS element_coloring int\n"
       << "LOOKUP_TABLE default\n";
   for (int i = 0; i < GetNE(); i++)
   {
      int geom = GetElementBaseGeometry(i);
      int nv = Geometries.GetVertices(geom)->GetNPoints();
      RefG = GlobGeometryRefiner.Refine(geom, ref, 1);
      for (int j = 0; j < RefG->RefGeoms.Size(); j += nv)
      {
         out << coloring[i] + 1 << '\n';
      }
   }
   // prepare to write data
   out << "POINT_DATA " << np << '\n';
}

void Mesh::GetElementColoring(Array<int> &colors, int el0)
{
   int delete_el_to_el = (el_to_el) ? (0) : (1);
   const Table &el_el = ElementToElementTable();
   int num_el = GetNE(), stack_p, stack_top_p, max_num_col;
   Array<int> el_stack(num_el);

   const int *i_el_el = el_el.GetI();
   const int *j_el_el = el_el.GetJ();

   colors.SetSize(num_el);
   colors = -2;
   max_num_col = 1;
   stack_p = stack_top_p = 0;
   for (int el = el0; stack_top_p < num_el; el=(el+1)%num_el)
   {
      if (colors[el] != -2)
         continue;

      colors[el] = -1;
      el_stack[stack_top_p++] = el;

      for ( ; stack_p < stack_top_p; stack_p++)
      {
         int i = el_stack[stack_p];
         int num_nb = i_el_el[i+1] - i_el_el[i];
         if (max_num_col < num_nb + 1)
            max_num_col = num_nb + 1;
         for (int j = i_el_el[i]; j < i_el_el[i+1]; j++)
         {
            int k = j_el_el[j];
            if (colors[k] == -2)
            {
               colors[k] = -1;
               el_stack[stack_top_p++] = k;
            }
         }
      }
   }

   Array<int> col_marker(max_num_col);

   for (stack_p = 0; stack_p < stack_top_p; stack_p++)
   {
      int i = el_stack[stack_p], col;
      col_marker = 0;
      for (int j = i_el_el[i]; j < i_el_el[i+1]; j++)
      {
         col = colors[j_el_el[j]];
         if (col != -1)
            col_marker[col] = 1;
      }

      for (col = 0; col < max_num_col; col++)
         if (col_marker[col] == 0)
            break;

      colors[i] = col;
   }

   if (delete_el_to_el)
   {
      delete el_to_el;
      el_to_el = NULL;
   }
}

void Mesh::PrintWithPartitioning(int *partitioning, std::ostream &out,
                                 int elem_attr) const
{
   if (Dim != 3 && Dim != 2) return;

   int i, j, k, l, nv, nbe, *v;

   out << "MFEM mesh v1.0\n";

   // optional
   out <<
      "\n#\n# MFEM Geometry Types (see mesh/geom.hpp):\n#\n"
      "# POINT       = 0\n"
      "# SEGMENT     = 1\n"
      "# TRIANGLE    = 2\n"
      "# SQUARE      = 3\n"
      "# TETRAHEDRON = 4\n"
      "# CUBE        = 5\n"
      "#\n";

   out << "\ndimension\n" << Dim
       << "\n\nelements\n" << NumOfElements << '\n';
   for (i = 0; i < NumOfElements; i++)
   {
      out << int((elem_attr) ? partitioning[i]+1 : elements[i]->GetAttribute())
          << ' ' << elements[i]->GetGeometryType();
      nv = elements[i]->GetNVertices();
      v  = elements[i]->GetVertices();
      for (j = 0; j < nv; j++)
         out << ' ' << v[j];
      out << '\n';
   }
   nbe = 0;
   for (i = 0; i < faces_info.Size(); i++)
   {
      if ((l = faces_info[i].Elem2No) >= 0)
      {
         k = partitioning[faces_info[i].Elem1No];
         l = partitioning[l];
         if (k != l)
            nbe += 2;
      }
      else
         nbe++;
   }
   out << "\nboundary\n" << nbe << '\n';
   for (i = 0; i < faces_info.Size(); i++)
   {
      if ((l = faces_info[i].Elem2No) >= 0)
      {
         k = partitioning[faces_info[i].Elem1No];
         l = partitioning[l];
         if (k != l)
         {
            nv = faces[i]->GetNVertices();
            v  = faces[i]->GetVertices();
            out << k+1 << ' ' << faces[i]->GetGeometryType();
            for (j = 0; j < nv; j++)
               out << ' ' << v[j];
            out << '\n';
            out << l+1 << ' ' << faces[i]->GetGeometryType();
            for (j = nv-1; j >= 0; j--)
               out << ' ' << v[j];
            out << '\n';
         }
      }
      else
      {
         k = partitioning[faces_info[i].Elem1No];
         nv = faces[i]->GetNVertices();
         v  = faces[i]->GetVertices();
         out << k+1 << ' ' << faces[i]->GetGeometryType();
         for (j = 0; j < nv; j++)
            out << ' ' << v[j];
         out << '\n';
      }
   }
   out << "\nvertices\n" << NumOfVertices << '\n';
   if (Nodes == NULL)
   {
      out << Dim << '\n';
      for (i = 0; i < NumOfVertices; i++)
      {
         out << vertices[i](0);
         for (j = 1; j < Dim; j++)
            out << ' ' << vertices[i](j);
         out << '\n';
      }
   }
   else
   {
      out << "\nnodes\n";
      Nodes->Save(out);
   }
}

void Mesh::PrintElementsWithPartitioning(int *partitioning,
                                         std::ostream &out,
                                         int interior_faces)
{
   if (Dim != 3 && Dim != 2) return;

   int i, j, k, l, s;

   int nv;
   const int *ind;

   int *vcount = new int[NumOfVertices];
   for (i = 0; i < NumOfVertices; i++)
      vcount[i] = 0;
   for (i = 0; i < NumOfElements; i++)
   {
      nv = elements[i]->GetNVertices();
      ind = elements[i]->GetVertices();
      for (j = 0; j < nv; j++)
         vcount[ind[j]]++;
   }

   int *voff = new int[NumOfVertices+1];
   voff[0] = 0;
   for (i = 1; i <= NumOfVertices; i++)
      voff[i] = vcount[i-1] + voff[i-1];

   int **vown = new int*[NumOfVertices];
   for (i = 0; i < NumOfVertices; i++)
      vown[i] = new int[vcount[i]];

   // 2D
   if (Dim == 2)
   {
      int nv, nbe;
      int *ind;

      Table edge_el;
      Transpose(ElementToEdgeTable(), edge_el);

      // Fake printing of the elements.
      for (i = 0; i < NumOfElements; i++)
      {
         nv  = elements[i]->GetNVertices();
         ind = elements[i]->GetVertices();
         for (j = 0; j < nv; j++)
         {
            vcount[ind[j]]--;
            vown[ind[j]][vcount[ind[j]]] = i;
         }
      }

      for (i = 0; i < NumOfVertices; i++)
         vcount[i] = voff[i+1] - voff[i];

      nbe = 0;
      for (i = 0; i < edge_el.Size(); i++)
      {
         const int *el = edge_el.GetRow(i);
         if (edge_el.RowSize(i) > 1)
         {
            k = partitioning[el[0]];
            l = partitioning[el[1]];
            if (interior_faces || k != l)
               nbe += 2;
         }
         else
            nbe++;
      }

      // Print the type of the mesh and the boundary elements.
      out << "areamesh2\n\n" << nbe << '\n';

      for (i = 0; i < edge_el.Size(); i++)
      {
         const int *el = edge_el.GetRow(i);
         if (edge_el.RowSize(i) > 1)
         {
            k = partitioning[el[0]];
            l = partitioning[el[1]];
            if (interior_faces || k != l)
            {
               Array<int> ev;
               GetEdgeVertices(i,ev);
               out << k+1; // attribute
               for (j = 0; j < 2; j++)
                  for (s = 0; s < vcount[ev[j]]; s++)
                     if (vown[ev[j]][s] == el[0])
                        out << ' ' << voff[ev[j]]+s+1;
               out << '\n';
               out << l+1; // attribute
               for (j = 1; j >= 0; j--)
                  for (s = 0; s < vcount[ev[j]]; s++)
                     if (vown[ev[j]][s] == el[1])
                        out << ' ' << voff[ev[j]]+s+1;
               out << '\n';
            }
         }
         else
         {
            k = partitioning[el[0]];
            Array<int> ev;
            GetEdgeVertices(i,ev);
            out << k+1; // attribute
            for (j = 0; j < 2; j++)
               for (s = 0; s < vcount[ev[j]]; s++)
                  if (vown[ev[j]][s] == el[0])
                     out << ' ' << voff[ev[j]]+s+1;
            out << '\n';
         }
      }

      // Print the elements.
      out << NumOfElements << '\n';
      for (i = 0; i < NumOfElements; i++)
      {
         nv  = elements[i]->GetNVertices();
         ind = elements[i]->GetVertices();
         out << partitioning[i]+1 << ' '; // use subdomain number as attribute
         out << nv << ' ';
         for (j = 0; j < nv; j++)
         {
            out << ' ' << voff[ind[j]]+vcount[ind[j]]--;
            vown[ind[j]][vcount[ind[j]]] = i;
         }
         out << '\n';
      }

      for (i = 0; i < NumOfVertices; i++)
         vcount[i] = voff[i+1] - voff[i];

      // Print the vertices.
      out << voff[NumOfVertices] << '\n';
      for (i = 0; i < NumOfVertices; i++)
         for (k = 0; k < vcount[i]; k++)
         {
            for (j = 0; j < Dim; j++)
               out << vertices[i](j) << ' ';
            out << '\n';
         }
      out << flush;
      return;
   }

   //  Dim is 3
   if (meshgen == 1)
   {
      out << "NETGEN_Neutral_Format\n";
      // print the vertices
      out << voff[NumOfVertices] << '\n';
      for (i = 0; i < NumOfVertices; i++)
         for (k = 0; k < vcount[i]; k++)
         {
            for (j = 0; j < Dim; j++)
               out << ' ' << vertices[i](j);
            out << '\n';
         }

      // print the elements
      out << NumOfElements << '\n';
      for (i = 0; i < NumOfElements; i++)
      {
         nv = elements[i]->GetNVertices();
         ind = elements[i]->GetVertices();
         out << partitioning[i]+1; // use subdomain number as attribute
         for (j = 0; j < nv; j++)
         {
            out << ' ' << voff[ind[j]]+vcount[ind[j]]--;
            vown[ind[j]][vcount[ind[j]]] = i;
         }
         out << '\n';
      }

      for (i = 0; i < NumOfVertices; i++)
         vcount[i] = voff[i+1] - voff[i];

      // print the boundary information.
      int k, l, nbe;
      nbe = 0;
      for (i = 0; i < NumOfFaces; i++)
         if ((l = faces_info[i].Elem2No) >= 0)
         {
            k = partitioning[faces_info[i].Elem1No];
            l = partitioning[l];
            if (interior_faces || k != l)
               nbe += 2;
         }
         else
            nbe++;

      out << nbe << '\n';
      for (i = 0; i < NumOfFaces; i++)
         if ((l = faces_info[i].Elem2No) >= 0)
         {
            k = partitioning[faces_info[i].Elem1No];
            l = partitioning[l];
            if (interior_faces || k != l)
            {
               nv = faces[i]->GetNVertices();
               ind = faces[i]->GetVertices();
               out << k+1; // attribute
               for (j = 0; j < nv; j++)
                  for (s = 0; s < vcount[ind[j]]; s++)
                     if (vown[ind[j]][s] == faces_info[i].Elem1No)
                        out << ' ' << voff[ind[j]]+s+1;
               out << '\n';
               out << l+1; // attribute
               for (j = nv-1; j >= 0; j--)
                  for (s = 0; s < vcount[ind[j]]; s++)
                     if (vown[ind[j]][s] == faces_info[i].Elem2No)
                        out << ' ' << voff[ind[j]]+s+1;
               out << '\n';
            }
         }
         else
         {
            k = partitioning[faces_info[i].Elem1No];
            nv = faces[i]->GetNVertices();
            ind = faces[i]->GetVertices();
            out << k+1; // attribute
            for (j = 0; j < nv; j++)
               for (s = 0; s < vcount[ind[j]]; s++)
                  if (vown[ind[j]][s] == faces_info[i].Elem1No)
                     out << ' ' << voff[ind[j]]+s+1;
            out << '\n';
         }

      for (i = 0; i < NumOfVertices; i++)
         delete [] vown[i];
   }
   else if (meshgen == 2) // TrueGrid
   {
      // count the number of the boundary elements.
      int k, l, nbe;
      nbe = 0;
      for (i = 0; i < NumOfFaces; i++)
         if ((l = faces_info[i].Elem2No) >= 0)
         {
            k = partitioning[faces_info[i].Elem1No];
            l = partitioning[l];
            if (interior_faces || k != l)
               nbe += 2;
         }
         else
            nbe++;


      out << "TrueGrid\n"
          << "1 " << voff[NumOfVertices] << " " << NumOfElements
          << " 0 0 0 0 0 0 0\n"
          << "0 0 0 1 0 0 0 0 0 0 0\n"
          << "0 0 " << nbe << " 0 0 0 0 0 0 0 0 0 0 0 0 0\n"
          << "0.0 0.0 0.0 0 0 0.0 0.0 0 0.0\n"
          << "0 0 0 0 0 0 0 0 0 0 0 0 0 0 0 0\n";

      for (i = 0; i < NumOfVertices; i++)
         for (k = 0; k < vcount[i]; k++)
            out << voff[i]+k << " 0.0 " << vertices[i](0) << ' '
                << vertices[i](1) << ' ' << vertices[i](2) << " 0.0\n";

      for (i = 0; i < NumOfElements; i++)
      {
         nv = elements[i]->GetNVertices();
         ind = elements[i]->GetVertices();
         out << i+1 << ' ' << partitioning[i]+1; // partitioning as attribute
         for (j = 0; j < nv; j++)
         {
            out << ' ' << voff[ind[j]]+vcount[ind[j]]--;
            vown[ind[j]][vcount[ind[j]]] = i;
         }
         out << '\n';
      }

      for (i = 0; i < NumOfVertices; i++)
         vcount[i] = voff[i+1] - voff[i];

      // boundary elements
      for (i = 0; i < NumOfFaces; i++)
         if ((l = faces_info[i].Elem2No) >= 0)
         {
            k = partitioning[faces_info[i].Elem1No];
            l = partitioning[l];
            if (interior_faces || k != l)
            {
               nv = faces[i]->GetNVertices();
               ind = faces[i]->GetVertices();
               out << k+1; // attribute
               for (j = 0; j < nv; j++)
                  for (s = 0; s < vcount[ind[j]]; s++)
                     if (vown[ind[j]][s] == faces_info[i].Elem1No)
                        out << ' ' << voff[ind[j]]+s+1;
               out << " 1.0 1.0 1.0 1.0\n";
               out << l+1; // attribute
               for (j = nv-1; j >= 0; j--)
                  for (s = 0; s < vcount[ind[j]]; s++)
                     if (vown[ind[j]][s] == faces_info[i].Elem2No)
                        out << ' ' << voff[ind[j]]+s+1;
               out << " 1.0 1.0 1.0 1.0\n";
            }
         }
         else
         {
            k = partitioning[faces_info[i].Elem1No];
            nv = faces[i]->GetNVertices();
            ind = faces[i]->GetVertices();
            out << k+1; // attribute
            for (j = 0; j < nv; j++)
               for (s = 0; s < vcount[ind[j]]; s++)
                  if (vown[ind[j]][s] == faces_info[i].Elem1No)
                     out << ' ' << voff[ind[j]]+s+1;
            out << " 1.0 1.0 1.0 1.0\n";
         }
   }

   out << flush;

   delete [] vcount;
   delete [] voff;
   delete [] vown;
}

void Mesh::PrintSurfaces(const Table & Aface_face, ostream &out) const
{
   int i, j;

   if (NURBSext)
   {
      mfem_error("Mesh::PrintSurfaces"
                 " NURBS mesh is not supported!");
      return;
   }

   out << "MFEM mesh v1.0\n";

   // optional
   out <<
      "\n#\n# MFEM Geometry Types (see mesh/geom.hpp):\n#\n"
      "# POINT       = 0\n"
      "# SEGMENT     = 1\n"
      "# TRIANGLE    = 2\n"
      "# SQUARE      = 3\n"
      "# TETRAHEDRON = 4\n"
      "# CUBE        = 5\n"
      "#\n";

   out << "\ndimension\n" << Dim
       << "\n\nelements\n" << NumOfElements << '\n';
   for (i = 0; i < NumOfElements; i++)
      PrintElement(elements[i], out);

   out << "\nboundary\n" << Aface_face.Size_of_connections() << '\n';
   const int * const i_AF_f = Aface_face.GetI();
   const int * const j_AF_f = Aface_face.GetJ();

   for(int iAF=0; iAF < Aface_face.Size(); ++iAF)
      for(const int * iface = j_AF_f + i_AF_f[iAF]; iface < j_AF_f + i_AF_f[iAF+1]; ++iface)
      {
         out << iAF+1 << ' ';
         PrintElementWithoutAttr(faces[*iface],out);
      } 

   out << "\nvertices\n" << NumOfVertices << '\n';
   if (Nodes == NULL)
   {
      out << Dim << '\n';
      for (i = 0; i < NumOfVertices; i++)
      {
         out << vertices[i](0);
         for (j = 1; j < Dim; j++)
            out << ' ' << vertices[i](j);
         out << '\n';
      }
   }
   else
   {
      out << "\nnodes\n";
      Nodes->Save(out);
   }
}

void Mesh::ScaleSubdomains(double sf)
{
   int i,j,k;
   Array<int> vert;
   DenseMatrix pointmat;
   int na = attributes.Size();
   double *cg = new double[na*Dim];
   int *nbea = new int[na];

   int *vn = new int[NumOfVertices];
   for (i = 0; i < NumOfVertices; i++)
      vn[i] = 0;
   for (i = 0; i < na; i++)
   {
      for (j = 0; j < Dim; j++)
         cg[i*Dim+j] = 0.0;
      nbea[i] = 0;
   }

   for (i = 0; i < NumOfElements; i++)
   {
      GetElementVertices(i, vert);
      for (k = 0; k < vert.Size(); k++)
         vn[vert[k]] = 1;
   }

   for (i = 0; i < NumOfElements; i++)
   {
      int bea = GetAttribute(i)-1;
      GetPointMatrix(i, pointmat);
      GetElementVertices(i, vert);

      for (k = 0; k < vert.Size(); k++)
         if (vn[vert[k]] == 1)
         {
            nbea[bea]++;
            for (j = 0; j < Dim; j++)
               cg[bea*Dim+j] += pointmat(j,k);
            vn[vert[k]] = 2;
         }
   }

   for (i = 0; i < NumOfElements; i++)
   {
      int bea = GetAttribute(i)-1;
      GetElementVertices (i, vert);

      for (k = 0; k < vert.Size(); k++)
         if (vn[vert[k]])
         {
            for (j = 0; j < Dim; j++)
               vertices[vert[k]](j) = sf*vertices[vert[k]](j) +
                  (1-sf)*cg[bea*Dim+j]/nbea[bea];
            vn[vert[k]] = 0;
         }
   }

   delete [] cg;
   delete [] nbea;
   delete [] vn;
}

void Mesh::ScaleElements(double sf)
{
   int i,j,k;
   Array<int> vert;
   DenseMatrix pointmat;
   int na = NumOfElements;
   double *cg = new double[na*Dim];
   int *nbea = new int[na];

   int *vn = new int[NumOfVertices];
   for (i = 0; i < NumOfVertices; i++)
      vn[i] = 0;
   for (i = 0; i < na; i++)
   {
      for (j = 0; j < Dim; j++)
         cg[i*Dim+j] = 0.0;
      nbea[i] = 0;
   }

   for (i = 0; i < NumOfElements; i++)
   {
      GetElementVertices(i, vert);
      for (k = 0; k < vert.Size(); k++)
         vn[vert[k]] = 1;
   }

   for (i = 0; i < NumOfElements; i++)
   {
      int bea = i;
      GetPointMatrix(i, pointmat);
      GetElementVertices(i, vert);

      for (k = 0; k < vert.Size(); k++)
         if (vn[vert[k]] == 1)
         {
            nbea[bea]++;
            for (j = 0; j < Dim; j++)
               cg[bea*Dim+j] += pointmat(j,k);
            vn[vert[k]] = 2;
         }
   }

   for (i = 0; i < NumOfElements; i++)
   {
      int bea = i;
      GetElementVertices(i, vert);

      for (k = 0; k < vert.Size(); k++)
         if (vn[vert[k]])
         {
            for (j = 0; j < Dim; j++)
               vertices[vert[k]](j) = sf*vertices[vert[k]](j) +
                  (1-sf)*cg[bea*Dim+j]/nbea[bea];
            vn[vert[k]] = 0;
         }
   }

   delete [] cg;
   delete [] nbea;
   delete [] vn;
}

void Mesh::Transform(void (*f)(const Vector&, Vector&))
{
   if (Nodes == NULL)
   {
      Vector vold(Dim), vnew(NULL, Dim);
      for (int i = 0; i < vertices.Size(); i++)
      {
         for (int j = 0; j < Dim; j++)
            vold(j) = vertices[i](j);
         vnew.SetData(vertices[i]());
         (*f)(vold, vnew);
      }
   }
   else
   {
      GridFunction xnew(Nodes->FESpace());
      VectorFunctionCoefficient f_pert(Dim, f);
      xnew.ProjectCoefficient(f_pert);
      *Nodes = xnew;
   }
}

void Mesh::FreeElement(Element *E)
{
#ifdef MFEM_USE_MEMALLOC
   if (E)
      switch (E->GetType())
      {
      case Element::TETRAHEDRON: TetMemory.Free((Tetrahedron *)E); break;
      case Element::BISECTED: BEMemory.Free((BisectedElement *)E); break;
      default: delete E; break;
      }
#else
   delete E;
#endif
}

Mesh::~Mesh()
{
   int i;

   if (own_nodes) delete Nodes;

   delete ncmesh;

   delete NURBSext;

   for (i = 0; i < NumOfElements; i++)
      FreeElement(elements[i]);

   for (i = 0; i < NumOfBdrElements; i++)
      FreeElement(boundary[i]);

   for (i = 0; i < faces.Size(); i++)
      FreeElement(faces[i]);

   DeleteTables();
}


NodeExtrudeCoefficient::NodeExtrudeCoefficient(const int dim, const int _n,
                                               const double _s)
   : VectorCoefficient(dim), n(_n), s(_s), tip(p, dim-1)
{
}

void NodeExtrudeCoefficient::Eval(Vector &V, ElementTransformation &T,
                                  const IntegrationPoint &ip)
{
   V.SetSize(vdim);
   T.Transform(ip, tip);
   V(0) = p[0];
   if (vdim == 2)
   {
      V(1) = s * ((ip.y + layer) / n);
   }
   else
   {
      V(1) = p[1];
      V(2) = s * ((ip.z + layer) / n);
   }
}


Mesh *Extrude1D(Mesh *mesh, const int ny, const double sy, const bool closed)
{
   if (mesh->Dimension() != 1)
   {
      cerr << "Extrude1D : Not a 1D mesh!" << endl;
      mfem_error();
   }

   int nvy = (closed) ? (ny) : (ny + 1);
   int nvt = mesh->GetNV() * nvy;

   Mesh *mesh2d;

   if (closed)
      mesh2d = new Mesh(2, nvt, mesh->GetNE()*ny, mesh->GetNBE()*ny);
   else
      mesh2d = new Mesh(2, nvt, mesh->GetNE()*ny,
                        mesh->GetNBE()*ny+2*mesh->GetNE());

   // vertices
   double vc[2];
   for (int i = 0; i < mesh->GetNV(); i++)
   {
      vc[0] = mesh->GetVertex(i)[0];
      for (int j = 0; j < nvy; j++)
      {
         vc[1] = sy * (double(j) / ny);
         mesh2d->AddVertex(vc);
      }
   }
   // elements
   Array<int> vert;
   for (int i = 0; i < mesh->GetNE(); i++)
   {
      const Element *elem = mesh->GetElement(i);
      elem->GetVertices(vert);
      const int attr = elem->GetAttribute();
      for (int j = 0; j < ny; j++)
      {
         int qv[4];
         qv[0] = vert[0] * nvy + j;
         qv[1] = vert[1] * nvy + j;
         qv[2] = vert[1] * nvy + (j + 1) % nvy;
         qv[3] = vert[0] * nvy + (j + 1) % nvy;

         mesh2d->AddQuad(qv, attr);
      }
   }
   // 2D boundary from the 1D boundary
   for (int i = 0; i < mesh->GetNBE(); i++)
   {
      const Element *elem = mesh->GetBdrElement(i);
      elem->GetVertices(vert);
      const int attr = elem->GetAttribute();
      for (int j = 0; j < ny; j++)
      {
         int sv[2];
         sv[0] = vert[0] * nvy + j;
         sv[1] = vert[0] * nvy + (j + 1) % nvy;

         if (attr%2)
            Swap<int>(sv[0], sv[1]);

         mesh2d->AddBdrSegment(sv, attr);
      }
   }

   if (!closed)
   {
      // 2D boundary from the 1D elements (bottom + top)
      int nba = mesh->bdr_attributes.Max();
      for (int i = 0; i < mesh->GetNE(); i++)
      {
         const Element *elem = mesh->GetElement(i);
         elem->GetVertices(vert);
         const int attr = nba + elem->GetAttribute();
         int sv[2];
         sv[0] = vert[0] * nvy;
         sv[1] = vert[1] * nvy;

         mesh2d->AddBdrSegment(sv, attr);

         sv[0] = vert[1] * nvy + ny;
         sv[1] = vert[0] * nvy + ny;

         mesh2d->AddBdrSegment(sv, attr);
      }
   }

   mesh2d->FinalizeQuadMesh(1, 0);

   GridFunction *nodes = mesh->GetNodes();
   if (nodes)
   {
      // duplicate the fec of the 1D mesh so that it can be deleted safely
      // along with its nodes, fes and fec
      FiniteElementCollection *fec2d = NULL;
      FiniteElementSpace *fes2d;
      const char *name = nodes->FESpace()->FEColl()->Name();
      string cname = name;
      if (cname == "Linear")
         fec2d = new LinearFECollection;
      else if (cname == "Quadratic")
         fec2d = new QuadraticFECollection;
      else if (cname == "Cubic")
         fec2d = new CubicFECollection;
      else if (!strncmp(name, "H1_", 3))
         fec2d = new H1_FECollection(atoi(name + 7), 2);
      else
      {
         delete mesh2d;
         cerr << "Extrude1D : The mesh uses unknown FE collection : "
              << cname << endl;
         mfem_error();
      }
      fes2d = new FiniteElementSpace(mesh2d, fec2d, 2);
      mesh2d->SetNodalFESpace(fes2d);
      GridFunction *nodes2d = mesh2d->GetNodes();
      nodes2d->MakeOwner(fec2d);

      NodeExtrudeCoefficient ecoeff(2, ny, sy);
      Vector lnodes;
      Array<int> vdofs2d;
      for (int i = 0; i < mesh->GetNE(); i++)
      {
         ElementTransformation &T = *mesh->GetElementTransformation(i);
         for (int j = ny-1; j >= 0; j--)
         {
            fes2d->GetElementVDofs(i*ny+j, vdofs2d);
            lnodes.SetSize(vdofs2d.Size());
            ecoeff.SetLayer(j);
            fes2d->GetFE(i*ny+j)->Project(ecoeff, T, lnodes);
            nodes2d->SetSubVector(vdofs2d, lnodes);
         }
      }
   }
   return mesh2d;
}<|MERGE_RESOLUTION|>--- conflicted
+++ resolved
@@ -1684,11 +1684,7 @@
    return el;
 }
 
-<<<<<<< HEAD
 void Mesh::PrintElementWithoutAttr(const Element *el, std::ostream &out)
-=======
-void Mesh::PrintElementWithoutAttr(Element *el, std::ostream &out)
->>>>>>> 89f24405
 {
    out << el->GetGeometryType();
    const int nv = el->GetNVertices();
@@ -1710,11 +1706,7 @@
    return el;
 }
 
-<<<<<<< HEAD
 void Mesh::PrintElement(const Element *el, std::ostream &out)
-=======
-void Mesh::PrintElement(Element *el, std::ostream &out)
->>>>>>> 89f24405
 {
    out << el->GetAttribute() << ' ';
    PrintElementWithoutAttr(el, out);
@@ -7904,7 +7896,7 @@
       {
          out << iAF+1 << ' ';
          PrintElementWithoutAttr(faces[*iface],out);
-      } 
+      }
 
    out << "\nvertices\n" << NumOfVertices << '\n';
    if (Nodes == NULL)
