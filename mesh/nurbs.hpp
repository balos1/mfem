// Copyright (c) 2010-2024, Lawrence Livermore National Security, LLC. Produced
// at the Lawrence Livermore National Laboratory. All Rights reserved. See files
// LICENSE and NOTICE for details. LLNL-CODE-806117.
//
// This file is part of the MFEM library. For more information and source code
// availability visit https://mfem.org.
//
// MFEM is free software; you can redistribute it and/or modify it under the
// terms of the BSD-3 license. We welcome feedback and contributions, see file
// CONTRIBUTING.md for details.

#ifndef MFEM_NURBS
#define MFEM_NURBS

#include "../config/config.hpp"
#include "../general/table.hpp"
#include "../linalg/vector.hpp"
#include "element.hpp"
#include "mesh.hpp"
#include "spacing.hpp"
#ifdef MFEM_USE_MPI
#include "../general/communication.hpp"
#endif
#include <iostream>
#include <set>

namespace mfem
{

class GridFunction;


/** @brief A vector of knots in one dimension, with B-spline basis functions of
    a prescribed order.

    @note Order is defined in the sense of "The NURBS book" - 2nd ed - Piegl and
    Tiller, cf. section 2.2.
*/
class KnotVector
{
protected:
   static const int MaxOrder;

   /// Stores the values of all knots.
   Vector knot;

   /// Order of the B-spline basis functions.
   int Order;

   /// Number of control points.
   int NumOfControlPoints;

   /// Number of elements, defined by distinct knots.
   int NumOfElements;

public:
   /// Create an empty KnotVector.
   KnotVector() { }

   /** @brief Create a KnotVector by reading data from stream @a input. Two
       integers are read, for order and number of control points. */
   KnotVector(std::istream &input);

   /** @brief Create a KnotVector with undefined knots (initialized to -1) of
       order @a order and number of control points @a NCP. */
   KnotVector(int order, int NCP);

   /// Copy constructor.
   KnotVector(const KnotVector &kv) { (*this) = kv; }

   KnotVector &operator=(const KnotVector &kv);

   /// Return the number of elements, defined by distinct knots.
   int GetNE()    const { return NumOfElements; }

   /// Return the number of control points.
   int GetNCP()   const { return NumOfControlPoints; }

   /// Return the order.
   int GetOrder() const { return Order; }

   /// Return the number of knots, including multiplicities.
   int Size()     const { return knot.Size(); }

   /// Count the number of elements.
   void GetElements();

   /** @brief Return whether the knot index Order plus @a i is the beginning of
       an element. */
   bool isElement(int i) const { return (knot(Order+i) != knot(Order+i+1)); }

   /** @brief Return the number of control points minus the order. This is not
       the number of knot spans, but it gives the number of knots to be checked
       with @a isElement for non-empty knot spans (elements). */
   int GetNKS() const { return NumOfControlPoints - Order; }

   /** @brief Return the parameter for element reference coordinate @a xi
       in [0,1], for the element beginning at knot @a ni. */
   real_t getKnotLocation(real_t xi, int ni) const
   { return (xi*knot(ni+1) + (1. - xi)*knot(ni)); }

   /// Return the index of the knot span containing parameter @a u.
   int findKnotSpan(real_t u) const;

   // The following functions evaluate shape functions, which are B-spline basis
   // functions.

   /** @brief Calculate the nonvanishing shape function values in @a shape for
       the element corresponding to knot index @a i and element reference
       coordinate @a xi. */
   void CalcShape  (Vector &shape, int i, real_t xi) const;

   /** @brief Calculate derivatives of the nonvanishing shape function values in
       @a grad for the element corresponding to knot index @a i and element
       reference coordinate @a xi. */
   void CalcDShape (Vector &grad,  int i, real_t xi) const;

   /** @brief Calculate n-th derivatives (order @a n) of the nonvanishing shape
       function values in @a grad for the element corresponding to knot index
       @a i and element reference coordinate @a xi. */
   void CalcDnShape(Vector &gradn, int n, int i, real_t xi) const;

   /// Calculate second-order shape function derivatives, using CalcDnShape.
   void CalcD2Shape(Vector &grad2, int i, real_t xi) const
   { CalcDnShape(grad2, 2, i, xi); }

   /** @brief Gives the locations of the maxima of the KnotVector in reference
       space. The function gives the knot span @a ks, the coordinate in the
       knot span @a xi, and the coordinate of the maximum in parameter space
       @a u. */
   void FindMaxima(Array<int> &ks, Vector &xi, Vector &u) const;

   /** @brief Global curve interpolation through the points @a x (overwritten).
       @a x is an array with the length of the spatial dimension containing
       vectors with spatial coordinates. The control points of the interpolated
       curve are returned in @a x in the same form. */
   void FindInterpolant(Array<Vector*> &x);

   /** Set @a diff, comprised of knots in @a kv not contained in this KnotVector.
       @a kv must be of the same order as this KnotVector. The current
       implementation is not well defined, and the function may have undefined
       behavior, as @a diff may have unset entries at the end. */
   void Difference(const KnotVector &kv, Vector &diff) const;

   /// Uniformly refine by factor @a rf, by inserting knots in each span.
   void UniformRefinement(Vector &newknots, int rf) const;

   /// Refine with refinement factor @a rf.
   void Refinement(Vector &newknots, int rf) const;

   /** Returns the coarsening factor needed for non-nested nonuniform spacing
       functions, to result in a single element from which refinement can be
       done. The return value is 1 if uniform or nested spacing is used. */
   int GetCoarseningFactor() const;

   /** For a given coarsening factor @a cf, find the fine knots between the
       coarse knots. */
   Vector GetFineKnots(const int cf) const;

   /** @brief Return a new KnotVector with elevated degree by repeating the
       endpoints of the KnotVector. */
   /// @note The returned object should be deleted by the caller.
   KnotVector *DegreeElevate(int t) const;

   /// Reverse the knots.
   void Flip();

   /** @brief Print the order, number of control points, and knots.

       The output is formatted for writing a mesh to file. This function is
       called by NURBSPatch::Print. */
   void Print(std::ostream &os) const;

   /** @brief Prints the non-zero shape functions and their first and second
       derivatives associated with the KnotVector per element. Use GetElements()
       to count the elements before using this function. @a samples is the
       number of samples of the shape functions per element.*/
   void PrintFunctions(std::ostream &os, int samples=11) const;

   /// Destroys KnotVector
   ~KnotVector() { }

   /// Access function to knot @a i.
   real_t &operator[](int i) { return knot(i); }

   /// Const access function to knot @a i.
   const real_t &operator[](int i) const { return knot(i); }

   /// Function to define the distribution of knots for any number of knot spans.
   std::shared_ptr<SpacingFunction> spacing;

   /** Flag to indicate whether the KnotVector has been coarsened, which means
       it is ready for non-nested refinement. */
   bool coarse;
};


/** @brief A NURBS patch can be 1D, 2D, or 3D, and is defined as a tensor
    product of KnotVectors. */
class NURBSPatch
{
protected:

   /// B-NET dimensions
   int ni, nj, nk;

   /// Physical dimension plus 1
   int Dim;

   /// Data with the layout (Dim x ni x nj x nk)
   real_t *data;

   /// KnotVectors in each direction
   Array<KnotVector *> kv;

   // Special B-NET access functions
   //  - SetLoopDirection(int dir) flattens the multi-dimensional B-NET in the
   //    requested direction. It effectively creates a 1D net in homogeneous
   //    coordinates.
   //  - The slice(int, int) operator is the access function in that flattened
   //    structure. The first int gives the slice and the second int the element
   //    in that slice.
   //  - Both routines are used in 'KnotInsert', `KnotRemove`, 'DegreeElevate',
   //    and 'UniformRefinement'.
   //  - In older implementations, slice(int, int) was implemented as
   //    operator()(int, int).
   int nd; // Number of control points in flattened structure
   int ls; // Number of variables per control point in flattened structure
   int sd; // Stride for data access

   /** @brief Flattens the B-NET in direction @a dir, producing a 1D net.
       Returns the number of variables per knot in flattened structure. */
   int SetLoopDirection(int dir);


   /** @brief Access function for the effectively 1D flattened net, where @a i
       is a knot index, and @a j is an index of a variable per knot. */
   inline       real_t &slice(int i, int j);
   inline const real_t &slice(int i, int j) const;

   /// Copy constructor
   NURBSPatch(NURBSPatch *parent, int dir, int Order, int NCP);

   /// Deletes own data, takes data from @a np, and deletes np.
   void swap(NURBSPatch *np);

   /// Sets dimensions and allocates data, based on KnotVectors.
   /// @a dim is the physical dimension plus 1.
   void init(int dim);

public:
   /// Copy constructor
   NURBSPatch(const NURBSPatch &orig);

   /// Constructor using data read from stream @a input.
   NURBSPatch(std::istream &input);

   /// Constructor for a 2D patch. @a dim is the physical dimension plus 1.
   NURBSPatch(const KnotVector *kv0, const KnotVector *kv1, int dim);

   /// Constructor for a 3D patch.
   NURBSPatch(const KnotVector *kv0, const KnotVector *kv1,
              const KnotVector *kv2, int dim);

   /// Constructor for a patch of dimension equal to the size of @a kv.
   NURBSPatch(Array<const KnotVector *> &kv, int dim);

   /// Copy assignment not supported.
   NURBSPatch& operator=(const NURBSPatch&) = delete;

   /// Deletes data and KnotVectors.
   ~NURBSPatch();

   /** @brief Writes KnotVectors and data to the stream @a os.

       The output is formatted for writing a mesh to file. This function is
       called by NURBSExtension::Print. */
   void Print(std::ostream &os) const;

   /// Increase the order in direction @a dir by @a t >= 0.
   void DegreeElevate(int dir, int t);

   /**  @brief Insert any new knots from @a knot in direction @a dir. If the
        order of @a knot is higher than the current order in direction
        @a dir, then the order is elevated in that direction to match. */
   void KnotInsert(int dir, const KnotVector &knot);

   /** @brief Insert knots from @a knot in direction @a dir. If a knot already
       exists, then it is still added, increasing its multiplicity. */
   void KnotInsert(int dir, const Vector &knot);

   /// Call KnotInsert for each direction with the corresponding @a knot entry.
   void KnotInsert(Array<Vector *> &knot);
   /// Insert knots from @a knot determined by @a Difference, in each direction.
   void KnotInsert(Array<KnotVector *> &knot);

   /** @brief Remove knot with value @a knot from direction @a dir.

       The optional input parameter @a ntimes specifies the number of times the
       knot should be removed, default 1. The knot is removed only if the new
       curve (in direction @a dir) deviates from the old curve by less than
       @a tol.

       @returns The number of times the knot was successfully removed. */
   int KnotRemove(int dir, real_t knot, int ntimes=1, real_t tol = 1.0e-12);

   /// Remove all knots in @a knot once.
   void KnotRemove(int dir, Vector const& knot, real_t tol = 1.0e-12);
   /// Remove all knots in @a knot once, for each direction.
   void KnotRemove(Array<Vector *> &knot, real_t tol = 1.0e-12);

   void DegreeElevate(int t);

   /** @brief Refine with optional refinement factor @a rf. Uniform means
       refinement is done everywhere by the same factor, although nonuniform
       spacing functions may be used.

       @param[in] rf Optional refinement factor. If scalar, the factor is used
                     for all dimensions. If an array, factors can be specified
                     for each dimension. */
   void UniformRefinement(int rf = 2);
   void UniformRefinement(Array<int> const& rf);

   /** @brief Coarsen with optional coarsening factor @a cf which divides the
       number of elements in each dimension. Nonuniform spacing functions may be
       used in each direction.

       @param[in] cf  Optional coarsening factor. If scalar, the factor is used
                      for all dimensions. If an array, factors can be specified
                      for each dimension.
       @param[in] tol NURBS geometry deviation tolerance, cf. Algorithm A5.8 of
       "The NURBS Book", 2nd ed, Piegl and Tiller. */
   void Coarsen(int cf = 2, real_t tol = 1.0e-12);
   void Coarsen(Array<int> const& cf, real_t tol = 1.0e-12);

   /// Calls KnotVector::GetCoarseningFactor for each direction.
   void GetCoarseningFactors(Array<int> & f) const;

   /// Marks the KnotVector in each dimension as coarse.
   void SetKnotVectorsCoarse(bool c);

   /// Return the number of components stored in the NURBSPatch
   int GetNC() const { return Dim; }

   /// Return the number of KnotVectors, which is the patch dimension.
   int GetNKV() const { return kv.Size(); }

   /// Return a pointer to the KnotVector in direction @a dir.
   /// @note The returned object should NOT be deleted by the caller.
   KnotVector *GetKV(int dir) { return kv[dir]; }

   // Standard B-NET access functions

   /// 1D access function. @a i is a B-NET index, and @a l is a variable index.
   inline       real_t &operator()(int i, int l);
   inline const real_t &operator()(int i, int l) const;

   /** @brief 2D access function. @a i, @a j are B-NET indices, and @a l is a
       variable index. */
   inline       real_t &operator()(int i, int j, int l);
   inline const real_t &operator()(int i, int j, int l) const;

   /** @brief 3D access function. @a i, @a j, @a k are B-NET indices, and @a l
       is a variable index. */
   inline       real_t &operator()(int i, int j, int k, int l);
   inline const real_t &operator()(int i, int j, int k, int l) const;

   /// Compute the 2D rotation matrix @a T for angle @a angle.
   static void Get2DRotationMatrix(real_t angle, DenseMatrix &T);

   /** @brief Compute the 3D rotation matrix @a T for angle @a angle around
       axis @a n (a 3D vector, not necessarily normalized) and scalar factor
       @a r. */
   static void Get3DRotationMatrix(real_t n[], real_t angle, real_t r,
                                   DenseMatrix &T);

   /// Reverse data and knots in direction @a dir.
   void FlipDirection(int dir);

   /// Swap data and KnotVectors in directions @a dir1 and @a dir2.
   /** @note Direction pairs (0,2) and (2,0) are not supported, resulting in an
       error being thrown. */
   void SwapDirections(int dir1, int dir2);

   /// Rotate the NURBSPatch in 2D or 3D..
   /** A rotation of a 2D NURBS-patch requires an angle only. Rotating
       a 3D NURBS-patch requires a normal as well.*/
   void Rotate(real_t angle, real_t normal[]= NULL);

   /// Rotate the NURBSPatch, 2D case.
   void Rotate2D(real_t angle);

   /// Rotate the NURBSPatch, 3D case.
   void Rotate3D(real_t normal[], real_t angle);

   /** Elevate KnotVectors in all directions to degree @a degree if given,
       otherwise to the maximum current degree among all directions. */
   int MakeUniformDegree(int degree = -1);

   /** @brief Given two patches @a p1 and @a p2 of the same dimensions, create
       and return a new patch by merging their knots and data. */
   /// @note The returned object should be deleted by the caller.
   friend NURBSPatch *Interpolate(NURBSPatch &p1, NURBSPatch &p2);

   /// Create and return a new patch by revolving @a patch in 3D.
   /// @note The returned object should be deleted by the caller.
   friend NURBSPatch *Revolve3D(NURBSPatch &patch, real_t n[], real_t ang,
                                int times);
};


#ifdef MFEM_USE_MPI
class ParNURBSExtension;
#endif

class NURBSPatchMap;

/** @brief NURBSExtension generally contains multiple NURBSPatch objects
    spanning an entire Mesh. It also defines and manages DOFs in NURBS finite
    element spaces. */
class NURBSExtension
{
#ifdef MFEM_USE_MPI
   friend class ParNURBSExtension;
#endif
   friend class NURBSPatchMap;

protected:
<<<<<<< HEAD
   /// Flag for indicating what type of NURBS fespace this extension is used for.
   enum class Mode
   {
      H_1,    ///> Extension for a standard scalar-valued space
      H_DIV,  ///> Extension for a divergence conforming vector-valued space
      H_CURL, ///> Extension for a curl conforming vector-valued space
   };
   Mode mode = Mode::H_1;

   int mOrder; // see GetOrder() for description
=======
   /// Order of KnotVectors, see GetOrder() for description.
   int mOrder;

   /// Orders of all KnotVectors
>>>>>>> 8ed6d6d2
   Array<int> mOrders;

   /// Number of KnotVectors
   int NumOfKnotVectors;

   /// Global entity counts
   int NumOfVertices, NumOfElements, NumOfBdrElements, NumOfDofs;

   /// Local entity counts
   int NumOfActiveVertices, NumOfActiveElems, NumOfActiveBdrElems;
   int NumOfActiveDofs;

   Array<int>  activeVert; // activeVert[glob_vert] = loc_vert or -1
   Array<bool> activeElem;
   Array<bool> activeBdrElem;
   Array<int>  activeDof; // activeDof[glob_dof] = loc_dof + 1 or 0

   /// Patch topology mesh
   Mesh *patchTopo;

   /// Whether this object owns patchTopo
   bool own_topo;

   /// Map from edge indices to KnotVector indices
   Array<int> edge_to_knot;

   /// Set of unique KnotVectors
   Array<KnotVector *> knotVectors;

   /// Comprehensive set of all KnotVectors, one for every edge.
   Array<KnotVector *> knotVectorsCompr;

   /// Weights for each control point or DOF
   Vector weights;

   /** @brief Periodic BC info:
       - dof 2 dof map
       - master and slave boundary indices */
   Array<int> d_to_d;
   Array<int> master;
   Array<int> slave;

   /// Global mesh offsets, meshOffsets == meshVertexOffsets
   Array<int> v_meshOffsets;
   Array<int> e_meshOffsets;
   Array<int> f_meshOffsets;
   Array<int> p_meshOffsets;

   /// Global space offsets, spaceOffsets == dofOffsets
   Array<int> v_spaceOffsets;
   Array<int> e_spaceOffsets;
   Array<int> f_spaceOffsets;
   Array<int> p_spaceOffsets;

   /// Table of DOFs for each element (el_dof) or boundary element (bel_dof).
   Table *el_dof, *bel_dof;

   /// Map from element indices to patch indices
   Array<int> el_to_patch;
   /// Map from boundary element indices to patch indices
   Array<int> bel_to_patch;

   /// Map from element indices to IJK knot span indices
   Array2D<int> el_to_IJK;  // IJK are "knot-span" indices!
   Array2D<int> bel_to_IJK; // they are NOT element indices!

   /// For each patch p, @a patch_to_el[p] lists all elements in the patch.
   std::vector<Array<int>> patch_to_el;
   /// For each patch p, @a patch_to_bel[p] lists all boundary elements in the patch.
   std::vector<Array<int>> patch_to_bel;

   /// Array of all patches in the mesh.
   Array<NURBSPatch*> patches;

   /// Return the unsigned index of the KnotVector for edge @a edge.
   inline int KnotInd(int edge) const;

   /// Access function for the KnotVector associated with edge @a edge.
   /// @note The returned object should NOT be deleted by the caller.
   inline KnotVector *KnotVec(int edge);
   /// Const access function for the KnotVector associated with edge @a edge.
   /// @note The returned object should NOT be deleted by the caller.
   inline const KnotVector *KnotVec(int edge) const;
   /* brief Const access function for the KnotVector associated with edge
      @a edge. The output orientation @a okv is set to @a oedge with sign flipped
      if the KnotVector index associated with edge @a edge is negative. */
   inline const KnotVector *KnotVec(int edge, int oedge, int *okv) const;

   /// Throw an error if any patch has an inconsistent edge-to-knot mapping.
   void CheckPatches();

   /// Throw an error if any boundary patch has invalid KnotVector orientation.
   void CheckBdrPatches();

   /** @brief Return the directions in @a kvdir of the KnotVectors in patch @a p
       based on the the patch edge orientations. Each entry of @a kvdir is -1 if
       the KnotVector direction is flipped, +1 otherwise. */
   void CheckKVDirection(int p, Array <int> &kvdir);

   /**  @brief Create the comprehensive set of KnotVectors. In 1D, this set is
    identical to the unique set of KnotVectors. */
   void CreateComprehensiveKV();

   /**  Update the unique set of KnotVectors. In 1D, this set is identical to
    the comprehensive set of KnotVectors. */
   void UpdateUniqueKV();

   /** @brief Check if the comprehensive array of KnotVectors agrees with the
       unique set of KnotVectors, on each patch. Return false if there is a
       difference, true otherwise. This function throws an error in 1D. */
   bool ConsistentKVSets();

   /// Return KnotVectors in @a kv in each dimension for patch @a p.
   void GetPatchKnotVectors   (int p, Array<KnotVector *> &kv);
   /// Return KnotVectors in @a kv in each dimension for boundary patch @a bp.
   void GetBdrPatchKnotVectors(int bp, Array<KnotVector *> &kv);

   /// Set overall order @a mOrder based on KnotVector orders.
   void SetOrderFromOrders();

   /// Set orders from KnotVector orders.
   void SetOrdersFromKnotVectors();

   // Periodic BC helper functions

   /// Set DOF map sizes to 0.
   void InitDofMap();

   /// Set DOF maps for periodic BC.
   void ConnectBoundaries();
   void ConnectBoundaries1D(int bnd0, int bnd1);
   void ConnectBoundaries2D(int bnd0, int bnd1);
   void ConnectBoundaries3D(int bnd0, int bnd1);

   /** @brief Set the mesh and space offsets, and also count the global
   @a NumOfVertices and the global @a NumOfDofs. */
   void GenerateOffsets();

   /// Count the global @a NumOfElements.
   void CountElements();
   /// Count the global @a NumOfBdrElements.
   void CountBdrElements();

   /// Generate the active mesh elements and return them in @a elements.
   void Get1DElementTopo(Array<Element *> &elements) const;
   void Get2DElementTopo(Array<Element *> &elements) const;
   void Get3DElementTopo(Array<Element *> &elements) const;

   /// Generate the active mesh boundary elements and return them in @a boundary.
   void Get1DBdrElementTopo(Array<Element *> &boundary) const;
   void Get2DBdrElementTopo(Array<Element *> &boundary) const;
   void Get3DBdrElementTopo(Array<Element *> &boundary) const;

   // FE space generation functions

   /** @brief Based on activeElem, count NumOfActiveDofs and generate el_dof,
       el_to_patch, el_to_IJK, activeDof map (global-to-local). */
   void GenerateElementDofTable();

   /** @brief Generate elem_to_global-dof table for the active elements, and
       define el_to_patch, el_to_IJK, activeDof (as bool). */
   void Generate1DElementDofTable();
   void Generate2DElementDofTable();
   void Generate3DElementDofTable();

   /// Call after GenerateElementDofTable to set boundary element DOF table.
   void GenerateBdrElementDofTable();

   /** @brief Generate the table of global DOFs for active boundary elements,
       and define bel_to_patch, bel_to_IJK. */
   void Generate1DBdrElementDofTable();
   void Generate2DBdrElementDofTable();
   void Generate3DBdrElementDofTable();

   // FE --> Patch translation functions

   /// Set the B-NET on each patch using values from @a coords.
   void GetPatchNets  (const Vector &coords, int vdim);
   void Get1DPatchNets(const Vector &coords, int vdim);
   void Get2DPatchNets(const Vector &coords, int vdim);
   void Get3DPatchNets(const Vector &coords, int vdim);

   // Patch --> FE translation functions

   /** @brief Return in @a coords the coordinates from each patch. Side effects:
       delete the patches and update the weights from the patches. */
   void SetSolutionVector  (Vector &coords, int vdim);
   void Set1DSolutionVector(Vector &coords, int vdim);
   void Set2DSolutionVector(Vector &coords, int vdim);
   void Set3DSolutionVector(Vector &coords, int vdim);

   /// Determine activeVert, NumOfActiveVertices from the activeElem array.
   void GenerateActiveVertices();

   /// Determine activeBdrElem, NumOfActiveBdrElems.
   void GenerateActiveBdrElems();

   /** @brief Set the weights in this object to values from active elements in
       @a num_pieces meshes in @a mesh_array. */
   void MergeWeights(Mesh *mesh_array[], int num_pieces);

   /// Set @a patch_to_el.
   void SetPatchToElements();
   /// Set @a patch_to_bel.
   void SetPatchToBdrElements();

   /// To be used by ParNURBSExtension constructor(s)
   NURBSExtension() { }

public:
   /// Copy constructor: deep copy
   NURBSExtension(const NURBSExtension &orig);
   /// Read-in a NURBSExtension from a stream @a input..
   NURBSExtension(std::istream &input, bool spacing=false);
   /** @brief Create a NURBSExtension with elevated order by repeating the
       endpoints of the KnotVectors and using uniform weights of 1. */
   /** @note If a KnotVector in @a parent already has order greater than or
       equal to @a newOrder, it will be used unmodified. */
   NURBSExtension(NURBSExtension *parent, int newOrder);
   /** @brief Create a NURBSExtension with elevated KnotVector orders (by
       repeating the endpoints of the KnotVectors and using uniform weights of
       1) as given by the array @a newOrders. */
<<<<<<< HEAD
   /** If a knot vector in @a parent already has order greater than or equal to
       the corresponding entry in @a newOrder, it will be used unmodified. */
   NURBSExtension(NURBSExtension *parent, const Array<int> &newOrders,
                  Mode mode = Mode::H_1);
   /// Construct a NURBSExtension by merging a partitioned NURBS mesh
=======
   /** @a note If a KnotVector in @a parent already has order greater than or
       equal to the corresponding entry in @a newOrder, it will be used
       unmodified. */
   NURBSExtension(NURBSExtension *parent, const Array<int> &newOrders);
   /// Construct a NURBSExtension by merging a partitioned NURBS mesh.
>>>>>>> 8ed6d6d2
   NURBSExtension(Mesh *mesh_array[], int num_pieces);

   /// Copy assignment not supported.
   NURBSExtension& operator=(const NURBSExtension&) = delete;

   /// Generate connections between boundaries, such as periodic BCs.
   void ConnectBoundaries(Array<int> &master, Array<int> &slave);
   const Array<int> &GetMaster() const { return master; };
   Array<int> &GetMaster()  { return master; };
   const Array<int> &GetSlave() const { return slave; };
   Array<int> &GetSlave()  { return slave; };

   /** @brief Set the DOFs of @a merged to values from active elements in
       @a num_pieces of Gridfunctions @a gf_array. */
   void MergeGridFunctions(GridFunction *gf_array[], int num_pieces,
                           GridFunction &merged);

   /// Destroy a NURBSExtension.
   virtual ~NURBSExtension();

   // Print functions

   /** @brief Writes all patch data to the stream @a os.

       The optional input argument @a comments is a string of comments to be
       printed after the first line (containing version number) of a mesh file.
       The output is formatted for writing a mesh to file. This function is
       called by Mesh::Printer. */
   void Print(std::ostream &os, const std::string &comments = "") const;

   /// Print various mesh characteristics to the stream @a os.
   void PrintCharacteristics(std::ostream &os) const;

   /** @brief Call @a KnotVector::PrintFunctions for all KnotVectors, using a
       separate, newly created ofstream with filename "basename_i.dat" for
       KnotVector i. */
   void PrintFunctions(const char *basename, int samples=11) const;

   // Meta data functions

   /// Return the dimension of the reference space (not physical space).
   int Dimension() const { return patchTopo->Dimension(); }

   /// Return the number of patches.
   int GetNP()     const { return patchTopo->GetNE(); }

   /// Return the number of boundary patches.
   int GetNBP()    const { return patchTopo->GetNBE(); }

   /// Read-only access to the orders of all KnotVectors.
   const Array<int> &GetOrders() const { return mOrders; }

   /** @brief If all KnotVector orders are identical, return that number.
        Otherwise, return NURBSFECollection::VariableOrder. */
   int GetOrder() const { return mOrder; }

   /// Return the number of KnotVectors.
   int GetNKV()  const { return NumOfKnotVectors; }

   /// Return the global number of vertices.
   int GetGNV()  const { return NumOfVertices; }
   /// Return the local number of active vertices.
   int GetNV()   const { return NumOfActiveVertices; }
   /// Return the global number of elements.
   int GetGNE()  const { return NumOfElements; }
   /// Return the number of active elements.
   int GetNE()   const { return NumOfActiveElems; }
   /// Return the global number of boundary elements.
   int GetGNBE() const { return NumOfBdrElements; }
   /// Return the number of active boundary elements.
   int GetNBE()  const { return NumOfActiveBdrElems; }

   /// Return the total number of DOFs.
   int GetNTotalDof() const { return NumOfDofs; }
   /// Return the number of active DOFs.
   int GetNDof()      const { return NumOfActiveDofs; }

   /// Return the local DOF number for a given global DOF number @a glob.
   int GetActiveDof(int glob) const { return activeDof[glob]; };

   /// Return the dof index whilst accounting for periodic boundaries.
   int DofMap(int dof) const
   {
      return (d_to_d.Size() > 0) ? d_to_d[dof] : dof;
   };

   /// Return KnotVectors in @a kv in each dimension for patch @a p.
   void GetPatchKnotVectors(int p, Array<const KnotVector *> &kv) const;

   /// Return KnotVectors in @a kv in each dimension for boundary patch @a bp.
   void GetBdrPatchKnotVectors(int bp, Array<const KnotVector *> &kv) const;

   /// KnotVector read-only access function.
   const KnotVector *GetKnotVector(int i) const { return knotVectors[i]; }

   // Mesh generation functions

   /// Generate the active mesh elements and return them in @a elements.
   void GetElementTopo   (Array<Element *> &elements) const;
   /// Generate the active mesh boundary elements and return them in @a boundary.
   void GetBdrElementTopo(Array<Element *> &boundary) const;

   /// Return true if at least 1 patch is defined, false otherwise.
   bool HavePatches() const { return (patches.Size() != 0); }

   /// Access function for the element DOF table @a el_dof.
   /// @note The returned object should NOT be deleted by the caller.
   Table *GetElementDofTable() { return el_dof; }

   /// Access function for the boundary element DOF table @a bel_dof.
   /// @note The returned object should NOT be deleted by the caller.
   Table *GetBdrElementDofTable() { return bel_dof; }

   /// Get the local to global vertex index map @a lvert_vert.
   void GetVertexLocalToGlobal(Array<int> &lvert_vert);
   /// Get the local to global element index map @a lelem_elem.
   void GetElementLocalToGlobal(Array<int> &lelem_elem);

   /** @brief Set the attribute for patch @a i, which is set to all elements in
       the patch. */
   void SetPatchAttribute(int i, int attr) { patchTopo->SetAttribute(i, attr); }

   /** @brief Get the attribute for patch @a i, which is set to all elements in
       the patch. */
   int GetPatchAttribute(int i) const { return patchTopo->GetAttribute(i); }

   /** @brief Set the attribute for patch boundary element @a i to @a attr, which
       is set to all boundary elements in the patch. */
   void SetPatchBdrAttribute(int i, int attr)
   { patchTopo->SetBdrAttribute(i, attr); }

   /** @brief Get the attribute for boundary patch element @a i, which is set to
       all boundary elements in the patch. */
   int GetPatchBdrAttribute(int i) const
   { return patchTopo->GetBdrAttribute(i); }

   // Load functions

   /// Load element @a i into @a FE.
   void LoadFE(int i, const FiniteElement *FE) const;
   /// Load boundary element @a i into @a BE.
   void LoadBE(int i, const FiniteElement *BE) const;

   /// Access function to the vector of weights @a weights.
   const Vector &GetWeights() const { return  weights; }
   Vector       &GetWeights()       { return  weights; }

   // Translation functions between FE coordinates and IJK patch format.

   /// Define patches in IKJ (B-net) format, using FE coordinates in @a Nodes.
   void ConvertToPatches(const Vector &Nodes);
   /// Set KnotVectors from @a patches and construct mesh and space data.
   void SetKnotsFromPatches();
   /** @brief Set FE coordinates in @a Nodes, using data from @a patches, and
       erase @a patches. */
   void SetCoordsFromPatches(Vector &Nodes);

   /** @brief Read a GridFunction @a sol from stream @a input, written
       patch-by-patch, e.g. with PrintSolution(). */
   void LoadSolution(std::istream &input, GridFunction &sol) const;
   /// Write a GridFunction @a sol patch-by-patch to stream @a os.
   void PrintSolution(const GridFunction &sol, std::ostream &os) const;

   // Refinement methods

   /** @brief Call @a DegreeElevate for all KnotVectors of all patches. For each
       KnotVector, the new degree is
       max(old_degree, min(old_degree + rel_degree, degree)). */
   void DegreeElevate(int rel_degree, int degree = 16);

   /** @brief Refine with optional refinement factor @a rf. Uniform means
   refinement is done everywhere by the same factor, although nonuniform
   spacing functions may be used.
   */
   void UniformRefinement(int rf = 2);
   void UniformRefinement(Array<int> const& rf);
   void Coarsen(int cf = 2, real_t tol = 1.0e-12);
   void Coarsen(Array<int> const& cf, real_t tol = 1.0e-12);

   /** @brief Insert knots from @a kv into all KnotVectors in all patches. The
        size of @a kv should be the same as @a knotVectors. */
   void KnotInsert(Array<KnotVector *> &kv);
   void KnotInsert(Array<Vector *> &kv);

   /** Returns the NURBSExtension to be used for @a component of
       an H(div) conforming NURBS space. Caller gets ownership of
       the returned object, and is responsible for deletion.*/
   NURBSExtension* GetDivExtension(int component);

   /** Returns the NURBSExtension to be used for @a component of
       an H(curl) conforming NURBS space. Caller gets ownership of
       the returned object, and is responsible for deletion.*/
   NURBSExtension* GetCurlExtension(int component);

   void KnotRemove(Array<Vector *> &kv, real_t tol = 1.0e-12);

   /** Calls GetCoarseningFactors for each patch and finds the minimum factor
       for each direction that ensures refinement will work in the case of
       non-nested spacing functions. */
   void GetCoarseningFactors(Array<int> & f) const;


   /// Returns the index of the patch containing element @a elem.
   int GetElementPatch(int elem) const { return el_to_patch[elem]; }

   /** @brief Return Cartesian indices (i,j) in 2D or (i,j,k) in 3D of element
       @a elem, in the knot-span tensor product ordering for its patch. */
   void GetElementIJK(int elem, Array<int> & ijk);

   /** @brief Return the degrees of freedom in @a dofs on patch @a patch, in
       Cartesian order. */
   void GetPatchDofs(const int patch, Array<int> &dofs);

   /// Return the array of indices of all elements in patch @a patch.
   const Array<int>& GetPatchElements(int patch);
   /// Return the array of indices of all boundary elements in patch @a patch.
   const Array<int>& GetPatchBdrElements(int patch);
};


#ifdef MFEM_USE_MPI
/** @brief Parallel version of NURBSExtension. */
class ParNURBSExtension : public NURBSExtension
{
private:
   /// Partitioning of the global elements by MPI rank
   int *partitioning;

   /// Construct and return a table of DOFs for each global element.
   Table *GetGlobalElementDofTable();
   Table *Get1DGlobalElementDofTable();
   Table *Get2DGlobalElementDofTable();
   Table *Get3DGlobalElementDofTable();

   /** @brief Set active global elements and boundary elements based on MPI
       ranks in @a partition and the array @a active_bel. */
   void SetActive(const int *partition, const Array<bool> &active_bel);
   /// Set up GroupTopology @a gtopo for MPI communication.
   void BuildGroups(const int *partition, const Table &elem_dof);

public:
   GroupTopology gtopo;

   Array<int> ldof_group;

   /// Copy constructor
   ParNURBSExtension(const ParNURBSExtension &orig);

   /** @brief Constructor for an MPI communicator @a comm, a global
       NURBSExtension @a parent, a partitioning @a part of the global elements
       by MPI rank, and a marker @a active_bel of active global boundary
       elements on this rank. The partitioning is deep-copied and will not be
       deleted by this object. */
   ParNURBSExtension(MPI_Comm comm, NURBSExtension *parent, int *part,
                     const Array<bool> &active_bel);

   /** @brief Create a parallel version of @a parent with partitioning as in
       @a par_parent; the @a parent object is destroyed.
       The @a parent can be either a local NURBSExtension or a global one. */
   ParNURBSExtension(NURBSExtension *parent,
                     const ParNURBSExtension *par_parent);

   virtual ~ParNURBSExtension() { delete [] partitioning; }
};
#endif


/** @brief Mapping for mesh vertices and NURBS space DOFs. */
class NURBSPatchMap
{
private:
   /// This object must be associated with exactly one NURBSExtension.
   const NURBSExtension *Ext;

   /// Number of elements in each direction, minus 1.
   int I, J, K;

   /// Vertex of DOF offset for this patch, among all patches.
   int pOffset;
   /// Orientation for this boundary patch (0 in the patch case).
   int opatch;

   /// Patch topology entities for this patch or boundary patch.
   Array<int> verts, edges, faces, oedge, oface;

   inline static int F(const int n, const int N)
   { return (n < 0) ? 0 : ((n >= N) ? 2 : 1); }

   inline static int Or1D(const int n, const int N, const int Or)
   { return (Or > 0) ? n : (N - 1 - n); }

   inline static int Or2D(const int n1, const int n2,
                          const int N1, const int N2, const int Or);

   // The following 2 functions also set verts, edges, faces, orientations etc.

   /// Get the KnotVectors for patch @a p in @a kv.
   void GetPatchKnotVectors   (int p, const KnotVector *kv[]);
   /** @brief Get the KnotVectors for boundary patch @a bp in @a kv, with
       orientations output in @a okv. */
   void GetBdrPatchKnotVectors(int bp, const KnotVector *kv[], int *okv);

public:
   /// Constructor for an object associated with NURBSExtension @a ext.
   NURBSPatchMap(const NURBSExtension *ext) { Ext = ext; }

   /// Return the number of elements in the first direction.
   inline int nx() const { return I + 1; }
   /// Return the number of elements in the second direction (2D or 3D).
   inline int ny() const { return J + 1; }
   /// Return the number of elements in the third direction (3D).
   inline int nz() const { return K + 1; }

   /// Set mesh vertex map for patch @a p with KnotVectors @a kv.
   void SetPatchVertexMap(int p, const KnotVector *kv[]);
   /// Set NURBS space DOF map for patch @a p with KnotVectors @a kv.
   void SetPatchDofMap   (int p, const KnotVector *kv[]);

   /// Set mesh vertex map for boundary patch @a bp with KnotVectors @a kv.
   void SetBdrPatchVertexMap(int bp, const KnotVector *kv[], int *okv);
   /// Set NURBS space DOF map for boundary patch @a bp with KnotVectors @a kv.
   void SetBdrPatchDofMap   (int bp, const KnotVector *kv[], int *okv);

   /// For 1D, return the vertex or DOF at index @a i.
   inline int operator()(const int i) const;
   inline int operator[](const int i) const { return (*this)(i); }

   /// For 2D, return the vertex or DOF at indices @a i, @a j.
   inline int operator()(const int i, const int j) const;

   /// For 3D, return the vertex or DOF at indices @a i, @a j, @a k.
   inline int operator()(const int i, const int j, const int k) const;
};


// Inline function implementations

inline real_t &NURBSPatch::slice(int i, int j)
{
#ifdef MFEM_DEBUG
   if (data == 0 || i < 0 || i >= nd || j < 0 || j > ls)
   {
      mfem_error("NURBSPatch::slice()");
   }
#endif
   return data[j%sd + sd*(i + (j/sd)*nd)];
}

inline const real_t &NURBSPatch::slice(int i, int j) const
{
#ifdef MFEM_DEBUG
   if (data == 0 || i < 0 || i >= nd || j < 0 || j > ls)
   {
      mfem_error("NURBSPatch::slice()");
   }
#endif
   return data[j%sd + sd*(i + (j/sd)*nd)];
}


inline real_t &NURBSPatch::operator()(int i, int l)
{
#ifdef MFEM_DEBUG
   if (data == 0 || i < 0 || i >= ni || nj > 0 || nk > 0 ||
       l < 0 || l >= Dim)
   {
      mfem_error("NURBSPatch::operator() 1D");
   }
#endif

   return data[i*Dim+l];
}

inline const real_t &NURBSPatch::operator()(int i, int l) const
{
#ifdef MFEM_DEBUG
   if (data == 0 || i < 0 || i >= ni ||  nj > 0 || nk > 0 ||
       l < 0 || l >= Dim)
   {
      mfem_error("NURBSPatch::operator() const 1D");
   }
#endif

   return data[i*Dim+l];
}

inline real_t &NURBSPatch::operator()(int i, int j, int l)
{
#ifdef MFEM_DEBUG
   if (data == 0 || i < 0 || i >= ni || j < 0 || j >= nj || nk > 0 ||
       l < 0 || l >= Dim)
   {
      mfem_error("NURBSPatch::operator() 2D");
   }
#endif

   return data[(i+j*ni)*Dim+l];
}

inline const real_t &NURBSPatch::operator()(int i, int j, int l) const
{
#ifdef MFEM_DEBUG
   if (data == 0 || i < 0 || i >= ni || j < 0 || j >= nj || nk > 0 ||
       l < 0 || l >= Dim)
   {
      mfem_error("NURBSPatch::operator() const 2D");
   }
#endif

   return data[(i+j*ni)*Dim+l];
}

inline real_t &NURBSPatch::operator()(int i, int j, int k, int l)
{
#ifdef MFEM_DEBUG
   if (data == 0 || i < 0 || i >= ni || j < 0 || j >= nj || k < 0 ||
       k >= nk || l < 0 || l >= Dim)
   {
      mfem_error("NURBSPatch::operator() 3D");
   }
#endif

   return data[(i+(j+k*nj)*ni)*Dim+l];
}

inline const real_t &NURBSPatch::operator()(int i, int j, int k, int l) const
{
#ifdef MFEM_DEBUG
   if (data == 0 || i < 0 || i >= ni || j < 0 || j >= nj || k < 0 ||
       k >= nk ||  l < 0 || l >= Dim)
   {
      mfem_error("NURBSPatch::operator() const 3D");
   }
#endif

   return data[(i+(j+k*nj)*ni)*Dim+l];
}

inline int NURBSExtension::KnotInd(int edge) const
{
   int kv = edge_to_knot[edge];
   return (kv >= 0) ? kv : (-1-kv);
}

inline KnotVector *NURBSExtension::KnotVec(int edge)
{
   return knotVectors[KnotInd(edge)];
}

inline const KnotVector *NURBSExtension::KnotVec(int edge) const
{
   return knotVectors[KnotInd(edge)];
}

inline const KnotVector *NURBSExtension::KnotVec(int edge, int oedge, int *okv)
const
{
   int kv = edge_to_knot[edge];
   if (kv >= 0)
   {
      *okv = oedge;
      return knotVectors[kv];
   }
   else
   {
      *okv = -oedge;
      return knotVectors[-1-kv];
   }
}


// static method
inline int NURBSPatchMap::Or2D(const int n1, const int n2,
                               const int N1, const int N2, const int Or)
{
   // Needs testing
   switch (Or)
   {
      case 0: return n1 + n2*N1;
      case 1: return n2 + n1*N2;
      case 2: return n2 + (N1 - 1 - n1)*N2;
      case 3: return (N1 - 1 - n1) + n2*N1;
      case 4: return (N1 - 1 - n1) + (N2 - 1 - n2)*N1;
      case 5: return (N2 - 1 - n2) + (N1 - 1 - n1)*N2;
      case 6: return (N2 - 1 - n2) + n1*N2;
      case 7: return n1 + (N2 - 1 - n2)*N1;
   }
#ifdef MFEM_DEBUG
   mfem_error("NURBSPatchMap::Or2D");
#endif
   return -1;
}

inline int NURBSPatchMap::operator()(const int i) const
{
   const int i1 = i - 1;
   switch (F(i1, I))
   {
      case 0: return verts[0];
      case 1: return pOffset + Or1D(i1, I, opatch);
      case 2: return verts[1];
   }
#ifdef MFEM_DEBUG
   mfem_error("NURBSPatchMap::operator() const 1D");
#endif
   return -1;
}

inline int NURBSPatchMap::operator()(const int i, const int j) const
{
   const int i1 = i - 1, j1 = j - 1;
   switch (3*F(j1, J) + F(i1, I))
   {
      case 0: return verts[0];
      case 1: return edges[0] + Or1D(i1, I, oedge[0]);
      case 2: return verts[1];
      case 3: return edges[3] + Or1D(j1, J, -oedge[3]);
      case 4: return pOffset + Or2D(i1, j1, I, J, opatch);
      case 5: return edges[1] + Or1D(j1, J, oedge[1]);
      case 6: return verts[3];
      case 7: return edges[2] + Or1D(i1, I, -oedge[2]);
      case 8: return verts[2];
   }
#ifdef MFEM_DEBUG
   mfem_error("NURBSPatchMap::operator() const 2D");
#endif
   return -1;
}

inline int NURBSPatchMap::operator()(const int i, const int j, const int k)
const
{
   // Needs testing
   const int i1 = i - 1, j1 = j - 1, k1 = k - 1;
   switch (3*(3*F(k1, K) + F(j1, J)) + F(i1, I))
   {
      case  0: return verts[0];
      case  1: return edges[0] + Or1D(i1, I, oedge[0]);
      case  2: return verts[1];
      case  3: return edges[3] + Or1D(j1, J, oedge[3]);
      case  4: return faces[0] + Or2D(i1, J - 1 - j1, I, J, oface[0]);
      case  5: return edges[1] + Or1D(j1, J, oedge[1]);
      case  6: return verts[3];
      case  7: return edges[2] + Or1D(i1, I, oedge[2]);
      case  8: return verts[2];
      case  9: return edges[8] + Or1D(k1, K, oedge[8]);
      case 10: return faces[1] + Or2D(i1, k1, I, K, oface[1]);
      case 11: return edges[9] + Or1D(k1, K, oedge[9]);
      case 12: return faces[4] + Or2D(J - 1 - j1, k1, J, K, oface[4]);
      case 13: return pOffset + I*(J*k1 + j1) + i1;
      case 14: return faces[2] + Or2D(j1, k1, J, K, oface[2]);
      case 15: return edges[11] + Or1D(k1, K, oedge[11]);
      case 16: return faces[3] + Or2D(I - 1 - i1, k1, I, K, oface[3]);
      case 17: return edges[10] + Or1D(k1, K, oedge[10]);
      case 18: return verts[4];
      case 19: return edges[4] + Or1D(i1, I, oedge[4]);
      case 20: return verts[5];
      case 21: return edges[7] + Or1D(j1, J, oedge[7]);
      case 22: return faces[5] + Or2D(i1, j1, I, J, oface[5]);
      case 23: return edges[5] + Or1D(j1, J, oedge[5]);
      case 24: return verts[7];
      case 25: return edges[6] + Or1D(i1, I, oedge[6]);
      case 26: return verts[6];
   }
#ifdef MFEM_DEBUG
   mfem_error("NURBSPatchMap::operator() const 3D");
#endif
   return -1;
}

}

#endif<|MERGE_RESOLUTION|>--- conflicted
+++ resolved
@@ -426,7 +426,7 @@
    friend class NURBSPatchMap;
 
 protected:
-<<<<<<< HEAD
+
    /// Flag for indicating what type of NURBS fespace this extension is used for.
    enum class Mode
    {
@@ -436,13 +436,10 @@
    };
    Mode mode = Mode::H_1;
 
-   int mOrder; // see GetOrder() for description
-=======
    /// Order of KnotVectors, see GetOrder() for description.
    int mOrder;
 
    /// Orders of all KnotVectors
->>>>>>> 8ed6d6d2
    Array<int> mOrders;
 
    /// Number of KnotVectors
@@ -665,19 +662,13 @@
    /** @brief Create a NURBSExtension with elevated KnotVector orders (by
        repeating the endpoints of the KnotVectors and using uniform weights of
        1) as given by the array @a newOrders. */
-<<<<<<< HEAD
-   /** If a knot vector in @a parent already has order greater than or equal to
-       the corresponding entry in @a newOrder, it will be used unmodified. */
-   NURBSExtension(NURBSExtension *parent, const Array<int> &newOrders,
-                  Mode mode = Mode::H_1);
-   /// Construct a NURBSExtension by merging a partitioned NURBS mesh
-=======
    /** @a note If a KnotVector in @a parent already has order greater than or
        equal to the corresponding entry in @a newOrder, it will be used
        unmodified. */
-   NURBSExtension(NURBSExtension *parent, const Array<int> &newOrders);
+   NURBSExtension(NURBSExtension *parent, const Array<int> &newOrders,
+                  Mode mode = Mode::H_1);
    /// Construct a NURBSExtension by merging a partitioned NURBS mesh.
->>>>>>> 8ed6d6d2
+
    NURBSExtension(Mesh *mesh_array[], int num_pieces);
 
    /// Copy assignment not supported.
