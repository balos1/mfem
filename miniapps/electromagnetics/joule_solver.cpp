
#include "joule_solver.hpp"
#include "joule_globals.hpp"

MagneticDiffusionEOperator::MagneticDiffusionEOperator(int stateVectorLen,
                                                       ParFiniteElementSpace &L2FES,
                                                       ParFiniteElementSpace &HCurlFES,
                                                       ParFiniteElementSpace &HDivFES,
                                                       ParFiniteElementSpace &HGradFES,
                                                       Array<int> &ess_bdr_arg,
                                                       Array<int> &thermal_ess_bdr_arg,
                                                       Array<int> &poisson_ess_bdr_arg,
                                                       double mu_coef,
                                                       std::map<int, double> sigmaAttMap,
                                                       std::map<int, double> TcapacityAttMap,
                                                       std::map<int, double> InvTcapAttMap,
                                                       std::map<int, double> InvTcondAttMap)
   : TimeDependentOperator(stateVectorLen, 0.0),
     L2FESpace(L2FES), HCurlFESpace(HCurlFES), HDivFESpace(HDivFES),
     HGradFESpace(HGradFES),
     a0(NULL), a1(NULL), a2(NULL), m1(NULL), m2(NULL), m3(NULL),
     s1(NULL), s2(NULL), grad(NULL), curl(NULL), weakDiv(NULL), weakDivC(NULL),
     weakCurl(NULL),
     A0(NULL), A1(NULL), A2(NULL), X0(NULL), X1(NULL), X2(NULL), B0(NULL), B1(NULL),
     B2(NULL), B3(NULL),
     v1(NULL), v2(NULL),
     amg_a0(NULL), pcg_a0(NULL), ads_a2(NULL), pcg_a2(NULL), ams_a1(NULL),
     pcg_a1(NULL), dsp_m3(NULL),pcg_m3(NULL),
     dsp_m1(NULL), pcg_m1(NULL), dsp_m2(NULL), pcg_m2(NULL),
     mu(mu_coef), dt_A1(-1.0), dt_A2(-1.0)

{

   ess_bdr.SetSize(ess_bdr_arg.Size());
   for (int i=0; i<ess_bdr_arg.Size(); i++)
   {
      ess_bdr[i] = ess_bdr_arg[i];
   }
   thermal_ess_bdr.SetSize(thermal_ess_bdr_arg.Size());
   for (int i=0; i<thermal_ess_bdr_arg.Size(); i++)
   {
      thermal_ess_bdr[i] = thermal_ess_bdr_arg[i];
   }
   poisson_ess_bdr.SetSize(poisson_ess_bdr_arg.Size());
   for (int i=0; i<poisson_ess_bdr_arg.Size(); i++)
   {
      poisson_ess_bdr[i] = poisson_ess_bdr_arg[i];
   }

   sigma     = new MeshDependentCoefficient(sigmaAttMap);
   Tcapacity = new MeshDependentCoefficient(TcapacityAttMap);
   InvTcap   = new MeshDependentCoefficient(InvTcapAttMap);
   InvTcond  = new MeshDependentCoefficient(InvTcondAttMap);

   this->buildA0(*sigma);
   this->buildM3(*Tcapacity);
   this->buildM1(*sigma);
   this->buildM2(*InvTcond);
   this->buildS2(*InvTcap);
   this->buildS1(1.0/mu);
   this->buildCurl(1.0/mu);
   this->buildDiv(*InvTcap);
   this->buildGrad();

   v0 = new ParGridFunction(&HGradFESpace);
   v1 = new ParGridFunction(&HCurlFESpace);
   v2 = new ParGridFunction(&HDivFESpace);
   A0 = new HypreParMatrix;
   A1 = new HypreParMatrix;
   A2 = new HypreParMatrix;
   X0 = new Vector;
   X1 = new Vector;
   X2 = new Vector;
   B0 = new Vector;
   B1 = new Vector;
   B2 = new Vector;
   B3 = new Vector;

}

void MagneticDiffusionEOperator::Init(Vector &X)
{

   Vector zero_vec(3); zero_vec = 0.0;
   VectorConstantCoefficient Zero_vec(zero_vec);
   ConstantCoefficient Zero(0.0);

   /* the big BlockVector stores the fields as
      Temperature
      Temperature Flux
      P field
      E field
      B field
      Joule Heating
   */

   int Vsize_l2 = L2FESpace.GetVSize();
   int Vsize_nd = HCurlFESpace.GetVSize();
   int Vsize_rt = HDivFESpace.GetVSize();
   int Vsize_h1 = HGradFESpace.GetVSize();

   Array<int> true_offset(7);
   true_offset[0] = 0;
   true_offset[1] = true_offset[0] + Vsize_l2;
   true_offset[2] = true_offset[1] + Vsize_rt;
   true_offset[3] = true_offset[2] + Vsize_h1;
   true_offset[4] = true_offset[3] + Vsize_nd;
   true_offset[5] = true_offset[4] + Vsize_rt;
   true_offset[6] = true_offset[5] + Vsize_l2;

   Vector* xptr = (Vector*) &X;
   ParGridFunction E, B, T, F, W, P;
   T.MakeRef(&L2FESpace,   *xptr,true_offset[0]);
   F.MakeRef(&HDivFESpace, *xptr,true_offset[1]);
   P.MakeRef(&HGradFESpace,*xptr,true_offset[2]);
   E.MakeRef(&HCurlFESpace,*xptr,true_offset[3]);
   B.MakeRef(&HDivFESpace, *xptr,true_offset[4]);
   W.MakeRef(&L2FESpace,   *xptr,true_offset[5]);


   E.ProjectCoefficient(Zero_vec);
   B.ProjectCoefficient(Zero_vec);
   F.ProjectCoefficient(Zero_vec);
   T.ProjectCoefficient(Zero);
   P.ProjectCoefficient(Zero);
   W.ProjectCoefficient(Zero);

}



/*

This is an experimental Mult() method for explicit integration.
Not reccomended for actual use.

S0 P  = 0
M1 E  = WeakCurl^T B + Grad P
   dB = -Curl E
M2 F  = WeakDiv^T T
M3 dT = WeakDiv F + W

where W is the Joule heating.
Boundary conditions are applied to E.
No boundary conditions are applied to B.
Since we are using Hdiv, zero flux is an essential BC on F.
P is given by Div sigma Grad P = 0 with appropriate BC's


*/

void MagneticDiffusionEOperator::Mult(const Vector &X, Vector &dX_dt) const
{

   dX_dt = 0.0;

   /* the big BlockVector stores the fields as
      Temperature
      Temperature Flux
      P field
      E field
      B field
      Joule Heating
   */

   int Vsize_l2 = L2FESpace.GetVSize();
   int Vsize_nd = HCurlFESpace.GetVSize();
   int Vsize_rt = HDivFESpace.GetVSize();
   int Vsize_h1 = HGradFESpace.GetVSize();

   Array<int> true_offset(7);
   true_offset[0] = 0;
   true_offset[1] = true_offset[0] + Vsize_l2;
   true_offset[2] = true_offset[1] + Vsize_rt;
   true_offset[3] = true_offset[2] + Vsize_h1;
   true_offset[4] = true_offset[3] + Vsize_nd;
   true_offset[5] = true_offset[4] + Vsize_rt;
   true_offset[6] = true_offset[5] + Vsize_l2;

   Vector* xptr = (Vector*) &X;
   ParGridFunction E, B, T, F, W, P;
   T.MakeRef(&L2FESpace,   *xptr,true_offset[0]);
   F.MakeRef(&HDivFESpace, *xptr,true_offset[1]);
   P.MakeRef(&HGradFESpace,*xptr,true_offset[2]);
   E.MakeRef(&HCurlFESpace,*xptr,true_offset[3]);
   B.MakeRef(&HDivFESpace, *xptr,true_offset[4]);
   W.MakeRef(&L2FESpace,   *xptr,true_offset[5]);

   ParGridFunction dE, dB, dT, dF, dW, dP;
   dT.MakeRef(&L2FESpace,   dX_dt,true_offset[0]);
   dF.MakeRef(&HDivFESpace, dX_dt,true_offset[1]);
   dP.MakeRef(&HGradFESpace,dX_dt,true_offset[2]);
   dE.MakeRef(&HCurlFESpace,dX_dt,true_offset[3]);
   dB.MakeRef(&HDivFESpace, dX_dt,true_offset[4]);
   dW.MakeRef(&L2FESpace,   dX_dt,true_offset[5]);

   // db = - Curl E
   curl->Mult(E, dB);
   dB *= -1.0;

   // form the Laplacian and solve it
   ParGridFunction Phi_gf(&HGradFESpace);

   // p_bc is given function defining electrostatic potential on surface
   FunctionCoefficient voltage(p_bc);
   voltage.SetTime(this->GetTime());
   Phi_gf = 0.0;

   // the line below should work but doesn't there is a bug
   // Phi_gf.ProjectBdrCoefficient(voltage,poisson_ess_bdr);

   // this is a hack for the above bug
   {
      Array<int> my_ess_dof_list;
      HGradFESpace.GetEssentialVDofs(poisson_ess_bdr, my_ess_dof_list);
      ParGridFunction homer(&HGradFESpace);
      homer.ProjectCoefficient(voltage);
      for (int i = 0; i < my_ess_dof_list.Size(); i++)
      {
         int dof = my_ess_dof_list[i];
         if (dof < 0) { dof = -1 - dof; }
         Phi_gf[i] = homer[i];
      }
   }
   // end of hack

   // apply essential BC's and apply static condensation
   // the new system to solve is A0 X0 = B0
   Array<int> poisson_ess_tdof_list;
   HGradFESpace.GetEssentialTrueDofs(poisson_ess_bdr, poisson_ess_tdof_list);

   *v0 = 0.0;
   a0->FormLinearSystem(poisson_ess_tdof_list,Phi_gf,*v0,*A0,*X0,*B0);

   if (amg_a0 == NULL) { amg_a0 = new HypreBoomerAMG(*A0); }
   if (pcg_a0 == NULL)
   {
      pcg_a0 = new HyprePCG(*A0);
      pcg_a0->SetTol(SOLVERTOL);
      pcg_a0->SetMaxIter(SOLVERMAXIT);
      pcg_a0->SetPrintLevel(SOLVERPRINTLEVEL);
      pcg_a0->SetPreconditioner(*amg_a0);
   }
   // pcg "Mult" operation is a solve
   // X0 = A0^-1 * B0
   pcg_a0->Mult(*B0, *X0);

   // "undo" the static condensation using dP as a temporary variable, dP stores Pnew
   a0->RecoverFEMSolution(*X0,*v0,P);
   dP = 0.0;

   // v1 = <1/mu v, curl u> B
   // B is a grid function but weakCurl is not parallel assembled so is OK
   weakCurl->MultTranspose(B, *v1);

   // now add Grad dPhi/dt term
   // use E as a temporary, E = Grad P
   // v1 = curl 1/mu B + M1 * Grad P
   // note: these two steps could be replaced by one step if we have the
   // bilinear form <sigma gradP, E>
   grad->Mult(P,E);
   m1->AddMult(E,*v1,1.0);

   // OK now v1 is the right hand side, just need to add essential BC's

   ParGridFunction J_gf(&HCurlFESpace);

   // edot_bc is time-derivitive E-field on a boundary surface
   // and then it is used as a dirirchlet BC.

   VectorFunctionCoefficient Jdot(3, edot_bc);
   J_gf = 0.0;
   J_gf.ProjectBdrCoefficientTangent(Jdot,ess_bdr);

   // apply essential BC's and apply static condensation
   // the new system to solve is M1 X1 = B1
   Array<int> ess_tdof_list;
   HCurlFESpace.GetEssentialTrueDofs(ess_bdr, ess_tdof_list);

   m1->FormLinearSystem(ess_tdof_list,J_gf,*v1,*A1,*X1,*B1);

   if (dsp_m1 == NULL) { dsp_m1 = new HypreDiagScale(*A1); }
   if (pcg_m1 == NULL)
   {
      pcg_m1 = new HyprePCG(*A1);
      pcg_m1->SetTol(SOLVERTOL);
      pcg_m1->SetMaxIter(SOLVERMAXIT);
      pcg_m1->SetPrintLevel(SOLVERPRINTLEVEL);
      pcg_m1->SetPreconditioner(*dsp_m1);
   }
   // pcg "Mult" operation is a solve
   // X1 = M1^-1 * B1 = M1^-1 (-S1 E)
   pcg_m1->Mult(*B1, *X1);

   // "undo" the static condensation and fill in grid function dE
   m1->RecoverFEMSolution(*X1,*v1,E);
   dE = 0.0;

   // the total field is E_tot = E_ind - Grad Phi
   // so we need to subtract out Grad Phi
   // E = E - grad (P)
   grad->AddMult(P,E,-1.0);

   // Compute Joule heating using the previous value of E
   this->GetJouleHeating(E,W);
   dW = 0.0;

   // Mult(x,y,alpha=1,beta=0)
   // y = alpha*A*x + beta*y
   // giving
   // v2 = <v, div u> * T
   weakDiv->Mult(T, *v2);


   // apply the thermal BC
   // recall for Hdiv formulation the essential BC is on the flux
   Vector zero_vec(3); zero_vec = 0.0;
   VectorConstantCoefficient Zero_vec(zero_vec);
   ParGridFunction F_gf(&HDivFESpace);
   F_gf = 0.0;
   F_gf.ProjectBdrCoefficientNormal(Zero_vec,thermal_ess_bdr);

   // apply essential BC's and apply static condensation
   // the new system to solve is M2 X2 = B2
   Array<int> thermal_ess_tdof_list;
   HDivFESpace.GetEssentialTrueDofs(thermal_ess_bdr, thermal_ess_tdof_list);

   m2->FormLinearSystem(thermal_ess_tdof_list,F_gf,*v2,*A2,*X2,*B2);

   if (dsp_m2 == NULL) { dsp_m2 = new HypreDiagScale(*A2); }
   if (pcg_m2 == NULL)
   {
      pcg_m2 = new HyprePCG(*A2);
      pcg_m2->SetTol(SOLVERTOL);
      pcg_m2->SetMaxIter(SOLVERMAXIT);
      pcg_m2->SetPrintLevel(SOLVERPRINTLEVEL);
      pcg_m2->SetPreconditioner(*dsp_m2);
   }
   // X2 = m2^-1 * B2
   pcg_m2->Mult(*B2, *X2);

   // "undo" the static condensation and fill in grid function dF
   m2->RecoverFEMSolution(*X2,*v2,F);


   // Compute dT using previous value of flux
   // dT = [w - div F]
   //
   // <u,u> dT = <1/c W,u> - <1/c div v,u> F
   //
   // where W is Joule heating and F is the flux that we just computed
   //
   // note: if div is a BilinearForm, then W should be converted to a LoadVector

   GridFunctionCoefficient Wcoeff(&W);
   ParLinearForm temp_lf(&L2FESpace);

   // compute load vector < W, u>
   temp_lf.AddDomainIntegrator(new DomainLFIntegrator(Wcoeff));
   temp_lf.Assemble();
   // lf = lf - div F
   weakDiv->AddMult(F, temp_lf, -1.0);

   // if div is a BilinearForm, need to perform mass matrix solve to convert energy cT to temperature T

   if (dsp_m3 == NULL) { dsp_m3 = new HypreDiagScale(*M3); }
   if (pcg_m3 == NULL)
   {
      pcg_m3 = new HyprePCG(*M3);
      pcg_m3->SetTol(SOLVERTOL);
      pcg_m3->SetMaxIter(SOLVERMAXIT);
      pcg_m3->SetPrintLevel(SOLVERPRINTLEVEL);
      pcg_m3->SetPreconditioner(*dsp_m3);
   }
   // solve for dT from M3 dT = lf
   // no boundary conditions on this solve
   pcg_m3->Mult(temp_lf, dT);


}

/*

This is the main computational code that computes dX/dt implicitly
where X is the state vector containing P, E, B, F, T, and W

        S0 P = 0
(M1+dt S1) E = WeakCurl^T B + Grad P
          dB = -Curl E
(M2+dt S2) F = WeakDiv^T T
       M3 dT = WeakDiv F + W

where W is the Joule heating.
Boundary conditions are applied to E.
Boundary conditions are applied to F.
No boundary conditions are applied to B or T.

The W term in the left hand side is the Joule heating which is a nonlinear
(quadratic) function of E.

P is solution of Div sigma Grad dP = 0.

The total E-field is given by E_tot = E_ind - Grad P, the big equation for E above
is really for E_ind (the induced, or solenoidal, component) and this is corrected for.


*/

void MagneticDiffusionEOperator::ImplicitSolve(const double dt,
                                               const Vector &X, Vector &dX_dt)
{
   if ( A2 == NULL || fabs(dt-dt_A2) > 1.0e-12*dt )
   {
      this->buildA2(*InvTcond, *InvTcap, dt);
   }
   if ( A1 == NULL || fabs(dt-dt_A1) > 1.0e-12*dt )
   {
      this->buildA1(1.0/mu, *sigma, dt);
   }

   dX_dt = 0.0;

   /* the big BlockVector stores the fields as
      Temperature
      Temperature Flux
      P field
      E field
      B field
      Joule Heating
   */

   int Vsize_l2 = L2FESpace.GetVSize();
   int Vsize_nd = HCurlFESpace.GetVSize();
   int Vsize_rt = HDivFESpace.GetVSize();
   int Vsize_h1 = HGradFESpace.GetVSize();

   Array<int> true_offset(7);
   true_offset[0] = 0;
   true_offset[1] = true_offset[0] + Vsize_l2;
   true_offset[2] = true_offset[1] + Vsize_rt;
   true_offset[3] = true_offset[2] + Vsize_h1;
   true_offset[4] = true_offset[3] + Vsize_nd;
   true_offset[5] = true_offset[4] + Vsize_rt;
   true_offset[6] = true_offset[5] + Vsize_l2;



   Vector* xptr  = (Vector*) &X;
   ParGridFunction E, B, T, F, W, P;
   T.MakeRef(&L2FESpace,   *xptr,true_offset[0]);
   F.MakeRef(&HDivFESpace, *xptr,true_offset[1]);
   P.MakeRef(&HGradFESpace,*xptr,true_offset[2]);
   E.MakeRef(&HCurlFESpace,*xptr,true_offset[3]);
   B.MakeRef(&HDivFESpace, *xptr,true_offset[4]);
   W.MakeRef(&L2FESpace,   *xptr,true_offset[5]);


   ParGridFunction dE, dB, dT, dF, dW, dP;
   dT.MakeRef(&L2FESpace,   dX_dt,true_offset[0]);
   dF.MakeRef(&HDivFESpace, dX_dt,true_offset[1]);
   dP.MakeRef(&HGradFESpace,dX_dt,true_offset[2]);
   dE.MakeRef(&HCurlFESpace,dX_dt,true_offset[3]);
   dB.MakeRef(&HDivFESpace, dX_dt,true_offset[4]);
   dW.MakeRef(&L2FESpace,   dX_dt,true_offset[5]);


   // form the Laplacian and solve it
   ParGridFunction Phi_gf(&HGradFESpace);

   // p_bc is given function defining electrostatic potential on surface
   FunctionCoefficient voltage(p_bc);
   voltage.SetTime(this->GetTime());
   Phi_gf = 0.0;

   // the function below doesn't work !!!
   // Phi_gf.ProjectBdrCoefficient(voltage,poisson_ess_bdr);

   // this is a hack for the above bug
   {
      Array<int> my_ess_dof_list;
      HGradFESpace.GetEssentialVDofs(poisson_ess_bdr, my_ess_dof_list);
      ParGridFunction homer(&HGradFESpace);
      homer.ProjectCoefficient(voltage);
      for (int i = 0; i < my_ess_dof_list.Size(); i++)
      {
         int dof = my_ess_dof_list[i];
         if (dof < 0) { dof = -1 - dof; }
         Phi_gf[i] = homer[i];
      }
   }
   // end of hack

<<<<<<< HEAD
=======
   // FOR DEBUGGING ONLY
   //    {
   //      ostringstream oss;
   //      oss << "Phi_gf." << setfill('0') << setw(6) << HGradFESpace.GetMyRank();
   //      ofstream Phi_ofs(oss.str().c_str());
   //      Phi_ofs.precision(8);
   //      Phi_gf.Save(Phi_ofs);
   //      Phi_ofs.close();
   //    }
   // FOR DEBUGGING ONLY

>>>>>>> 5290b16c
   // apply essential BC's and apply static condensation
   // the new system to solve is A0 X0 = B0
   Array<int> poisson_ess_tdof_list;
   HGradFESpace.GetEssentialTrueDofs(poisson_ess_bdr, poisson_ess_tdof_list);

   *v0 = 0.0;
   a0->FormLinearSystem(poisson_ess_tdof_list,Phi_gf,*v0,*A0,*X0,*B0);

<<<<<<< HEAD
=======
   // FOR DEBUGGING ONLY
   //    {
   //       hypre_ParCSRMatrixPrint(*A0,"A0_");
   //       HypreParVector tempB0(A0->GetComm(),A0->N(),B0->GetData(),A0->ColPart());
   //       tempB0.Print("B0_");
   //    }
   // FOR DEBUGGING ONLY

>>>>>>> 5290b16c
   if (amg_a0 == NULL) { amg_a0 = new HypreBoomerAMG(*A0); }
   if (pcg_a0 == NULL)
   {
      pcg_a0 = new HyprePCG(*A0);
      pcg_a0->SetTol(SOLVERTOL);
      pcg_a0->SetMaxIter(SOLVERMAXIT);
      pcg_a0->SetPrintLevel(SOLVERPRINTLEVEL);
      pcg_a0->SetPreconditioner(*amg_a0);
   }
   // pcg "Mult" operation is a solve
   // X0 = A0^-1 * B0
   pcg_a0->Mult(*B0, *X0);

   // "undo" the static condensation saving result in grid function dP
   a0->RecoverFEMSolution(*X0,*v0,P);
   dP = 0.0;

   // v1 = <1/mu v, curl u> B
   // B is a grid function but weakCurl is not parallel assembled so is OK
   weakCurl->MultTranspose(B, *v1);

   // now add Grad dPhi/dt term
   // use E as a temporary, E = Grad P
   // v1 = curl 1/mu B + M1 * Grad P
   grad->Mult(P,E);
   m1->AddMult(E,*v1,1.0);

   ParGridFunction J_gf(&HCurlFESpace);

   // edot_bc is time-derivitive E-field on a boundary surface
   // and then it is used as a dirirchlet BC
   // the vector v1 will be modified by the values Jtmp and
   // the part of the matrix m1 that hs been eliminated (but stored).
   VectorFunctionCoefficient Jdot(3, edot_bc);
   J_gf = 0.0;
   J_gf.ProjectBdrCoefficientTangent(Jdot,ess_bdr);

   // form the linear system, including eliminating essential BC's and applying
   // static condensation. The system to solve is A1 X1 = B1
   Array<int> ess_tdof_list;
   HCurlFESpace.GetEssentialTrueDofs(ess_bdr, ess_tdof_list);

   a1->FormLinearSystem(ess_tdof_list,J_gf,*v1,*A1,*X1,*B1);

   // We only need to create the solver and preconditioner once
   if ( ams_a1 == NULL )
   {
      ParFiniteElementSpace *prec_fespace =
         (a1->StaticCondensationIsEnabled() ? a1->SCParFESpace() : &HCurlFESpace);
      ams_a1 = new HypreAMS(*A1, prec_fespace);
   }
   if ( pcg_a1 == NULL )
   {
      pcg_a1 = new HyprePCG(*A1);
      pcg_a1->SetTol(SOLVERTOL);
      pcg_a1->SetMaxIter(SOLVERMAXIT);
      pcg_a1->SetPrintLevel(SOLVERPRINTLEVEL);
      pcg_a1->SetPreconditioner(*ams_a1);
   }
   // solve the system
   // dE = (A1)^-1 [-S1 E]
   pcg_a1->Mult(*B1, *X1);


   // this is required because of static condensation, E is a grid function
   a1->RecoverFEMSolution(*X1,*v1,E);
   dE = 0.0;

   // the total field is E_tot = E_ind - Grad Phi
   // so we need to subtract out Grad Phi
   // E = E - grad (P)
   // note grad maps GF to GF
   grad->AddMult(P,E,-1.0);


   // Compute dB/dt = -Curl(E_{n+1})
   // note curl maps GF to GF
   curl->Mult(E, dB);
   dB *= -1.0;

   // Compute Energy Deposition
   this->GetJouleHeating(E,W);

   // v2 = Div^T * W, where W is the Joule heating computed above, and
   // Div is the matrix <div u, v>
   weakDivC->MultTranspose(W, *v2);
   *v2 *= dt;

   // v2 = <v, div u> T + (1.0)*v2
   weakDiv->AddMultTranspose(T, *v2, 1.0);

   // apply the thermal BC
   Vector zero_vec(3); zero_vec = 0.0;
   VectorConstantCoefficient Zero_vec(zero_vec);
   ParGridFunction F_gf(&HDivFESpace);
   F_gf = 0.0;
   F_gf.ProjectBdrCoefficientNormal(Zero_vec,thermal_ess_bdr);

   // form the linear system, including eliminating essential BC's and applying
   // static condensation. The system to solve is A2 X2 = B2
   Array<int> thermal_ess_tdof_list;
   HDivFESpace.GetEssentialTrueDofs(thermal_ess_bdr, thermal_ess_tdof_list);
   a2->FormLinearSystem(thermal_ess_tdof_list,F_gf,*v2,*A2,*X2,*B2);

   // We only need to create the solver and preconditioner once
   if ( ads_a2 == NULL )
   {
      ParFiniteElementSpace *prec_fespace =
         (a2->StaticCondensationIsEnabled() ? a2->SCParFESpace() : &HDivFESpace);
      ads_a2 = new HypreADS(*A2, prec_fespace);
   }
   if ( pcg_a2 == NULL )
   {
      pcg_a2 = new HyprePCG(*A2);
      pcg_a2->SetTol(SOLVERTOL);
      pcg_a2->SetMaxIter(SOLVERMAXIT);
      pcg_a2->SetPrintLevel(SOLVERPRINTLEVEL);
      pcg_a2->SetPreconditioner(*ads_a2);
   }
   // solve for dF from a2 dF = v2
   // dF = (A2)^-1 [S2*F + rhs]
   pcg_a2->Mult(*B2, *X2);

   // this is required because of static condensation
   a2->RecoverFEMSolution(*X2,*v2,F);

   // c dT = [W - div F]
   //
   // <u,u> dT = <1/c W,u> - <1/c div v,u>
   //
   // where W is Joule heating and F is the flux that we just computed
   //
   // note: if div is a BilinearForm, then W should be converted to a LoadVector
   // compute load vector <1/c W, u> whre W is the Joule heating GF

   // create the Coefficient 1/c W
   //ScaledGFCoefficient Wcoeff(&W, *InvTcap);
   GridFunctionCoefficient Wcoeff(&W);

   // compute <W,u>
   ParLinearForm temp_lf(&L2FESpace);
   temp_lf.AddDomainIntegrator(new DomainLFIntegrator(Wcoeff));
   temp_lf.Assemble();

   // lf = lf - div F
   weakDiv->AddMult(F, temp_lf, -1.0);

   // need to perform mass matrix solve to get temperature T
   // <c u, u> Tdot = -<div v, u> F +  <1/c W, u>
   // NOTE: supposedly we can just invert any L2 matrix, could do that here instead of a solve

   if (dsp_m3 == NULL) { dsp_m3 = new HypreDiagScale(*M3); }
   if (pcg_m3 == NULL)
   {
      pcg_m3 = new HyprePCG(*M3);
      pcg_m3->SetTol(SOLVERTOL);
      pcg_m3->SetMaxIter(SOLVERMAXIT);
      pcg_m3->SetPrintLevel(SOLVERPRINTLEVEL);
      pcg_m3->SetPreconditioner(*dsp_m3);
   }

   // solve for dT from M3 dT = lf
   // no boundary conditions on this solve
   pcg_m3->Mult(temp_lf, dT);

}

void MagneticDiffusionEOperator::buildA0(MeshDependentCoefficient &Sigma)
{

   if ( a0 != NULL ) { delete a0; }

   // First create and assemble the bilinear form.
   // For now we assume the mesh isn't moving, the materials are time independent,
   // and dt is constant. So we only need to do this once.

   //ConstantCoefficient Sigma(sigma);
   a0 = new ParBilinearForm(&HGradFESpace);
   a0->AddDomainIntegrator(new DiffusionIntegrator(Sigma));
   if (STATIC_COND == 1) { a0->EnableStaticCondensation(); }
   a0->Assemble();

   // don't finalize or parallel assemble this is done in FormLinearSystem
}

void MagneticDiffusionEOperator::buildA1(double muInv,
                                         MeshDependentCoefficient &Sigma, double dt)
{

   if ( a1 != NULL ) { delete a1; }

   // First create and assemble the bilinear form.
   // For now we assume the mesh isn't moving, the materials are time independent,
   // and dt is constant. So we only need to do this once.

   ConstantCoefficient dtMuInv(dt*muInv);
   a1 = new ParBilinearForm(&HCurlFESpace);
   a1->AddDomainIntegrator(new VectorFEMassIntegrator(Sigma));
   a1->AddDomainIntegrator(new CurlCurlIntegrator(dtMuInv));
   if (STATIC_COND == 1) { a1->EnableStaticCondensation(); }
   a1->Assemble();

   // don't finalize or parallel assemble this is done in FormLinearSystem

   dt_A1 = dt;
}

void MagneticDiffusionEOperator::buildA2(MeshDependentCoefficient &InvTcond,
                                         MeshDependentCoefficient &InvTcap, double dt)
{
   if ( a2 != NULL ) { delete a2; }

   InvTcap.SetScaleFactor(dt);
   a2 = new ParBilinearForm(&HDivFESpace);
   a2->AddDomainIntegrator(new VectorFEMassIntegrator(InvTcond));
   a2->AddDomainIntegrator(new DivDivIntegrator(InvTcap));
   if (STATIC_COND == 1) { a2->EnableStaticCondensation(); }
   a2->Assemble();

   // don't finalize or parallel assemble this is done in FormLinearSystem

   dt_A2 = dt;
}

void MagneticDiffusionEOperator::buildM1(MeshDependentCoefficient &Sigma)
{
   if ( m1 != NULL ) { delete m1; }

   m1 = new ParBilinearForm(&HCurlFESpace);
   m1->AddDomainIntegrator(new VectorFEMassIntegrator(Sigma));
   m1->Assemble();

   // don't finalize or parallel assemble this is done in FormLinearSystem

}

void MagneticDiffusionEOperator::buildM2(MeshDependentCoefficient &Alpha)
{
   if ( m2 != NULL ) { delete m2; }

   //ConstantCoefficient MuInv(muInv);
   m2 = new ParBilinearForm(&HDivFESpace);
   m2->AddDomainIntegrator(new VectorFEMassIntegrator(Alpha));
   m2->Assemble();

   // don't finalize or parallel assemble this is done in FormLinearSystem

}

void MagneticDiffusionEOperator::buildM3(MeshDependentCoefficient &Tcapacity)
{

   if ( m3 != NULL ) { delete m3; }

   //ConstantCoefficient Sigma(sigma);
   m3 = new ParBilinearForm(&L2FESpace);
   m3->AddDomainIntegrator(new MassIntegrator(Tcapacity));
   m3->Assemble();
   m3->Finalize();
   M3 = m3->ParallelAssemble();

}

void MagneticDiffusionEOperator::buildS1(double muInv)
{
   if ( s1 != NULL ) { delete s1; }

   ConstantCoefficient MuInv(muInv);
   s1 = new ParBilinearForm(&HCurlFESpace);
   s1->AddDomainIntegrator(new CurlCurlIntegrator(MuInv));
   s1->Assemble();
}

void MagneticDiffusionEOperator::buildS2(MeshDependentCoefficient &InvTcap)
{
   if ( s2 != NULL ) { delete s2; }

   //ConstantCoefficient param(a);
   s2 = new ParBilinearForm(&HDivFESpace);
   s2->AddDomainIntegrator(new DivDivIntegrator(InvTcap));
   s2->Assemble();
}

void MagneticDiffusionEOperator::buildCurl(double muInv)
{

   if ( curl != NULL ) { delete curl; }
   if ( weakCurl != NULL ) { delete weakCurl; }

   curl = new ParDiscreteLinearOperator(&HCurlFESpace, &HDivFESpace);
   curl->AddDomainInterpolator(new CurlInterpolator);
   curl->Assemble();

   ConstantCoefficient MuInv(muInv);
   weakCurl = new ParMixedBilinearForm(&HCurlFESpace, &HDivFESpace);
   weakCurl->AddDomainIntegrator(new VectorFECurlIntegrator(MuInv));
   weakCurl->Assemble();

   // no ParallelAssemble since this will be applied to GridFunctions
}

void MagneticDiffusionEOperator::buildDiv(MeshDependentCoefficient &InvTcap)
{
   if ( weakDiv != NULL ) { delete weakDiv; }
   if ( weakDivC != NULL ) { delete weakDivC; }

   weakDivC = new ParMixedBilinearForm(&HDivFESpace, &L2FESpace);
   weakDivC->AddDomainIntegrator(new VectorFEDivergenceIntegrator(InvTcap));
   weakDivC->Assemble();

   weakDiv = new ParMixedBilinearForm(&HDivFESpace, &L2FESpace);
   weakDiv->AddDomainIntegrator(new VectorFEDivergenceIntegrator());
   weakDiv->Assemble();

   // no ParallelAssemble since this will be applied to GridFunctions
}

void MagneticDiffusionEOperator::buildGrad()
{
   if ( grad != NULL ) { delete grad; }

   grad = new ParDiscreteLinearOperator(&HGradFESpace, &HCurlFESpace);
   grad->AddDomainInterpolator(new GradientInterpolator());
   grad->Assemble();

   // no ParallelAssemble since this will be applied to GridFunctions
}


double MagneticDiffusionEOperator::ElectricLosses(ParGridFunction &E_gf) const
{

   double el = m1->InnerProduct(E_gf,E_gf);

   double global_el;
   MPI_Allreduce(&el, &global_el, 1, MPI_DOUBLE, MPI_SUM,
                 m2->ParFESpace()->GetComm());

   return el;
}

// E is the input GF, w is the output GF which is I assume an L2 scalar
// representing the Joule heating
void MagneticDiffusionEOperator::GetJouleHeating(ParGridFunction &E_gf,
                                                 ParGridFunction &w_gf) const
{
   // The w_coeff object staches a reference to sigma and E, and it has
   // an Eval method that will be used by ProjectCoefficient.
   JouleHeatingCoefficient w_coeff(*sigma, E_gf);

   // This applies the definition of the finite element degrees-of-freedom
   // to convert the function to a set of discrete values
   w_gf.ProjectCoefficient(w_coeff);
}

void MagneticDiffusionEOperator::SetTime(const double _t)
{ t = _t; }

MagneticDiffusionEOperator::~MagneticDiffusionEOperator()
{

   if ( ams_a1 != NULL ) { delete ams_a1; }
   if ( pcg_a1 != NULL ) { delete pcg_a1; }

   if ( dsp_m1 != NULL ) { delete dsp_m1; }
   if ( pcg_m1 != NULL ) { delete pcg_m1; }

   if ( dsp_m2 != NULL ) { delete dsp_m2; }
   if ( pcg_m2 != NULL ) { delete pcg_m2; }

   if ( curl != NULL ) { delete curl; }
   if ( weakDiv != NULL ) { delete weakDiv; }
   if ( weakDivC != NULL ) { delete weakDivC; }
   if ( weakCurl != NULL ) { delete weakCurl; }
   if ( grad != NULL ) { delete grad; }


   if ( a0 != NULL ) { delete a0; }
   if ( a1 != NULL ) { delete a1; }
   if ( a2 != NULL ) { delete a2; }
   if ( m1 != NULL ) { delete m1; }
   if ( m2 != NULL ) { delete m2; }
   if ( s1 != NULL ) { delete s1; }
   if ( s2 != NULL ) { delete s2; }

   if ( A0 != NULL ) { delete A0; }
   if ( X0 != NULL ) { delete X0; }
   if ( B0 != NULL ) { delete B0; }

   if ( A1 != NULL ) { delete A1; }
   if ( X1 != NULL ) { delete X1; }
   if ( B1 != NULL ) { delete B1; }

   if ( A2 != NULL ) { delete A2; }
   if ( X2 != NULL ) { delete X2; }
   if ( B2 != NULL ) { delete B2; }

   if ( v1 != NULL ) { delete v1; }
   if ( v2 != NULL ) { delete v2; }

   if (sigma     != NULL) { delete sigma; }
   if (Tcapacity != NULL) { delete Tcapacity; }
   if (InvTcap   != NULL) { delete InvTcap; }
   if (InvTcond  != NULL) { delete InvTcond; }
}

void MagneticDiffusionEOperator::Debug(const char *base, double )
{


   {
      hypre_ParCSRMatrixPrint(*A1,"A1_");
      HypreParVector tempB1(A1->GetComm(),A1->N(),B1->GetData(),A1->ColPart());
      tempB1.Print("B1_");
      HypreParVector tempX1(A1->GetComm(),A1->N(),X1->GetData(),A1->ColPart());
      tempX1.Print("X1_");
   }

   {
      hypre_ParCSRMatrixPrint(*A2,"A2_");
      HypreParVector tempB2(A2->GetComm(),A2->N(),B2->GetData(),A2->ColPart());
      tempB2.Print("B2_");
      HypreParVector tempX2(A2->GetComm(),A2->N(),X2->GetData(),A2->ColPart());
      tempX2.Print("X2_");
   }

}

double JouleHeatingCoefficient::Eval(ElementTransformation &T,
                                     const IntegrationPoint &ip)
{
   Vector E;
   double thisSigma;
   E_gf.GetVectorValue(T.ElementNo, ip, E);
   thisSigma = sigma.Eval(T, ip);
   return thisSigma*(E*E);
}

MeshDependentCoefficient::MeshDependentCoefficient(const std::map<int, double>
                                                   &inputMap, double scale):Coefficient()
{

   // make a copy of the magic attribute-value map
   // for later use
   materialMap = new std::map<int, double>(inputMap);
   scaleFactor = scale;

}

MeshDependentCoefficient::MeshDependentCoefficient(const
                                                   MeshDependentCoefficient &cloneMe):Coefficient()
{

   // make a copy of the magic attribute-value map
   // for later use
   materialMap = new std::map<int, double>(*(cloneMe.materialMap));
   scaleFactor = cloneMe.scaleFactor;

}


double MeshDependentCoefficient::Eval(ElementTransformation &T,
                                      const IntegrationPoint &ip)
{

   //given the attribute, extract the coefficient value from the map
   std::map<int, double>::iterator it;
   int thisAtt = T.Attribute;
   double value;
   it = materialMap->find(thisAtt);
   if (it != materialMap->end())
   {
      value = it->second;
   }
   else
   {
      std::cerr << "MeshDependentCoefficient atribute " << thisAtt << " not found" << std::endl;
      mfem_error();
   }

   return value*scaleFactor;
}




ScaledGFCoefficient:: ScaledGFCoefficient(GridFunction *gf,
                                          MeshDependentCoefficient &input_mdc ):
   GridFunctionCoefficient(gf), mdc(input_mdc) {}

double ScaledGFCoefficient::Eval(ElementTransformation &T,
                                 const IntegrationPoint &ip)
{
   return mdc.Eval(T,ip) * GridFunctionCoefficient::Eval(T,ip);
}

<|MERGE_RESOLUTION|>--- conflicted
+++ resolved
@@ -490,20 +490,6 @@
    }
    // end of hack
 
-<<<<<<< HEAD
-=======
-   // FOR DEBUGGING ONLY
-   //    {
-   //      ostringstream oss;
-   //      oss << "Phi_gf." << setfill('0') << setw(6) << HGradFESpace.GetMyRank();
-   //      ofstream Phi_ofs(oss.str().c_str());
-   //      Phi_ofs.precision(8);
-   //      Phi_gf.Save(Phi_ofs);
-   //      Phi_ofs.close();
-   //    }
-   // FOR DEBUGGING ONLY
-
->>>>>>> 5290b16c
    // apply essential BC's and apply static condensation
    // the new system to solve is A0 X0 = B0
    Array<int> poisson_ess_tdof_list;
@@ -512,17 +498,6 @@
    *v0 = 0.0;
    a0->FormLinearSystem(poisson_ess_tdof_list,Phi_gf,*v0,*A0,*X0,*B0);
 
-<<<<<<< HEAD
-=======
-   // FOR DEBUGGING ONLY
-   //    {
-   //       hypre_ParCSRMatrixPrint(*A0,"A0_");
-   //       HypreParVector tempB0(A0->GetComm(),A0->N(),B0->GetData(),A0->ColPart());
-   //       tempB0.Print("B0_");
-   //    }
-   // FOR DEBUGGING ONLY
-
->>>>>>> 5290b16c
    if (amg_a0 == NULL) { amg_a0 = new HypreBoomerAMG(*A0); }
    if (pcg_a0 == NULL)
    {
