--- conflicted
+++ resolved
@@ -353,13 +353,8 @@
       Volta.Update();
    }
 
-<<<<<<< HEAD
    delete epsCoef;
 
-   MPI_Finalize();
-
-=======
->>>>>>> bb9cd0f4
    return 0;
 }
 
