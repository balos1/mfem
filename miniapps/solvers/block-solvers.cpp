--- conflicted
+++ resolved
@@ -238,15 +238,9 @@
 int main(int argc, char *argv[])
 {
 #ifdef HYPRE_USING_GPU
-<<<<<<< HEAD
-   cout << "\nAs of mfem-4.3 and hypre-2.22.0 (July 2021) this miniapp\n"
-        << "is NOT supported with the GPU version of hypre.\n\n";
-   return MFEM_SKIP_RETURN_VALUE;
-=======
    mfem::out << "\nAs of mfem-4.3 and hypre-2.22.0 (July 2021) this miniapp\n"
              << "is NOT supported with the GPU version of hypre.\n\n";
-   return 242;
->>>>>>> 94aeedce
+   return MFEM_SKIP_RETURN_VALUE;
 #endif
 
    // Initialize MPI and HYPRE.
@@ -363,13 +357,8 @@
    }
 
    // Setup various solvers for the discrete problem
-<<<<<<< HEAD
    std::map<const DarcySolver*, real_t> setup_time;
-   ResetTimer();
-=======
-   std::map<const DarcySolver*, double> setup_time;
-   chrono.Restart();
->>>>>>> 94aeedce
+   chrono.Restart();
    BDPMinresSolver bdp(M, B, param);
    setup_time[&bdp] = chrono.RealTime();
 
