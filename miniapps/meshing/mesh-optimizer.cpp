--- conflicted
+++ resolved
@@ -154,12 +154,9 @@
    int n_h_iter          = 1;
    bool surface_fit_adapt = false;
    double surface_fit_threshold = -10;
-<<<<<<< HEAD
    int mesh_node_ordering = 0;
-=======
    int barrier_type       = 0;
    int worst_case_type    = 0;
->>>>>>> fcf50aae
 
    // 1. Parse command-line options.
    OptionsParser args(argc, argv);
@@ -289,11 +286,9 @@
    args.AddOption(&surface_fit_threshold, "-sft", "--surf-fit-threshold",
                   "Set threshold for surface fitting. TMOP solver will"
                   "terminate when max surface fitting error is below this limit");
-<<<<<<< HEAD
    args.AddOption(&mesh_node_ordering, "-mno", "--mesh_node_ordering",
                   "Ordering of mesh nodes."
                   "0 (default): byNodes, 1: byVDIM");
-=======
    args.AddOption(&barrier_type, "-btype", "--barrier-type",
                   "0 - None,"
                   "1 - Shifted Barrier,"
@@ -302,7 +297,6 @@
                   "0 - None,"
                   "1 - Beta,"
                   "2 - PMean.");
->>>>>>> fcf50aae
    args.Parse();
    if (!args.Good())
    {
