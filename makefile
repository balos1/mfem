# Copyright (c) 2010, Lawrence Livermore National Security, LLC. Produced at the
# Lawrence Livermore National Laboratory. LLNL-CODE-443211. All Rights reserved.
# See file COPYRIGHT for details.
#
# This file is part of the MFEM library. For more information and source code
# availability see http://mfem.org.
#
# MFEM is free software; you can redistribute it and/or modify it under the
# terms of the GNU Lesser General Public License (as published by the Free
# Software Foundation) version 2.1 dated February 1999.

define MFEM_HELP_MSG

MFEM makefile targets:

   make config
   make
   make all
   make status/info
   make serial
   make parallel
   make debug
   make pdebug
   make check/test
   make install
   make clean
   make distclean
   make style

Examples:

make config MFEM_USE_MPI=YES MFEM_DEBUG=YES MPICXX=mpiCC
   Configure the make system for subsequent runs (analogous to a configure script).
   The available options are documented in the INSTALL file.
make config BUILD_DIR=<dir>
   Configure an out-of-source-tree build in the given directory.
make config -f <mfem-dir>/makefile
   Configure an out-of-source-tree build in the current directory.
make -j 4
   Build the library (in parallel) using the current configuration options.
make all
   Build the library, the examples and the miniapps using the current configuration.
make status
   Display information about the current configuration.
make serial
   A shortcut to configure and build the serial optimized version of the library.
make parallel
   A shortcut to configure and build the parallel optimized version of the library.
make debug
   A shortcut to configure and build the serial debug version of the library.
make pdebug
   A shortcut to configure and build the parallel debug version of the library.
make check
   Quick-check the build by compiling and running Example 1/1p.
make test
   Verify the build by checking the results from running all examples and miniapps.
make install PREFIX=<dir>
   Install the library and headers in <dir>/lib and <dir>/include.
make clean
   Clean the library and object files, but keep configuration.
make distclean
   In addition to "make clean", clean the configuration and remove the local
   installation directory.
make style
   Format the MFEM C++ source files using Artistic Style (astyle).

endef

# Path to the mfem source directory, defaults to this makefile's directory:
THIS_MK := $(lastword $(MAKEFILE_LIST))
$(if $(wildcard $(THIS_MK)),,$(error Makefile not found "$(THIS_MK)"))
MFEM_DIR ?= $(patsubst %/,%,$(dir $(THIS_MK)))
MFEM_REAL_DIR := $(realpath $(MFEM_DIR))
$(if $(MFEM_REAL_DIR),,$(error Source directory "$(MFEM_DIR)" is not valid))
SRC := $(if $(MFEM_REAL_DIR:$(CURDIR)=),$(MFEM_DIR)/,)
$(if $(word 2,$(SRC)),$(error Spaces in SRC = "$(SRC)" are not supported))

MINIAPP_SUBDIRS = common electromagnetics meshing performance tools
MINIAPP_DIRS := $(addprefix miniapps/,$(MINIAPP_SUBDIRS))
MINIAPP_TEST_DIRS := $(filter-out %/common,$(MINIAPP_DIRS))
MINIAPP_USE_COMMON := $(addprefix miniapps/,electromagnetics tools)

# Use BUILD_DIR on the command line; set MFEM_BUILD_DIR before including this
# makefile or config/config.mk from a separate $(BUILD_DIR).
MFEM_BUILD_DIR ?= .
BUILD_DIR := $(MFEM_BUILD_DIR)
BUILD_REAL_DIR := $(abspath $(BUILD_DIR))
ifneq ($(BUILD_REAL_DIR),$(MFEM_REAL_DIR))
   BUILD_SUBDIRS = $(DIRS) config examples $(MINIAPP_DIRS) doc
   BUILD_DIR_DEF = -DMFEM_BUILD_DIR="$(BUILD_REAL_DIR)"
   BLD := $(if $(BUILD_REAL_DIR:$(CURDIR)=),$(BUILD_DIR)/,)
   $(if $(word 2,$(BLD)),$(error Spaces in BLD = "$(BLD)" are not supported))
else
   BUILD_DIR = $(MFEM_DIR)
   BLD := $(SRC)
endif
MFEM_BUILD_DIR := $(BUILD_DIR)

CONFIG_MK = $(BLD)config/config.mk

DEFAULTS_MK = $(SRC)config/defaults.mk
include $(DEFAULTS_MK)

# Optional user config file, see config/defaults.mk
USER_CONFIG = $(BLD)config/user.mk
-include $(USER_CONFIG)

# Helper print-info function
mfem-info = $(if $(filter YES,$(VERBOSE)),$(info *** [info]$(1)),)
export VERBOSE

$(call mfem-info, MAKECMDGOALS = $(MAKECMDGOALS))
$(call mfem-info, MAKEFLAGS    = $(MAKEFLAGS))
$(call mfem-info, MFEM_DIR  = $(MFEM_DIR))
$(call mfem-info, BUILD_DIR = $(BUILD_DIR))
$(call mfem-info, SRC       = $(SRC))
$(call mfem-info, BLD       = $(BLD))

# Include $(CONFIG_MK) unless some of the $(SKIP_INCLUDE_TARGETS) are given
SKIP_INCLUDE_TARGETS = help config clean distclean serial parallel debug pdebug\
 style
HAVE_SKIP_INCLUDE_TARGET = $(filter $(SKIP_INCLUDE_TARGETS),$(MAKECMDGOALS))
ifeq (,$(HAVE_SKIP_INCLUDE_TARGET))
   $(call mfem-info, Including $(CONFIG_MK))
   -include $(CONFIG_MK)
else
   # Do not allow skip-include targets to be combined with other targets
   ifneq (1,$(words $(MAKECMDGOALS)))
      $(error Target '$(firstword $(HAVE_SKIP_INCLUDE_TARGET))' can not be\
      combined with other targets)
   endif
   $(call mfem-info, NOT including $(CONFIG_MK))
endif

# Compile flags used by MFEM: CPPFLAGS, CXXFLAGS, plus library flags
INCFLAGS =
# Link flags used by MFEM: library link flags plus LDFLAGS (added last)
ALL_LIBS = -L@MFEM_LIB_DIR@ -lmfem

# The default value of CXXFLAGS is based on the value of MFEM_DEBUG
ifeq ($(MFEM_DEBUG),YES)
   CXXFLAGS ?= $(DEBUG_FLAGS)
endif
CXXFLAGS ?= $(OPTIM_FLAGS)

ifeq ($(MFEM_USE_LIBUNWIND),YES)
   INCFLAGS += $(LIBUNWIND_OPT)
   ALL_LIBS += $(LIBUNWIND_LIB)
endif

# MPI configuration
ifneq ($(MFEM_USE_MPI),YES)
   MFEM_CXX ?= $(CXX)
else
   MFEM_CXX ?= $(MPICXX)
   INCFLAGS += $(METIS_OPT) $(HYPRE_OPT)
   ALL_LIBS += $(METIS_LIB) $(HYPRE_LIB)
endif

DEP_CXX ?= $(MFEM_CXX)

# LAPACK library configuration
ifeq ($(MFEM_USE_LAPACK),YES)
   INCFLAGS += $(LAPACK_OPT)
   ALL_LIBS += $(LAPACK_LIB)
endif

# OpenMP configuration
ifeq ($(MFEM_USE_OPENMP),YES)
   MFEM_THREAD_SAFE ?= YES
   ifneq ($(MFEM_THREAD_SAFE),YES)
      $(error Incompatible config: MFEM_USE_OPENMP requires MFEM_THREAD_SAFE)
   endif
   INCFLAGS += $(OPENMP_OPT)
   ALL_LIBS += $(OPENMP_LIB)
endif

ifeq ($(MFEM_TIMER_TYPE),2)
   ALL_LIBS += $(POSIX_CLOCKS_LIB)
endif

# MESQUITE library configuration
ifeq ($(MFEM_USE_MESQUITE),YES)
   INCFLAGS += $(MESQUITE_OPT)
   ALL_LIBS += $(MESQUITE_LIB)
endif

# SuiteSparse library configuration
ifeq ($(MFEM_USE_SUITESPARSE),YES)
   INCFLAGS += $(SUITESPARSE_OPT)
   ALL_LIBS += $(SUITESPARSE_LIB)
endif

# SuperLU library configuration
ifeq ($(MFEM_USE_SUPERLU),YES)
   INCFLAGS += $(SUPERLU_OPT)
   ALL_LIBS += $(SUPERLU_LIB)
endif

# Gecko library configuration
ifeq ($(MFEM_USE_GECKO),YES)
   INCFLAGS += $(GECKO_OPT)
   ALL_LIBS += $(GECKO_LIB)
endif

# GnuTLS library configuration
ifeq ($(MFEM_USE_GNUTLS),YES)
   INCFLAGS += $(GNUTLS_OPT)
   ALL_LIBS += $(GNUTLS_LIB)
endif

# NetCDF library configuration
ifeq ($(MFEM_USE_NETCDF),YES)
   INCFLAGS += $(NETCDF_OPT)
   ALL_LIBS += $(NETCDF_LIB)
endif

# MPFR library configuration
ifeq ($(MFEM_USE_MPFR),YES)
   INCFLAGS += $(MPFR_OPT)
   ALL_LIBS += $(MPFR_LIB)
endif

# gzstream configuration
ifeq ($(MFEM_USE_GZSTREAM),YES)
   ALL_LIBS += -lz
endif

# List of all defines that may be enabled in config.hpp and config.mk:
MFEM_DEFINES = MFEM_USE_MPI MFEM_USE_METIS_5 MFEM_DEBUG MFEM_USE_GZSTREAM\
 MFEM_USE_LIBUNWIND MFEM_USE_LAPACK MFEM_THREAD_SAFE MFEM_USE_OPENMP\
 MFEM_USE_MEMALLOC MFEM_TIMER_TYPE MFEM_USE_MESQUITE MFEM_USE_SUITESPARSE\
 MFEM_USE_GECKO MFEM_USE_SUPERLU MFEM_USE_GNUTLS MFEM_USE_NETCDF MFEM_USE_MPFR

# List of makefile variables that will be written to config.mk:
MFEM_CONFIG_VARS = MFEM_CXX MFEM_CPPFLAGS MFEM_CXXFLAGS MFEM_INC_DIR\
 MFEM_TPLFLAGS MFEM_INCFLAGS MFEM_FLAGS MFEM_LIB_DIR MFEM_LIBS MFEM_LIB_FILE\
 MFEM_BUILD_TAG MFEM_PREFIX

# Config vars: values of the form @VAL@ are replaced by $(VAL) in config.mk
MFEM_CPPFLAGS  ?= $(CPPFLAGS)
MFEM_CXXFLAGS  ?= $(CXXFLAGS)
MFEM_TPLFLAGS  ?= $(INCFLAGS)
MFEM_INCFLAGS  ?= -I@MFEM_INC_DIR@ @MFEM_TPLFLAGS@
MFEM_FLAGS     ?= @MFEM_CPPFLAGS@ @MFEM_CXXFLAGS@ @MFEM_INCFLAGS@
MFEM_LIBS      ?= $(ALL_LIBS) $(LDFLAGS)
MFEM_LIB_FILE  ?= @MFEM_LIB_DIR@/libmfem.a
MFEM_BUILD_TAG ?= $(shell uname -snm)
MFEM_PREFIX    ?= $(PREFIX)
MFEM_INC_DIR   ?= $(if $(BUILD_DIR_DEF),@MFEM_BUILD_DIR@,@MFEM_DIR@)
MFEM_LIB_DIR   ?= $(if $(BUILD_DIR_DEF),@MFEM_BUILD_DIR@,@MFEM_DIR@)

# If we have 'config' target, export variables used by config/makefile
ifneq (,$(filter config,$(MAKECMDGOALS)))
   export $(MFEM_DEFINES) MFEM_DEFINES $(MFEM_CONFIG_VARS) MFEM_CONFIG_VARS
   export VERBOSE
endif

# If we have 'install' target, export variables used by config/makefile
ifneq (,$(filter install,$(MAKECMDGOALS)))
   ifneq (install,$(MAKECMDGOALS))
      $(error Target 'install' can not be combined with other targets)
   endif
   # Allow changing the PREFIX during install with: make install PREFIX=<dir>
   PREFIX := $(MFEM_PREFIX)
   PREFIX_INC := $(PREFIX)/include
   PREFIX_LIB := $(PREFIX)/lib
   MFEM_PREFIX := $(abspath $(PREFIX))
   MFEM_INC_DIR = $(abspath $(PREFIX_INC))
   MFEM_LIB_DIR = $(abspath $(PREFIX_LIB))
   export $(MFEM_DEFINES) MFEM_DEFINES $(MFEM_CONFIG_VARS) MFEM_CONFIG_VARS
   export VERBOSE
endif

# Source dirs in logical order
DIRS = general linalg mesh fem
SOURCE_FILES = $(foreach dir,$(DIRS),$(wildcard $(SRC)$(dir)/*.cpp))
RELSRC_FILES = $(patsubst $(SRC)%,%,$(SOURCE_FILES))
OBJECT_FILES = $(patsubst $(SRC)%,$(BLD)%,$(SOURCE_FILES:.cpp=.o))

.PHONY: lib all clean distclean install config status info deps serial parallel\
 debug pdebug style check test

.SUFFIXES:
.SUFFIXES: .cpp .o
# Remove some default implicit rules
%:	%.o
%.o:	%.cpp
%:	%.cpp

# Default rule.
lib: $(BLD)libmfem.a

# Flags used for compiling all source files.
MFEM_BUILD_FLAGS = $(MFEM_CPPFLAGS) $(MFEM_CXXFLAGS) $(MFEM_TPLFLAGS)\
 $(BUILD_DIR_DEF)

# Rules for compiling all source files.
$(OBJECT_FILES): $(BLD)%.o: $(SRC)%.cpp $(CONFIG_MK)
	$(MFEM_CXX) $(MFEM_BUILD_FLAGS) -c $(<) -o $(@)

all: examples miniapps

.PHONY: examples miniapps $(MINIAPP_DIRS)
miniapps: $(MINIAPP_DIRS)
$(MINIAPP_USE_COMMON): miniapps/common
examples $(MINIAPP_DIRS): lib
	$(MAKE) -C $(BLD)$(@)

.PHONY: doc
doc:
	$(MAKE) -C $(BLD)$(@)

-include $(BLD)deps.mk

$(BLD)libmfem.a: $(OBJECT_FILES)
	$(AR) $(ARFLAGS) $(@) $(OBJECT_FILES)
	$(RANLIB) $(@)

serial debug:    M_MPI=NO
parallel pdebug: M_MPI=YES
serial parallel: M_DBG=NO
debug pdebug:    M_DBG=YES
serial parallel debug pdebug:
	$(MAKE) -f $(THIS_MK) config MFEM_USE_MPI=$(M_MPI) MFEM_DEBUG=$(M_DBG)
	$(MAKE)

deps:
	rm -f $(BLD)deps.mk
	for i in $(RELSRC_FILES:.cpp=); do \
	   $(DEP_CXX) $(MFEM_BUILD_FLAGS) -MM -MT $(BLD)$${i}.o $(SRC)$${i}.cpp\
	      >> $(BLD)deps.mk; done

check: lib
	@printf "Quick-checking the MFEM library."
	@printf " Use 'make test' for more extensive tests.\n"
	@$(MAKE) -C $(BLD)examples \
	$(if $(findstring YES,$(MFEM_USE_MPI)),ex1p-test-par,ex1-test-seq)

test:
	@echo "Testing the MFEM library. This may take a while..."
	@echo "Building all examples and miniapps..."
	@$(MAKE) all
	@for dir in examples $(MINIAPP_TEST_DIRS); do \
	   echo "Running tests in $${dir} ..."; \
	   $(MAKE) -j1 -C $(BLD)$${dir} test; done
	@echo "Done."

ALL_CLEAN_SUBDIRS = $(addsuffix /clean,config examples $(MINIAPP_DIRS) doc)
.PHONY: $(ALL_CLEAN_SUBDIRS) miniapps/clean
miniapps/clean: $(addsuffix /clean,$(MINIAPP_DIRS))
$(ALL_CLEAN_SUBDIRS):
	$(MAKE) -C $(BLD)$(@D) $(@F)

clean: $(addsuffix /clean,examples miniapps)
	rm -f $(addprefix $(BLD),*/*.o */*~ *~ libmfem.a deps.mk)

distclean: clean config/clean doc/clean
	rm -rf mfem/

install: $(BLD)libmfem.a
# install static library
	mkdir -p $(PREFIX_LIB)
	$(INSTALL) -m 640 $(BLD)libmfem.a $(PREFIX_LIB)
# install top level includes
	mkdir -p $(PREFIX_INC)
	$(INSTALL) -m 640 $(SRC)mfem.hpp $(SRC)mfem-performance.hpp $(PREFIX_INC)
# install config include
	mkdir -p $(PREFIX_INC)/config
	$(INSTALL) -m 640 $(BLD)config/_config.hpp $(PREFIX_INC)/config/config.hpp
	$(INSTALL) -m 640 $(SRC)config/tconfig.hpp $(PREFIX_INC)/config
# install remaining includes in each subdirectory
	for dir in $(DIRS); do \
	   mkdir -p $(PREFIX_INC)/$$dir && \
	   $(INSTALL) -m 640 $(SRC)$$dir/*.hpp $(PREFIX_INC)/$$dir; done
# install config.mk at root of install tree
	$(MAKE) -C $(BLD)config config-mk CONFIG_MK=config-install.mk
	$(INSTALL) -m 640 $(BLD)config/config-install.mk $(PREFIX)/config.mk
	rm -f $(BLD)config/config-install.mk
# install test.mk at root of install tree
	$(INSTALL) -m 640 $(SRC)config/test.mk $(PREFIX)/test.mk

$(CONFIG_MK):
	$(info )
	$(info MFEM is not configured.)
	$(info Run "make config" first, or see "make help".)
	$(info )
	$(error )

config: $(if $(BUILD_DIR_DEF),build-config,local-config)

.PHONY: local-config
local-config:
	$(MAKE) -C config all
	@printf "\nBuild destination: <source> [$(BUILD_REAL_DIR)]\n\n"

.PHONY: build-config
build-config:
	for d in $(BUILD_SUBDIRS); do mkdir -p $(BLD)$${d}; done
	for dir in "" $(addsuffix /,config examples $(MINIAPP_DIRS) doc); do \
	   printf "# Auto-generated file.\n%s\n%s\n" \
	      "MFEM_DIR = $(MFEM_REAL_DIR)" \
	      "include \$$(MFEM_DIR)/$${dir}makefile" \
	      > $(BLD)$${dir}GNUmakefile; done
	$(MAKE) -C $(BLD)config all
	cd "$(BUILD_DIR)" && ln -sf "$(MFEM_REAL_DIR)/data" .
	for hdr in mfem.hpp mfem-performance.hpp; do \
	   printf "// Auto-generated file.\n%s\n%s\n" \
	   "#define MFEM_BUILD_DIR $(BUILD_REAL_DIR)" \
	   "#include \"$(MFEM_REAL_DIR)/$${hdr}\"" > $(BLD)$${hdr}; done
	@printf "\nBuild destination: $(BUILD_DIR) [$(BUILD_REAL_DIR)]\n\n"

help:
	$(info $(value MFEM_HELP_MSG))
	@true

status info:
	$(info MFEM_USE_MPI         = $(MFEM_USE_MPI))
	$(info MFEM_USE_METIS_5     = $(MFEM_USE_METIS_5))
	$(info MFEM_DEBUG           = $(MFEM_DEBUG))
	$(info MFEM_USE_GZSTREAM    = $(MFEM_USE_GZSTREAM))
	$(info MFEM_USE_LIBUNWIND   = $(MFEM_USE_LIBUNWIND))
	$(info MFEM_USE_LAPACK      = $(MFEM_USE_LAPACK))
	$(info MFEM_THREAD_SAFE     = $(MFEM_THREAD_SAFE))
	$(info MFEM_USE_OPENMP      = $(MFEM_USE_OPENMP))
	$(info MFEM_USE_MEMALLOC    = $(MFEM_USE_MEMALLOC))
	$(info MFEM_TIMER_TYPE      = $(MFEM_TIMER_TYPE))
	$(info MFEM_USE_MESQUITE    = $(MFEM_USE_MESQUITE))
	$(info MFEM_USE_SUITESPARSE = $(MFEM_USE_SUITESPARSE))
	$(info MFEM_USE_SUPERLU     = $(MFEM_USE_SUPERLU))
	$(info MFEM_USE_GECKO       = $(MFEM_USE_GECKO))
	$(info MFEM_USE_GNUTLS      = $(MFEM_USE_GNUTLS))
	$(info MFEM_USE_NETCDF      = $(MFEM_USE_NETCDF))
	$(info MFEM_USE_MPFR        = $(MFEM_USE_MPFR))
	$(info MFEM_CXX             = $(value MFEM_CXX))
	$(info MFEM_CPPFLAGS        = $(value MFEM_CPPFLAGS))
	$(info MFEM_CXXFLAGS        = $(value MFEM_CXXFLAGS))
	$(info MFEM_TPLFLAGS        = $(value MFEM_TPLFLAGS))
	$(info MFEM_INCFLAGS        = $(value MFEM_INCFLAGS))
	$(info MFEM_FLAGS           = $(value MFEM_FLAGS))
	$(info MFEM_LIBS            = $(value MFEM_LIBS))
	$(info MFEM_LIB_FILE        = $(value MFEM_LIB_FILE))
	$(info MFEM_BUILD_TAG       = $(value MFEM_BUILD_TAG))
	$(info MFEM_PREFIX          = $(value MFEM_PREFIX))
	$(info MFEM_INC_DIR         = $(value MFEM_INC_DIR))
	$(info MFEM_LIB_DIR         = $(value MFEM_LIB_DIR))
	$(info MFEM_BUILD_DIR       = $(MFEM_BUILD_DIR))
	@true

<<<<<<< HEAD
ASTYLE = astyle --options=$(SRC)config/mfem.astylerc
FORMAT_FILES = $(foreach dir,$(DIRS) examples $(MINIAPP_DIRS),"$(dir)/*.?pp")
=======
ASTYLE = astyle --options=config/mfem.astylerc
FORMAT_FILES = $(foreach dir,$(DIRS) examples,"$(dir)/*.?pp") miniapps/*/*.?pp
>>>>>>> 3237bf77

style:
	@if ! $(ASTYLE) $(FORMAT_FILES) | grep Formatted; then\
	   echo "No source files were changed.";\
	fi<|MERGE_RESOLUTION|>--- conflicted
+++ resolved
@@ -447,13 +447,8 @@
 	$(info MFEM_BUILD_DIR       = $(MFEM_BUILD_DIR))
 	@true
 
-<<<<<<< HEAD
 ASTYLE = astyle --options=$(SRC)config/mfem.astylerc
 FORMAT_FILES = $(foreach dir,$(DIRS) examples $(MINIAPP_DIRS),"$(dir)/*.?pp")
-=======
-ASTYLE = astyle --options=config/mfem.astylerc
-FORMAT_FILES = $(foreach dir,$(DIRS) examples,"$(dir)/*.?pp") miniapps/*/*.?pp
->>>>>>> 3237bf77
 
 style:
 	@if ! $(ASTYLE) $(FORMAT_FILES) | grep Formatted; then\
