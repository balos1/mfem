# Copyright (c) 2010, Lawrence Livermore National Security, LLC. Produced at the
# Lawrence Livermore National Laboratory. LLNL-CODE-443211. All Rights reserved.
# See file COPYRIGHT for details.
#
# This file is part of the MFEM library. For more information and source code
# availability see http://mfem.org.
#
# MFEM is free software; you can redistribute it and/or modify it under the
# terms of the GNU Lesser General Public License (as published by the Free
# Software Foundation) version 2.1 dated February 1999.

define MFEM_HELP_MSG

MFEM makefile targets:

   make config
   make
   make all
   make status/info
   make serial
   make parallel
   make debug
   make pdebug
   make check/test
   make install
   make clean
   make distclean
   make style

Examples:

make config MFEM_USE_MPI=YES MFEM_DEBUG=YES MPICXX=mpiCC
   Configure the make system for subsequent runs (analogous to a configure script).
   The available options are documented in the INSTALL file.
make -j 4
   Build the library (in parallel) using the current configuration options.
make all
   Build the library, the examples and the miniapps using the current configuration.
make status
   Display information about the current configuration.
make serial
   A shortcut to configure and build the serial optimized version of the library.
make parallel
   A shortcut to configure and build the parallel optimized version of the library.
make debug
   A shortcut to configure and build the serial debug version of the library.
make pdebug
   A shortcut to configure and build the parallel debug version of the library.
make check
   Quick-check the build by compiling and running Example 1/1p.
make test
   Verify the build by checking the results from running all examples and miniapps.
make install PREFIX=<dir>
   Install the library and headers in <dir>/lib and <dir>/include.
make clean
   Clean the library and object files, but keep configuration.
make distclean
   In addition to "make clean", clean the configuration and remove the local
   installation directory.
make style
   Format the MFEM C++ source files using Artistic Style (astyle).

endef

# Path to the mfem directory relative to the compile directory:
MFEM_DIR = ..
# ... or simply an absolute path
# MFEM_DIR = $(realpath .)

CONFIG_MK = config/config.mk

# Optional user config file, see config/user.mk.in
USER_CONFIG = config/user.mk
-include $(USER_CONFIG)

# Helper print-info function
mfem-info = $(if $(filter YES,$(VERBOSE)),$(info *** [info]$(1)),)

$(call mfem-info, MAKECMDGOALS = $(MAKECMDGOALS))

# Include $(CONFIG_MK) unless some of the $(SKIP_INCLUDE_TARGETS) are given
SKIP_INCLUDE_TARGETS = help config clean distclean serial parallel debug pdebug\
 style
HAVE_SKIP_INCLUDE_TARGET = $(filter $(SKIP_INCLUDE_TARGETS),$(MAKECMDGOALS))
ifeq (,$(HAVE_SKIP_INCLUDE_TARGET))
   $(call mfem-info, Including $(CONFIG_MK))
   -include $(CONFIG_MK)
else
   # Do not allow skip-include targets to be combined with other targets
   ifneq (1,$(words $(MAKECMDGOALS)))
      $(error Target '$(firstword $(HAVE_SKIP_INCLUDE_TARGET))' can not be\
      combined with other targets)
   endif
   $(call mfem-info, NOT including $(CONFIG_MK))
endif

# Default installation location
PREFIX ?= ./mfem
INSTALL ?= /usr/bin/install

# Default serial and parallel compilers
CXX ?= g++
MPICXX ?= mpicxx
OPTIM_FLAGS ?= -O3
DEBUG_FLAGS ?= -g -Wall
# Compile flags used by MFEM: CPPFLAGS, CXXFLAGS, plus library flags
INCFLAGS = -I@MFEM_INC_DIR@
# Link flags used by MFEM: library link flags plus LDFLAGS (added last)
ALL_LIBS = -L@MFEM_LIB_DIR@ -lmfem

# The default value of CXXFLAGS is based on the value of MFEM_DEBUG
MFEM_DEBUG ?= NO
ifeq ($(MFEM_DEBUG),YES)
   CXXFLAGS ?= $(DEBUG_FLAGS)
endif
CXXFLAGS ?= $(OPTIM_FLAGS)

# MFEM configuration options
MFEM_USE_MPI         ?= NO
MFEM_USE_LAPACK      ?= NO
MFEM_USE_OPENMP      ?= NO
MFEM_USE_MESQUITE    ?= NO
MFEM_USE_SUITESPARSE ?= NO
MFEM_USE_SUPERLU     ?= NO
MFEM_USE_MEMALLOC    ?= YES
MFEM_USE_GECKO       ?= NO

# HYPRE library configuration (needed to build the parallel version)
HYPRE_DIR ?= @MFEM_DIR@/../hypre-2.10.0b/src/hypre
HYPRE_OPT ?= -I$(HYPRE_DIR)/include
HYPRE_LIB ?= -L$(HYPRE_DIR)/lib -lHYPRE

# METIS library configuration
ifeq ($(MFEM_USE_SUPERLU),NO)
   METIS_DIR ?= @MFEM_DIR@/../metis-4.0
   METIS_OPT ?=
   METIS_LIB ?= -L$(METIS_DIR) -lmetis
   MFEM_USE_METIS_5 ?= NO
else
   # ParMETIS currently needed only with SuperLU
   METIS_DIR ?= @MFEM_DIR@/../parmetis-4.0.3
   METIS_OPT ?=
   METIS_LIB ?= -L$(METIS_DIR) -lparmetis -lmetis
   MFEM_USE_METIS_5 ?= YES
endif

# MPI configuration
ifneq ($(MFEM_USE_MPI),YES)
   MFEM_CXX ?= $(CXX)
else
   MFEM_CXX ?= $(MPICXX)
   INCFLAGS += $(METIS_OPT) $(HYPRE_OPT)
   ALL_LIBS += $(METIS_LIB) $(HYPRE_LIB)
endif

DEP_CXX ?= $(MFEM_CXX)

# LAPACK library configuration
LAPACK_OPT ?=
LAPACK_LIB ?= -llapack
ifeq ($(MFEM_USE_LAPACK),YES)
   INCFLAGS += $(LAPACK_OPT)
   ALL_LIBS += $(LAPACK_LIB)
endif

# OpenMP configuration
OPENMP_OPT ?= -fopenmp
OPENMP_LIB ?=
ifeq ($(MFEM_USE_OPENMP),YES)
   MFEM_THREAD_SAFE ?= YES
   ifneq ($(MFEM_THREAD_SAFE),YES)
      $(error Incompatible config: MFEM_USE_OPENMP requires MFEM_THREAD_SAFE)
   endif
   INCFLAGS += $(OPENMP_OPT)
   ALL_LIBS += $(OPENMP_LIB)
else
   MFEM_THREAD_SAFE ?= NO
endif

# MESQUITE library configuration
MESQUITE_DIR ?= @MFEM_DIR@/../mesquite-2.99
MESQUITE_OPT ?= -I$(MESQUITE_DIR)/include
MESQUITE_LIB ?= -L$(MESQUITE_DIR)/lib -lmesquite
ifeq ($(MFEM_USE_MESQUITE),YES)
   INCFLAGS += $(MESQUITE_OPT)
   ALL_LIBS += $(MESQUITE_LIB)
endif

# SuiteSparse library configuration
SUITESPARSE_DIR ?= @MFEM_DIR@/../SuiteSparse
SUITESPARSE_OPT ?= -I$(SUITESPARSE_DIR)/include
SUITESPARSE_LIB ?= -L$(SUITESPARSE_DIR)/lib -lklu -lbtf -lumfpack -lcholmod -lcolamd -lamd\
 -lcamd -lccolamd -lsuitesparseconfig -lrt $(METIS_LIB) $(LAPACK_LIB)
ifeq ($(MFEM_USE_SUITESPARSE),YES)
   INCFLAGS += $(SUITESPARSE_OPT)
   ALL_LIBS += $(SUITESPARSE_LIB)
endif

<<<<<<< HEAD
MFEM_USE_GECKO ?= NO
=======
# SuperLU library configuration
SUPERLU_DIR ?= @MFEM_DIR@/../SuperLU_DIST_5.1.0
SUPERLU_OPT ?= -I$(SUPERLU_DIR)/SRC
SUPERLU_LIB ?= -L$(SUPERLU_DIR)/SRC -lsuperlu_dist -lblas $(METIS_LIB)
ifeq ($(MFEM_USE_SUPERLU),YES)
   INCFLAGS += $(SUPERLU_OPT)
   ALL_LIBS += $(SUPERLU_LIB)
endif

# Gecko library configuration
>>>>>>> 425f1b30
GECKO_DIR ?= @MFEM_DIR@/../gecko
GECKO_OPT ?= -I$(GECKO_DIR)/inc
GECKO_LIB ?= -L$(GECKO_DIR)/lib -lgecko
ifeq ($(MFEM_USE_GECKO),YES)
   INCFLAGS += $(GECKO_OPT)
   ALL_LIBS += $(GECKO_LIB)
endif

MFEM_USE_NETCDF ?= NO
# NetCDF library configuration
NETCDF_DIR ?= @MFEM_DIR@/../NetCDF
HDF5_DIR ?= @MFEM_DIR@/../hdf5
ZLIB_DIR ?= @MFEM_DIR@/../zlib
NETCDF_OPT ?= -I$(NETCDF_DIR)/include
NETCDF_LIB ?= -L$(NETCDF_DIR)/lib -lnetcdf -L$(HDF5_DIR)/lib -lhdf5_hl -lhdf5 -L$(ZLIB_DIR)/lib -lz
ifeq ($(MFEM_USE_NETCDF),YES)
   INCFLAGS += $(NETCDF_OPT)
   ALL_LIBS += $(NETCDF_LIB)
endif

MFEM_USE_MEMALLOC ?= YES

# Use POSIX clocks for timing unless kernel-name is 'Darwin' (mac)
ifeq ($(shell uname -s),Darwin)
   MFEM_TIMER_TYPE ?= 0
else
   MFEM_TIMER_TYPE ?= 2
endif
POSIX_CLOCKS_LIB ?= -lrt
ifeq ($(MFEM_TIMER_TYPE),2)
   ALL_LIBS += $(POSIX_CLOCKS_LIB)
endif

# List of all defines that may be enabled in config.hpp and config.mk:
MFEM_DEFINES = MFEM_USE_MPI MFEM_USE_METIS_5 MFEM_DEBUG MFEM_TIMER_TYPE\
 MFEM_USE_LAPACK MFEM_THREAD_SAFE MFEM_USE_OPENMP MFEM_USE_MESQUITE\
<<<<<<< HEAD
 MFEM_USE_SUITESPARSE MFEM_USE_MEMALLOC MFEM_USE_GECKO MFEM_USE_NETCDF
=======
 MFEM_USE_SUITESPARSE MFEM_USE_SUPERLU MFEM_USE_MEMALLOC MFEM_USE_GECKO
>>>>>>> 425f1b30

# List of makefile variables that will be written to config.mk:
MFEM_CONFIG_VARS = MFEM_CXX MFEM_CPPFLAGS MFEM_CXXFLAGS MFEM_INC_DIR\
 MFEM_INCFLAGS MFEM_FLAGS MFEM_LIB_DIR MFEM_LIBS MFEM_LIB_FILE MFEM_BUILD_TAG\
 MFEM_PREFIX

# Config vars: values of the form @VAL@ are replaced by $(VAL) in config.mk
MFEM_CPPFLAGS  ?= $(CPPFLAGS)
MFEM_CXXFLAGS  ?= $(CXXFLAGS)
MFEM_INCFLAGS  ?= $(INCFLAGS)
MFEM_FLAGS     ?= @MFEM_CPPFLAGS@ @MFEM_CXXFLAGS@ @MFEM_INCFLAGS@
MFEM_LIBS      ?= $(ALL_LIBS) $(LDFLAGS)
MFEM_LIB_FILE  ?= @MFEM_LIB_DIR@/libmfem.a
MFEM_BUILD_TAG ?= $(shell uname -snm)
MFEM_PREFIX    ?= $(PREFIX)
MFEM_INC_DIR   ?= @MFEM_DIR@
MFEM_LIB_DIR   ?= @MFEM_DIR@

# If we have 'config' target, export variables used by config/makefile
ifneq (,$(filter config,$(MAKECMDGOALS)))
   export $(MFEM_DEFINES) MFEM_DEFINES $(MFEM_CONFIG_VARS) MFEM_CONFIG_VARS
   export VERBOSE
endif

# If we have 'install' target, export variables used by config/makefile
ifneq (,$(filter install,$(MAKECMDGOALS)))
   ifneq (install,$(MAKECMDGOALS))
      $(error Target 'install' can not be combined with other targets)
   endif
   # Allow changing the PREFIX during install with: make install PREFIX=<dir>
   PREFIX := $(MFEM_PREFIX)
   PREFIX_INC := $(PREFIX)/include
   PREFIX_LIB := $(PREFIX)/lib
   MFEM_PREFIX := $(abspath $(PREFIX))
   MFEM_DIR := $(abspath .)
   MFEM_INC_DIR = $(abspath $(PREFIX_INC))
   MFEM_LIB_DIR = $(abspath $(PREFIX_LIB))
   export $(MFEM_DEFINES) MFEM_DEFINES $(MFEM_CONFIG_VARS) MFEM_CONFIG_VARS
   export VERBOSE
endif

# Source dirs in logical order
DIRS = general linalg mesh fem
SOURCE_FILES = $(foreach dir,$(DIRS),$(wildcard $(dir)/*.cpp))
OBJECT_FILES = $(SOURCE_FILES:.cpp=.o)

.PHONY: lib all clean distclean install config status info deps serial parallel\
 debug pdebug style check test

.SUFFIXES: .cpp .o
.cpp.o:
	cd $(<D); $(MFEM_CXX) $(MFEM_FLAGS) -c $(<F)


lib: libmfem.a

all: lib
	$(MAKE) -C examples
	$(MAKE) -C miniapps/common
	$(MAKE) -C miniapps/meshing
	$(MAKE) -C miniapps/electromagnetics
	$(MAKE) -C miniapps/performance

-include deps.mk

$(OBJECT_FILES): $(CONFIG_MK)

libmfem.a: $(OBJECT_FILES)
	ar cruv libmfem.a $(OBJECT_FILES)
	ranlib libmfem.a

serial:
	$(MAKE) config MFEM_USE_MPI=NO MFEM_DEBUG=NO && $(MAKE)

parallel:
	$(MAKE) config MFEM_USE_MPI=YES MFEM_DEBUG=NO && $(MAKE)

debug:
	$(MAKE) config MFEM_USE_MPI=NO MFEM_DEBUG=YES && $(MAKE)

pdebug:
	$(MAKE) config MFEM_USE_MPI=YES MFEM_DEBUG=YES && $(MAKE)

deps: MFEM_DIR = .
deps:
	rm -f deps.mk
	for i in $(SOURCE_FILES:.cpp=); do \
	   $(DEP_CXX) $(MFEM_FLAGS) -MM -MT $${i}.o $${i}.cpp >> deps.mk; done

check: lib
	@printf "Quick-checking the MFEM library."
	@printf " Use 'make test' for more extensive tests.\n"
	@$(MAKE) -C examples \
	$(if $(findstring YES,$(MFEM_USE_MPI)),ex1p-test-par,ex1-test-seq)

test: lib
	@echo "Testing the MFEM library. This may take a while..."
	@echo "Building all examples and miniapps..."
	@make all
	@echo "Running examples..."
	@$(MAKE) -C examples test
	@echo "Running meshing miniapps..."
	@$(MAKE) -C miniapps/meshing test
	@echo "Running electromagnetic miniapps..."
	@$(MAKE) -C miniapps/electromagnetics test
	@echo "Running high-performance miniapps..."
	@$(MAKE) -C miniapps/performance test
	@echo "Done."

clean:
	rm -f */*.o */*~ *~ libmfem.a deps.mk
	$(MAKE) -C examples clean
	$(MAKE) -C miniapps/common clean
	$(MAKE) -C miniapps/meshing clean
	$(MAKE) -C miniapps/electromagnetics clean
	$(MAKE) -C miniapps/performance clean

distclean: clean
	rm -rf mfem/
	$(MAKE) -C config clean
	$(MAKE) -C doc clean

install: libmfem.a
# install static library
	mkdir -p $(PREFIX_LIB)
	$(INSTALL) -m 640 libmfem.a $(PREFIX_LIB)
# install top level includes
	mkdir -p $(PREFIX_INC)
	$(INSTALL) -m 640 mfem.hpp mfem-performance.hpp $(PREFIX_INC)
# install config include
	mkdir -p $(PREFIX_INC)/config
	$(INSTALL) -m 640 config/config.hpp config/tconfig.hpp $(PREFIX_INC)/config
# install remaining includes in each subdirectory
	for dir in $(DIRS); do \
	   mkdir -p $(PREFIX_INC)/$$dir && \
	   $(INSTALL) -m 640 $$dir/*.hpp $(PREFIX_INC)/$$dir; done
# install config.mk at root of install tree
	$(MAKE) -C config config-mk CONFIG_MK=config-install.mk
	$(INSTALL) -m 640 config/config-install.mk $(PREFIX)/config.mk
	rm -f config/config-install.mk

$(CONFIG_MK):
	$(info )
	$(info MFEM is not configured.)
	$(info Run "make config" first, or see "make help".)
	$(info )
	$(error )

config:
	$(MAKE) -C config all

help:
	$(info $(value MFEM_HELP_MSG))
	@true

status info:
	$(info MFEM_USE_MPI         = $(MFEM_USE_MPI))
	$(info MFEM_USE_METIS_5     = $(MFEM_USE_METIS_5))
	$(info MFEM_DEBUG           = $(MFEM_DEBUG))
	$(info MFEM_USE_LAPACK      = $(MFEM_USE_LAPACK))
	$(info MFEM_THREAD_SAFE     = $(MFEM_THREAD_SAFE))
	$(info MFEM_USE_OPENMP      = $(MFEM_USE_OPENMP))
	$(info MFEM_USE_MESQUITE    = $(MFEM_USE_MESQUITE))
	$(info MFEM_USE_SUITESPARSE = $(MFEM_USE_SUITESPARSE))
	$(info MFEM_USE_SUPERLU     = $(MFEM_USE_SUPERLU))
	$(info MFEM_USE_MEMALLOC    = $(MFEM_USE_MEMALLOC))
	$(info MFEM_USE_GECKO       = $(MFEM_USE_GECKO))
	$(info MFEM_USE_NETCDF      = $(MFEM_USE_NETCDF))
	$(info MFEM_TIMER_TYPE      = $(MFEM_TIMER_TYPE))
	$(info MFEM_CXX             = $(value MFEM_CXX))
	$(info MFEM_CPPFLAGS        = $(value MFEM_CPPFLAGS))
	$(info MFEM_CXXFLAGS        = $(value MFEM_CXXFLAGS))
	$(info MFEM_INCFLAGS        = $(value MFEM_INCFLAGS))
	$(info MFEM_FLAGS           = $(value MFEM_FLAGS))
	$(info MFEM_LIBS            = $(value MFEM_LIBS))
	$(info MFEM_LIB_FILE        = $(value MFEM_LIB_FILE))
	$(info MFEM_BUILD_TAG       = $(value MFEM_BUILD_TAG))
	$(info MFEM_PREFIX          = $(value MFEM_PREFIX))
	$(info MFEM_INC_DIR         = $(value MFEM_INC_DIR))
	$(info MFEM_LIB_DIR         = $(value MFEM_LIB_DIR))
	@true

ASTYLE = astyle --options=config/mfem.astylerc
FORMAT_FILES = $(foreach dir,$(DIRS) examples $(wildcard miniapps/*),"$(dir)/*.?pp")

style:
	@if ! $(ASTYLE) $(FORMAT_FILES) | grep Formatted; then\
	   echo "No source files were changed.";\
	fi<|MERGE_RESOLUTION|>--- conflicted
+++ resolved
@@ -196,9 +196,6 @@
    ALL_LIBS += $(SUITESPARSE_LIB)
 endif
 
-<<<<<<< HEAD
-MFEM_USE_GECKO ?= NO
-=======
 # SuperLU library configuration
 SUPERLU_DIR ?= @MFEM_DIR@/../SuperLU_DIST_5.1.0
 SUPERLU_OPT ?= -I$(SUPERLU_DIR)/SRC
@@ -209,7 +206,6 @@
 endif
 
 # Gecko library configuration
->>>>>>> 425f1b30
 GECKO_DIR ?= @MFEM_DIR@/../gecko
 GECKO_OPT ?= -I$(GECKO_DIR)/inc
 GECKO_LIB ?= -L$(GECKO_DIR)/lib -lgecko
@@ -246,11 +242,8 @@
 # List of all defines that may be enabled in config.hpp and config.mk:
 MFEM_DEFINES = MFEM_USE_MPI MFEM_USE_METIS_5 MFEM_DEBUG MFEM_TIMER_TYPE\
  MFEM_USE_LAPACK MFEM_THREAD_SAFE MFEM_USE_OPENMP MFEM_USE_MESQUITE\
-<<<<<<< HEAD
- MFEM_USE_SUITESPARSE MFEM_USE_MEMALLOC MFEM_USE_GECKO MFEM_USE_NETCDF
-=======
- MFEM_USE_SUITESPARSE MFEM_USE_SUPERLU MFEM_USE_MEMALLOC MFEM_USE_GECKO
->>>>>>> 425f1b30
+ MFEM_USE_SUITESPARSE MFEM_USE_SUPERLU MFEM_USE_MEMALLOC MFEM_USE_GECKO\
+ MFEM_USE_NETCDF
 
 # List of makefile variables that will be written to config.mk:
 MFEM_CONFIG_VARS = MFEM_CXX MFEM_CPPFLAGS MFEM_CXXFLAGS MFEM_INC_DIR\
