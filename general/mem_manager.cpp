// Copyright (c) 2010-2020, Lawrence Livermore National Security, LLC. Produced
// at the Lawrence Livermore National Laboratory. All Rights reserved. See files
// LICENSE and NOTICE for details. LLNL-CODE-806117.
//
// This file is part of the MFEM library. For more information and source code
// availability visit https://mfem.org.
//
// MFEM is free software; you can redistribute it and/or modify it under the
// terms of the BSD-3 license. We welcome feedback and contributions, see file
// CONTRIBUTING.md for details.

#include "dbg.hpp"
#include "forall.hpp"
#include "mem_manager.hpp"

#include <list>
#include <cstring> // std::memcpy, std::memcmp
#include <unordered_map>
#include <algorithm> // std::max

// Uncomment to try _WIN32 platform
//#define _WIN32
//#define _aligned_malloc(s,a) malloc(s)

#ifndef _WIN32
#include <unistd.h>
#include <signal.h>
#include <sys/mman.h>
#define mfem_memalign(p,a,s) posix_memalign(p,a,s)
#define mfem_aligned_free free
#else
#define mfem_memalign(p,a,s) (((*(p))=_aligned_malloc((s),(a))),*(p)?0:errno)
#define mfem_aligned_free _aligned_free
#endif

#ifdef MFEM_USE_UMPIRE
#include "umpire/Umpire.hpp"

// Make sure Umpire is build with CUDA support if MFEM is built with it.
#if defined(MFEM_USE_CUDA) && !defined(UMPIRE_ENABLE_CUDA)
#error "CUDA is not enabled in Umpire!"
#endif
// Make sure Umpire is build with HIP support if MFEM is built with it.
#if defined(MFEM_USE_HIP) && !defined(UMPIRE_ENABLE_HIP)
#error "HIP is not enabled in Umpire!"
#endif
#endif // MFEM_USE_UMPIRE

namespace mfem
{

MemoryType GetMemoryType(MemoryClass mc)
{
   switch (mc)
   {
      case MemoryClass::HOST:    return mm.GetHostMemoryType();
      case MemoryClass::HOST_32: return MemoryType::HOST_32;
      case MemoryClass::HOST_64: return MemoryType::HOST_64;
      case MemoryClass::DEVICE:  return mm.GetDeviceMemoryType();
      case MemoryClass::MANAGED: return MemoryType::MANAGED;
   }
   MFEM_VERIFY(false,"");
   return MemoryType::HOST;
}

// We want to keep this pairs, as it is checked in MFEM_VERIFY_TYPES
MemoryType MemoryManager::GetDualMemoryType_(MemoryType mt)
{
   switch (mt)
   {
      case MemoryType::HOST:           return MemoryType::DEVICE;
      case MemoryType::HOST_32:        return MemoryType::DEVICE;
      case MemoryType::HOST_64:        return MemoryType::DEVICE;
      case MemoryType::HOST_DEBUG:     return MemoryType::DEVICE_DEBUG;
      case MemoryType::HOST_UMPIRE:    return MemoryType::DEVICE_UMPIRE;
      case MemoryType::MANAGED:        return MemoryType::MANAGED;
      case MemoryType::DEVICE:         return MemoryType::HOST;
      case MemoryType::DEVICE_DEBUG:   return MemoryType::HOST_DEBUG;
      case MemoryType::DEVICE_UMPIRE:  return MemoryType::HOST_UMPIRE;
      default: mfem_error("Unknown memory type!");
   }
   MFEM_VERIFY(false,"");
   return MemoryType::HOST;
}

static void MFEM_VERIFY_TYPES(const MemoryType h_mt, const MemoryType d_mt)
{
   MFEM_ASSERT(IsHostMemory(h_mt),"");
   MFEM_ASSERT(IsDeviceMemory(d_mt),"");
   const bool sync =
      (h_mt == MemoryType::HOST_UMPIRE && d_mt == MemoryType::DEVICE_UMPIRE) ||
      (h_mt == MemoryType::HOST_DEBUG && d_mt == MemoryType::DEVICE_DEBUG) ||
      (h_mt == MemoryType::MANAGED && d_mt == MemoryType::MANAGED) ||
      (h_mt == MemoryType::HOST_64 && d_mt == MemoryType::DEVICE) ||
      (h_mt == MemoryType::HOST_32 && d_mt == MemoryType::DEVICE) ||
      (h_mt == MemoryType::HOST && d_mt == MemoryType::DEVICE);
   MFEM_VERIFY(sync, "");
}

MemoryClass operator*(MemoryClass mc1, MemoryClass mc2)
{
   //          | HOST     HOST_32  HOST_64  DEVICE   MANAGED
   // ---------+---------------------------------------------
   //  HOST    | HOST     HOST_32  HOST_64  DEVICE   MANAGED
   //  HOST_32 | HOST_32  HOST_32  HOST_64  DEVICE   MANAGED
   //  HOST_64 | HOST_64  HOST_64  HOST_64  DEVICE   MANAGED
   //  DEVICE  | DEVICE   DEVICE   DEVICE   DEVICE   MANAGED
   //  MANAGED | MANAGED  MANAGED  MANAGED  MANAGED  MANAGED

   // Using the enumeration ordering:
   //    HOST < HOST_32 < HOST_64 < DEVICE < MANAGED,
   // the above table is simply: a*b = max(a,b).

   return std::max(mc1, mc2);
}


// Instantiate Memory<T>::PrintFlags for T = int and T = double.
template void Memory<int>::PrintFlags() const;
template void Memory<double>::PrintFlags() const;

// Instantiate Memory<T>::CompareHostAndDevice for T = int and T = double.
template int Memory<int>::CompareHostAndDevice(int size) const;
template int Memory<double>::CompareHostAndDevice(int size) const;


namespace internal
{

/// Memory class that holds:
///   - the host and the device pointer
///   - the size in bytes of this memory region
///   - the host and device type of this memory region
struct Memory
{
   void *const h_ptr;
   void *d_ptr;
   const size_t bytes;
   const MemoryType h_mt, d_mt;
   Memory(void *p, size_t b, MemoryType h, MemoryType d):
      h_ptr(p), d_ptr(nullptr), bytes(b), h_mt(h), d_mt(d) { }
};

/// Alias class that holds the base memory region and the offset
struct Alias
{
   Memory *const mem;
   const size_t offset, bytes;
   size_t counter;
   const MemoryType h_mt;
};

/// Maps for the Memory and the Alias classes
typedef std::unordered_map<const void*, Memory> MemoryMap;
typedef std::unordered_map<const void*, Alias> AliasMap;

struct Maps
{
   MemoryMap memories;
   AliasMap aliases;
};

} // namespace mfem::internal

static internal::Maps *maps;

namespace internal
{

/// The host memory space base abstract class
class HostMemorySpace
{
public:
   virtual ~HostMemorySpace() { }
   virtual void Alloc(void **ptr, size_t bytes) { *ptr = std::malloc(bytes); }
   virtual void Dealloc(void *ptr) { std::free(ptr); }
   virtual void Protect(const void*, size_t) { }
   virtual void Unprotect(const void*, size_t) { }
   virtual void AliasProtect(const void*, size_t) { }
   virtual void AliasUnprotect(const void*, size_t) { }
};

/// The device memory space base abstract class
class DeviceMemorySpace
{
public:
   virtual ~DeviceMemorySpace() { }
   virtual void Alloc(Memory &base) { base.d_ptr = std::malloc(base.bytes); }
   virtual void Dealloc(Memory &base) { std::free(base.d_ptr); }
   virtual void Protect(const Memory&) { }
   virtual void Unprotect(const Memory&) { }
   virtual void AliasProtect(const void*, size_t) { }
   virtual void AliasUnprotect(const void*, size_t) { }
   virtual void *HtoD(void *dst, const void *src, size_t bytes)
   { return std::memcpy(dst, src, bytes); }
   virtual void *DtoD(void *dst, const void *src, size_t bytes)
   { return std::memcpy(dst, src, bytes); }
   virtual void *DtoH(void *dst, const void *src, size_t bytes)
   { return std::memcpy(dst, src, bytes); }
};

/// The default std:: host memory space
class StdHostMemorySpace : public HostMemorySpace { };

/// The No host memory space
struct NoHostMemorySpace : public HostMemorySpace
{
   void Alloc(void**, const size_t) { mfem_error("! Host Alloc error"); }
};

/// The aligned 32 host memory space
class Aligned32HostMemorySpace : public HostMemorySpace
{
public:
   Aligned32HostMemorySpace(): HostMemorySpace() { }
   void Alloc(void **ptr, size_t bytes)
   { if (mfem_memalign(ptr, 32, bytes) != 0) { throw ::std::bad_alloc(); } }
   void Dealloc(void *ptr) { mfem_aligned_free(ptr); }
};

/// The aligned 64 host memory space
class Aligned64HostMemorySpace : public HostMemorySpace
{
public:
   Aligned64HostMemorySpace(): HostMemorySpace() { }
   void Alloc(void **ptr, size_t bytes)
   { if (mfem_memalign(ptr, 64, bytes) != 0) { throw ::std::bad_alloc(); } }
   void Dealloc(void *ptr) { mfem_aligned_free(ptr); }
};

#ifndef _WIN32
static uintptr_t pagesize = 0;
static uintptr_t pagemask = 0;

/// Returns the restricted base address of the DEBUG segment
inline const void *MmuAddrR(const void *ptr)
{
   const uintptr_t addr = (uintptr_t) ptr;
   return (addr & pagemask) ? (void*) ((addr + pagesize) & ~pagemask) : ptr;
}

/// Returns the prolongated base address of the MMU segment
inline const void *MmuAddrP(const void *ptr)
{
   const uintptr_t addr = (uintptr_t) ptr;
   return (void*) (addr & ~pagemask);
}

/// Compute the restricted length for the MMU segment
inline uintptr_t MmuLengthR(const void *ptr, const size_t bytes)
{
   // a ---->A:|    |:B<---- b
   const uintptr_t a = (uintptr_t) ptr;
   const uintptr_t A = (uintptr_t) MmuAddrR(ptr);
   MFEM_ASSERT(a <= A, "");
   const uintptr_t b = a + bytes;
   const uintptr_t B = b & ~pagemask;
   MFEM_ASSERT(B <= b, "");
   const uintptr_t length = B > A ? B - A : 0;
   MFEM_ASSERT(length % pagesize == 0,"");
   return length;
}

/// Compute the prolongated length for the MMU segment
inline uintptr_t MmuLengthP(const void *ptr, const size_t bytes)
{
   // |:A<----a |    |  b---->B:|
   const uintptr_t a = (uintptr_t) ptr;
   const uintptr_t A = (uintptr_t) MmuAddrP(ptr);
   MFEM_ASSERT(A <= a, "");
   const uintptr_t b = a + bytes;
   const uintptr_t B = b & pagemask ? (b + pagesize) & ~pagemask : b;
   MFEM_ASSERT(b <= B, "");
   MFEM_ASSERT(B >= A,"");
   const uintptr_t length = B - A;
   MFEM_ASSERT(length % pagesize == 0,"");
   return length;
}

/// The protected access error, used for the host
static void MmuError(int, siginfo_t *si, void*)
{
   fflush(0);
   char str[64];
   const void *ptr = si->si_addr;
   sprintf(str, "Error while accessing address %p!", ptr);
   mfem::out << std::endl << "An illegal memory access was made!";
   MFEM_ABORT(str);
}

/// MMU initialization, setting SIGBUS & SIGSEGV signals to MmuError
static void MmuInit()
{
   if (pagesize > 0) { return; }
   struct sigaction sa;
   sa.sa_flags = SA_SIGINFO;
   sigemptyset(&sa.sa_mask);
   sa.sa_sigaction = MmuError;
   if (sigaction(SIGBUS, &sa, NULL) == -1) { mfem_error("SIGBUS"); }
   if (sigaction(SIGSEGV, &sa, NULL) == -1) { mfem_error("SIGSEGV"); }
   pagesize = (uintptr_t) sysconf(_SC_PAGE_SIZE);
   MFEM_ASSERT(pagesize > 0, "pagesize must not be less than 1");
   pagemask = pagesize - 1;
}

/// MMU allocation, through ::mmap
inline void MmuAlloc(void **ptr, const size_t bytes)
{
   const size_t length = bytes == 0 ? 8 : bytes;
   const int prot = PROT_READ | PROT_WRITE;
   const int flags = MAP_ANONYMOUS | MAP_PRIVATE;
   *ptr = ::mmap(NULL, length, prot, flags, -1, 0);
   if (*ptr == MAP_FAILED) { throw ::std::bad_alloc(); }
}

/// MMU deallocation, through ::munmap
inline void MmuDealloc(void *ptr, const size_t bytes)
{
   const size_t length = bytes == 0 ? 8 : bytes;
   if (::munmap(ptr, length) == -1) { mfem_error("Dealloc error!"); }
}

/// MMU protection, through ::mprotect with no read/write accesses
inline void MmuProtect(const void *ptr, const size_t bytes)
{
   if (!::mprotect(const_cast<void*>(ptr), bytes, PROT_NONE)) { return; }
   mfem_error("MMU protection (NONE) error");
}

/// MMU un-protection, through ::mprotect with read/write accesses
inline void MmuAllow(const void *ptr, const size_t bytes)
{
   const int RW = PROT_READ | PROT_WRITE;
   if (!::mprotect(const_cast<void*>(ptr), bytes, RW)) { return; }
   mfem_error("MMU protection (R/W) error");
}
#else
inline void MmuInit() { }
inline void MmuAlloc(void **ptr, const size_t bytes) { *ptr = std::malloc(bytes); }
inline void MmuDealloc(void *ptr, const size_t) { std::free(ptr); }
inline void MmuProtect(const void*, const size_t) { }
inline void MmuAllow(const void*, const size_t) { }
inline const void *MmuAddrR(const void *a) { return a; }
inline const void *MmuAddrP(const void *a) { return a; }
inline uintptr_t MmuLengthR(const void*, const size_t) { return 0; }
inline uintptr_t MmuLengthP(const void*, const size_t) { return 0; }
#endif

/// The MMU host memory space
class MmuHostMemorySpace : public HostMemorySpace
{
public:
   MmuHostMemorySpace(): HostMemorySpace() { MmuInit(); }
   void Alloc(void **ptr, size_t bytes) { MmuAlloc(ptr, bytes); }
   void Dealloc(void *ptr) { MmuDealloc(ptr, maps->memories.at(ptr).bytes); }
   void Protect(const void *ptr, size_t bytes) { MmuProtect(ptr, bytes); }
   void Unprotect(const void *ptr, size_t bytes) { MmuAllow(ptr, bytes); }
   /// Aliases need to be restricted during protection
   void AliasProtect(const void *ptr, size_t bytes)
   { MmuProtect(MmuAddrR(ptr), MmuLengthR(ptr, bytes)); }
   /// Aliases need to be prolongated for un-protection
   void AliasUnprotect(const void *ptr, size_t bytes)
   { MmuAllow(MmuAddrP(ptr), MmuLengthP(ptr, bytes)); }
};

/// The UVM host memory space
class UvmHostMemorySpace : public HostMemorySpace
{
public:
   UvmHostMemorySpace(): HostMemorySpace() { }
   void Alloc(void **ptr, size_t bytes) { CuMallocManaged(ptr, bytes == 0 ? 8 : bytes); }
   void Dealloc(void *ptr) { CuMemFree(ptr); }
};

/// The 'No' device memory space
class NoDeviceMemorySpace: public DeviceMemorySpace
{
public:
   void Alloc(internal::Memory&) { mfem_error("! Device Alloc"); }
   void Dealloc(Memory&) { mfem_error("! Device Dealloc"); }
   void *HtoD(void*, const void*, size_t) { mfem_error("!HtoD"); return nullptr; }
   void *DtoD(void*, const void*, size_t) { mfem_error("!DtoD"); return nullptr; }
   void *DtoH(void*, const void*, size_t) { mfem_error("!DtoH"); return nullptr; }
};

/// The std:: device memory space, used with the 'debug' device
class StdDeviceMemorySpace : public DeviceMemorySpace { };

/// The CUDA device memory space
class CudaDeviceMemorySpace: public DeviceMemorySpace
{
public:
   CudaDeviceMemorySpace(): DeviceMemorySpace() { }
   void Alloc(Memory &base) { CuMemAlloc(&base.d_ptr, base.bytes); }
   void Dealloc(Memory &base) { CuMemFree(base.d_ptr); }
   void *HtoD(void *dst, const void *src, size_t bytes)
   { return CuMemcpyHtoD(dst, src, bytes); }
   void *DtoD(void* dst, const void* src, size_t bytes)
   { return CuMemcpyDtoD(dst, src, bytes); }
   void *DtoH(void *dst, const void *src, size_t bytes)
   { return CuMemcpyDtoH(dst, src, bytes); }
};

/// The HIP device memory space
class HipDeviceMemorySpace: public DeviceMemorySpace
{
public:
   HipDeviceMemorySpace(): DeviceMemorySpace() { }
   void Alloc(Memory &base) { HipMemAlloc(&base.d_ptr, base.bytes); }
   void Dealloc(Memory &base) { HipMemFree(base.d_ptr); }
   void *HtoD(void *dst, const void *src, size_t bytes)
   { return HipMemcpyHtoD(dst, src, bytes); }
   void *DtoD(void* dst, const void* src, size_t bytes)
   { return HipMemcpyDtoD(dst, src, bytes); }
   void *DtoH(void *dst, const void *src, size_t bytes)
   { return HipMemcpyDtoH(dst, src, bytes); }
};

/// The UVM device memory space.
class UvmCudaMemorySpace : public DeviceMemorySpace
{
public:
   void Alloc(Memory &base) { base.d_ptr = base.h_ptr; }
   void Dealloc(Memory&) { }
   void *HtoD(void *dst, const void *src, size_t bytes)
   {
      if (dst == src) { MFEM_STREAM_SYNC; return dst; }
      return CuMemcpyHtoD(dst, src, bytes);
   }
   void *DtoD(void* dst, const void* src, size_t bytes)
   { return CuMemcpyDtoD(dst, src, bytes); }
   void *DtoH(void *dst, const void *src, size_t bytes)
   {
      if (dst == src) { MFEM_STREAM_SYNC; return dst; }
      return CuMemcpyDtoH(dst, src, bytes);
   }
};

/// The MMU device memory space
class MmuDeviceMemorySpace : public DeviceMemorySpace
{
public:
   MmuDeviceMemorySpace(): DeviceMemorySpace() { }
   void Alloc(Memory &m) { MmuAlloc(&m.d_ptr, m.bytes); }
   void Dealloc(Memory &m) { MmuDealloc(m.d_ptr, m.bytes); }
   void Protect(const Memory &m) { MmuProtect(m.d_ptr, m.bytes); }
   void Unprotect(const Memory &m) { MmuAllow(m.d_ptr, m.bytes); }
   /// Aliases need to be restricted during protection
   void AliasProtect(const void *ptr, size_t bytes)
   { MmuProtect(MmuAddrR(ptr), MmuLengthR(ptr, bytes)); }
   /// Aliases need to be prolongated for un-protection
   void AliasUnprotect(const void *ptr, size_t bytes)
   { MmuAllow(MmuAddrP(ptr), MmuLengthP(ptr, bytes)); }
   void *HtoD(void *dst, const void *src, size_t bytes)
   { return std::memcpy(dst, src, bytes); }
   void *DtoD(void *dst, const void *src, size_t bytes)
   { return std::memcpy(dst, src, bytes); }
   void *DtoH(void *dst, const void *src, size_t bytes)
   { return std::memcpy(dst, src, bytes); }
};

#ifndef MFEM_USE_UMPIRE
class UmpireHostMemorySpace : public NoHostMemorySpace { };
class UmpireDeviceMemorySpace : public NoDeviceMemorySpace { };
#else
/// The Umpire host memory space
class UmpireHostMemorySpace : public HostMemorySpace
{
private:
   const char *name;
   umpire::ResourceManager &rm;
   umpire::Allocator h_allocator;
   umpire::strategy::AllocationStrategy *strat;
public:
   ~UmpireHostMemorySpace() { h_allocator.release(); }
   UmpireHostMemorySpace():
      HostMemorySpace(),
      name(mm.GetUmpireAllocatorHostName()),
      rm(umpire::ResourceManager::getInstance()),
      h_allocator(rm.isAllocator(name)? rm.getAllocator(name):
                  rm.makeAllocator<umpire::strategy::DynamicPool>
                  (name, rm.getAllocator("HOST"))),
      strat(h_allocator.getAllocationStrategy()) { }
   void Alloc(void **ptr, size_t bytes) { *ptr = h_allocator.allocate(bytes); }
   void Dealloc(void *ptr) { h_allocator.deallocate(ptr); }
   void Insert(void *ptr, size_t bytes)
   { rm.registerAllocation(ptr, {ptr, bytes, strat}); }
};

/// The Umpire device memory space
#ifdef MFEM_USE_CUDA
class UmpireDeviceMemorySpace : public DeviceMemorySpace
{
private:
   const char *name;
   umpire::ResourceManager &rm;
   umpire::Allocator d_allocator;
public:
   ~UmpireDeviceMemorySpace() { d_allocator.release(); }
   UmpireDeviceMemorySpace():
      DeviceMemorySpace(),
      name(mm.GetUmpireAllocatorDeviceName()),
      rm(umpire::ResourceManager::getInstance()),
      d_allocator(rm.isAllocator(name)? rm.getAllocator(name):
                  rm.makeAllocator<umpire::strategy::DynamicPool>
                  (name, rm.getAllocator("DEVICE"))) { }
   void Alloc(Memory &base) { base.d_ptr = d_allocator.allocate(base.bytes); }
   void Dealloc(Memory &base) { d_allocator.deallocate(base.d_ptr); }
   void *HtoD(void *dst, const void *src, size_t bytes)
   {
#ifdef MFEM_USE_CUDA
      return CuMemcpyHtoD(dst, src, bytes);
#endif
#ifdef MFEM_USE_HIP
      return HipMemcpyHtoD(dst, src, bytes);
#endif
      //rm.copy(dst, const_cast<void*>(src), bytes); return dst;
   }
   void *DtoD(void* dst, const void* src, size_t bytes)
   {
#ifdef MFEM_USE_CUDA
      return CuMemcpyDtoD(dst, src, bytes);
#endif
#ifdef MFEM_USE_HIP
      return HipMemcpyDtoD(dst, src, bytes);
#endif
      //rm.copy(dst, const_cast<void*>(src), bytes); return dst;
   }
   void *DtoH(void *dst, const void *src, size_t bytes)
   {
#ifdef MFEM_USE_CUDA
      return CuMemcpyDtoH(dst, src, bytes);
#endif
#ifdef MFEM_USE_HIP
      return HipMemcpyDtoH(dst, src, bytes);
#endif
      //rm.copy(dst, const_cast<void*>(src), bytes); return dst;
   }
};
#else
class UmpireDeviceMemorySpace : public NoDeviceMemorySpace { };
#endif // MFEM_USE_CUDA
#endif // MFEM_USE_UMPIRE

/// Memory space controller class
class Ctrl
{
   typedef MemoryType MT;

public:
   HostMemorySpace *host[HostMemoryTypeSize];
   DeviceMemorySpace *device[DeviceMemoryTypeSize];

public:
   Ctrl(): host{nullptr}, device{nullptr} { }

   void Configure()
   {
      if (host[HostMemoryType])
      {
         mfem_error("Memory backends have already been configured!");
      }

      // Filling the host memory backends
      // HOST, HOST_32 & HOST_64 are always ready
      // MFEM_USE_UMPIRE will set either [No/Umpire] HostMemorySpace
      host[static_cast<int>(MT::HOST)] = new StdHostMemorySpace();
      host[static_cast<int>(MT::HOST_32)] = new Aligned32HostMemorySpace();
      host[static_cast<int>(MT::HOST_64)] = new Aligned64HostMemorySpace();
      // HOST_DEBUG is delayed, as it reroutes signals
      host[static_cast<int>(MT::HOST_DEBUG)] = nullptr;
      host[static_cast<int>(MT::HOST_UMPIRE)] = new UmpireHostMemorySpace();
      host[static_cast<int>(MT::MANAGED)] = new UvmHostMemorySpace();

      // Filling the device memory backends, shifting with the device size
      constexpr int shift = DeviceMemoryType;
      device[static_cast<int>(MT::MANAGED)-shift] = new UvmCudaMemorySpace();
      // All other devices controllers are delayed
      device[static_cast<int>(MemoryType::DEVICE)-shift] = nullptr;
      device[static_cast<int>(MT::DEVICE_DEBUG)-shift] = nullptr;
      device[static_cast<int>(MT::DEVICE_UMPIRE)-shift] = nullptr;
   }

   HostMemorySpace* Host(const MemoryType mt)
   {
      const int mt_i = static_cast<int>(mt);
      // Delayed host controllers initialization
      if (!host[mt_i]) { host[mt_i] = NewHostCtrl(mt); }
      MFEM_ASSERT(host[mt_i], "Host memory controller is not configured!");
      return host[mt_i];
   }

   DeviceMemorySpace* Device(const MemoryType mt)
   {
      const int mt_i = static_cast<int>(mt) - DeviceMemoryType;
      MFEM_ASSERT(mt_i >= 0,"");
      // Lazy device controller initializations
      if (!device[mt_i]) { device[mt_i] = NewDeviceCtrl(mt); }
      MFEM_ASSERT(device[mt_i], "Memory manager has not been configured!");
      return device[mt_i];
   }

   ~Ctrl()
   {
      constexpr int mt_h = HostMemoryType;
      constexpr int mt_d = DeviceMemoryType;
      for (int mt = mt_h; mt < HostMemoryTypeSize; mt++) { delete host[mt]; }
      for (int mt = mt_d; mt < MemoryTypeSize; mt++) { delete device[mt-mt_d]; }
   }

private:
   HostMemorySpace* NewHostCtrl(const MemoryType mt)
   {
      if (mt == MT::HOST_DEBUG) { return new MmuHostMemorySpace(); }
      MFEM_ABORT("Unknown host memory controller!");
      return nullptr;
   }

   DeviceMemorySpace* NewDeviceCtrl(const MemoryType mt)
   {
      switch (mt)
      {
         case MT::DEVICE_UMPIRE: return new UmpireDeviceMemorySpace();
         case MT::DEVICE_DEBUG: return new MmuDeviceMemorySpace();
         case MT::DEVICE:
         {
#if defined(MFEM_USE_CUDA)
            return new CudaDeviceMemorySpace();
#elif defined(MFEM_USE_HIP)
            return new HipDeviceMemorySpace();
#else
            MFEM_ABORT("No device memory controller!");
            break;
#endif
         }
         default: MFEM_ABORT("Unknown device memory controller!");
      }
      return nullptr;
   }
};

} // namespace mfem::internal

static internal::Ctrl *ctrl;

void *MemoryManager::New_(void *h_tmp, size_t bytes, MemoryType mt,
                          unsigned &flags)
{
   MFEM_ASSERT(exists, "Internal error!");
   MFEM_ASSERT(mt != MemoryType::HOST, "Internal error!");
   const bool is_host_mem = IsHostMemory(mt);
   const MemType dual_mt = GetDualMemoryType_(mt);
   const MemType h_mt = is_host_mem ? mt : dual_mt;
   const MemType d_mt = is_host_mem ? dual_mt : mt;
   MFEM_VERIFY_TYPES(h_mt, d_mt);
   void *h_ptr = h_tmp;
   if (h_tmp == nullptr) { ctrl->Host(h_mt)->Alloc(&h_ptr, bytes); }
   flags = Mem::REGISTERED;
   flags |= Mem::OWNS_INTERNAL | Mem::OWNS_HOST | Mem::OWNS_DEVICE;
   flags |= is_host_mem ? Mem::VALID_HOST : Mem::VALID_DEVICE;
   if (is_host_mem) { mm.Insert(h_ptr, bytes, h_mt, d_mt); }
   else { mm.InsertDevice(nullptr, h_ptr, bytes, h_mt, d_mt); }
   CheckHostMemoryType_(h_mt, h_ptr);
   return h_ptr;
}

void *MemoryManager::Register_(void *ptr, void *h_tmp, size_t bytes,
                               MemoryType mt,
                               bool own, bool alias, unsigned &flags)
{
   MFEM_CONTRACT_VAR(alias);
   MFEM_ASSERT(exists, "Internal error!");
<<<<<<< HEAD
   //MFEM_ASSERT(IsHostMemory(mt), "Internal error!");
=======
>>>>>>> 21401db8
   MFEM_ASSERT(!alias, "Cannot register an alias!");
   const bool is_host_mem = IsHostMemory(mt);
   const MemType dual_mt = GetDualMemoryType_(mt);
   const MemType h_mt = is_host_mem ? mt : dual_mt;
   const MemType d_mt = is_host_mem ? dual_mt : mt;
<<<<<<< HEAD
   //const MemType h_mt = mt;
   //const MemType d_mt = dual_mt;
=======
>>>>>>> 21401db8
   MFEM_VERIFY_TYPES(h_mt, d_mt);

   if (ptr == nullptr && h_tmp == nullptr)
   {
      MFEM_VERIFY(bytes == 0, "internal error");
      return nullptr;
   }

   flags |= Mem::REGISTERED | Mem::OWNS_INTERNAL;
   void *h_ptr;

   if (is_host_mem) // HOST TYPES + MANAGED
   {
      h_ptr = ptr;
      mm.Insert(h_ptr, bytes, h_mt, d_mt);
      flags = (own ? flags | Mem::OWNS_HOST : flags & ~Mem::OWNS_HOST) |
              Mem::OWNS_DEVICE | Mem::VALID_HOST;
   }
   else // DEVICE TYPES
   {
      h_ptr = h_tmp;
      if (own && h_tmp == nullptr) { ctrl->Host(h_mt)->Alloc(&h_ptr, bytes); }
      mm.InsertDevice(ptr, h_ptr, bytes, h_mt, d_mt);
<<<<<<< HEAD
      //flags = (own ? flags | Mem::OWNS_DEVICE : flags & ~Mem::OWNS_DEVICE) |
      //        Mem::OWNS_HOST | Mem::VALID_DEVICE;
=======
>>>>>>> 21401db8
      flags = own ? flags | Mem::OWNS_DEVICE : flags & ~Mem::OWNS_DEVICE;
      flags = own ? flags | Mem::OWNS_HOST   : flags & ~Mem::OWNS_HOST;
      flags |= Mem::VALID_DEVICE;
   }
   CheckHostMemoryType_(h_mt, h_ptr);
   return h_ptr;
}

void MemoryManager::Alias_(void *base_h_ptr, size_t offset, size_t bytes,
                           unsigned base_flags, unsigned &flags)
{
   mm.InsertAlias(base_h_ptr, (char*)base_h_ptr + offset, bytes,
                  base_flags & Mem::ALIAS);
   flags = (base_flags | Mem::ALIAS | Mem::OWNS_INTERNAL) &
           ~(Mem::OWNS_HOST | Mem::OWNS_DEVICE);
}

MemoryType MemoryManager::Delete_(void *h_ptr, MemoryType mt, unsigned flags)
{
   const bool alias = flags & Mem::ALIAS;
   const bool registered = flags & Mem::REGISTERED;
   const bool owns_host = flags & Mem::OWNS_HOST;
   const bool owns_device = flags & Mem::OWNS_DEVICE;
   const bool owns_internal = flags & Mem::OWNS_INTERNAL;
   MFEM_ASSERT(registered || IsHostMemory(mt),"");
   MFEM_ASSERT(!owns_device || owns_internal, "invalid Memory state");
   if (!mm.exists || !registered) { return mt; }
   if (alias)
   {
      if (owns_internal)
      {
         const MemoryType h_mt = maps->aliases.at(h_ptr).h_mt;
         MFEM_ASSERT(mt == h_mt,"");
         mm.EraseAlias(h_ptr);
         return h_mt;
      }
   }
   else // Known
   {
      const MemoryType h_mt = mt;
      MFEM_ASSERT(!owns_internal ||
                  mt == maps->memories.at(h_ptr).h_mt,"");
      if (owns_host && (h_mt != MemoryType::HOST))
      { ctrl->Host(h_mt)->Dealloc(h_ptr); }
      if (owns_internal) { mm.Erase(h_ptr, owns_device); }
      return h_mt;
   }
   return mt;
}

bool MemoryManager::MemoryClassCheck_(MemoryClass mc, void *h_ptr,
                                      MemoryType h_mt, size_t bytes,
                                      unsigned flags)
{
   if (!h_ptr)
   {
      MFEM_VERIFY(bytes == 0, "Trying to access NULL with size " << bytes);
      return true;
   }

   const bool known = mm.IsKnown(h_ptr);
   const bool alias = mm.IsAlias(h_ptr);
   const bool check = known || ((flags & Mem::ALIAS) && alias);
   MFEM_VERIFY(check,"");
   const internal::Memory &mem =
      (flags & Mem::ALIAS) ?
      *maps->aliases.at(h_ptr).mem : maps->memories.at(h_ptr);
   const MemoryType &d_mt = mem.d_mt;
   switch (mc)
   {
      case MemoryClass::HOST_32:
      {
         MFEM_VERIFY(h_mt == MemoryType::HOST_32 ||
                     h_mt == MemoryType::HOST_64,"");
         return true;
      }
      case MemoryClass::HOST_64:
      {
         MFEM_VERIFY(h_mt == MemoryType::HOST_64,"");
         return true;
      }
      case MemoryClass::DEVICE:
      {
         MFEM_VERIFY(d_mt == MemoryType::DEVICE ||
                     d_mt == MemoryType::DEVICE_DEBUG ||
                     d_mt == MemoryType::DEVICE_UMPIRE ||
                     d_mt == MemoryType::MANAGED,"");
         return true;
      }
      case MemoryClass::MANAGED:
      {
         MFEM_VERIFY((h_mt == MemoryType::MANAGED &&
                      d_mt == MemoryType::MANAGED),"");
         return true;
      }
      default: break;
   }
   return true;
}

void *MemoryManager::ReadWrite_(void *h_ptr, MemoryType h_mt, MemoryClass mc,
                                size_t bytes, unsigned &flags)
{
   MemoryManager::CheckHostMemoryType_(h_mt, h_ptr);
   if (bytes > 0) { MFEM_VERIFY(flags & Mem::REGISTERED,""); }
   MFEM_ASSERT(MemoryClassCheck_(mc, h_ptr, h_mt, bytes, flags),"");
   if (IsHostMemory(GetMemoryType(mc)) && mc < MemoryClass::DEVICE)
   {
      const bool copy = !(flags & Mem::VALID_HOST);
      flags = (flags | Mem::VALID_HOST) & ~Mem::VALID_DEVICE;
      if (flags & Mem::ALIAS)
      { return mm.GetAliasHostPtr(h_ptr, bytes, copy); }
      else { return mm.GetHostPtr(h_ptr, bytes, copy); }
   }
   else
   {
      const bool copy = !(flags & Mem::VALID_DEVICE);
      flags = (flags | Mem::VALID_DEVICE) & ~Mem::VALID_HOST;
      if (flags & Mem::ALIAS)
      { return mm.GetAliasDevicePtr(h_ptr, bytes, copy); }
      else { return mm.GetDevicePtr(h_ptr, bytes, copy); }
   }
}

const void *MemoryManager::Read_(void *h_ptr, MemoryType h_mt, MemoryClass mc,
                                 size_t bytes, unsigned &flags)
{
   CheckHostMemoryType_(h_mt, h_ptr);
   if (bytes > 0) { MFEM_VERIFY(flags & Mem::REGISTERED,""); }
   MFEM_ASSERT(MemoryClassCheck_(mc, h_ptr, h_mt, bytes, flags),"");
   if (IsHostMemory(GetMemoryType(mc)) && mc < MemoryClass::DEVICE)
   {
      const bool copy = !(flags & Mem::VALID_HOST);
      flags |= Mem::VALID_HOST;
      if (flags & Mem::ALIAS)
      { return mm.GetAliasHostPtr(h_ptr, bytes, copy); }
      else { return mm.GetHostPtr(h_ptr, bytes, copy); }
   }
   else
   {
      const bool copy = !(flags & Mem::VALID_DEVICE);
      flags |= Mem::VALID_DEVICE;
      if (flags & Mem::ALIAS)
      { return mm.GetAliasDevicePtr(h_ptr, bytes, copy); }
      else { return mm.GetDevicePtr(h_ptr, bytes, copy); }
   }
}

void *MemoryManager::Write_(void *h_ptr, MemoryType h_mt, MemoryClass mc,
                            size_t bytes, unsigned &flags)
{
   CheckHostMemoryType_(h_mt, h_ptr);
   if (bytes > 0) { MFEM_VERIFY(flags & Mem::REGISTERED,""); }
   MFEM_ASSERT(MemoryClassCheck_(mc, h_ptr, h_mt, bytes, flags),"");
   if (IsHostMemory(GetMemoryType(mc)) && mc < MemoryClass::DEVICE)
   {
      flags = (flags | Mem::VALID_HOST) & ~Mem::VALID_DEVICE;
      if (flags & Mem::ALIAS)
      { return mm.GetAliasHostPtr(h_ptr, bytes, false); }
      else { return mm.GetHostPtr(h_ptr, bytes, false); }
   }
   else
   {
      flags = (flags | Mem::VALID_DEVICE) & ~Mem::VALID_HOST;
      if (flags & Mem::ALIAS)
      { return mm.GetAliasDevicePtr(h_ptr, bytes, false); }
      else { return mm.GetDevicePtr(h_ptr, bytes, false); }

   }
}

void MemoryManager::SyncAlias_(const void *base_h_ptr, void *alias_h_ptr,
                               size_t alias_bytes, unsigned base_flags,
                               unsigned &alias_flags)
{
   // This is called only when (base_flags & Mem::REGISTERED) is true.
   // Note that (alias_flags & REGISTERED) may not be true.
   MFEM_ASSERT(alias_flags & Mem::ALIAS, "not an alias");
   if ((base_flags & Mem::VALID_HOST) && !(alias_flags & Mem::VALID_HOST))
   {
      mm.GetAliasHostPtr(alias_h_ptr, alias_bytes, true);
   }
   if ((base_flags & Mem::VALID_DEVICE) && !(alias_flags & Mem::VALID_DEVICE))
   {
      if (!(alias_flags & Mem::REGISTERED))
      {
         mm.InsertAlias(base_h_ptr, alias_h_ptr, alias_bytes, base_flags & Mem::ALIAS);
         alias_flags = (alias_flags | Mem::REGISTERED | Mem::OWNS_INTERNAL) &
                       ~(Mem::OWNS_HOST | Mem::OWNS_DEVICE);
      }
      mm.GetAliasDevicePtr(alias_h_ptr, alias_bytes, true);
   }
   alias_flags = (alias_flags & ~(Mem::VALID_HOST | Mem::VALID_DEVICE)) |
                 (base_flags & (Mem::VALID_HOST | Mem::VALID_DEVICE));
}

MemoryType MemoryManager::GetDeviceMemoryType_(void *h_ptr)
{
   if (mm.exists)
   {
      const bool known = mm.IsKnown(h_ptr);
      if (known)
      {
         internal::Memory &mem = maps->memories.at(h_ptr);
         return mem.d_mt;
      }
      const bool alias = mm.IsAlias(h_ptr);
      if (alias)
      {
         internal::Memory *mem = maps->aliases.at(h_ptr).mem;
         return mem->d_mt;
      }
   }
   MFEM_ABORT("internal error");
   return MemoryManager::host_mem_type;
}

MemoryType MemoryManager::GetHostMemoryType_(void *h_ptr)
{
   if (!mm.exists) { return MemoryManager::host_mem_type; }
   if (mm.IsKnown(h_ptr)) { return maps->memories.at(h_ptr).h_mt; }
   if (mm.IsAlias(h_ptr)) { return maps->aliases.at(h_ptr).mem->h_mt; }
   return MemoryManager::host_mem_type;
}

void MemoryManager::Copy_(void *dst_h_ptr, const void *src_h_ptr,
                          size_t bytes, unsigned src_flags,
                          unsigned &dst_flags)
{
   // Type of copy to use based on the src and dest validity flags:
   //            |       src
   //            |  h  |  d  |  hd
   // -----------+-----+-----+------
   //         h  | h2h   d2h   h2h
   //  dest   d  | h2d   d2d   d2d
   //        hd  | h2h   d2d   d2d

   const bool dst_on_host =
      (dst_flags & Mem::VALID_HOST) &&
      (!(dst_flags & Mem::VALID_DEVICE) ||
       ((src_flags & Mem::VALID_HOST) && !(src_flags & Mem::VALID_DEVICE)));

   dst_flags = dst_flags &
               ~(dst_on_host ? Mem::VALID_DEVICE : Mem::VALID_HOST);

   const bool src_on_host =
      (src_flags & Mem::VALID_HOST) &&
      (!(src_flags & Mem::VALID_DEVICE) ||
       ((dst_flags & Mem::VALID_HOST) && !(dst_flags & Mem::VALID_DEVICE)));

   const void *src_d_ptr =
      src_on_host ? NULL :
      ((src_flags & Mem::ALIAS) ?
       mm.GetAliasDevicePtr(src_h_ptr, bytes, false) :
       mm.GetDevicePtr(src_h_ptr, bytes, false));

   if (dst_on_host)
   {
      if (src_on_host)
      {
         if (dst_h_ptr != src_h_ptr && bytes != 0)
         {
            MFEM_ASSERT((const char*)dst_h_ptr + bytes <= src_h_ptr ||
                        (const char*)src_h_ptr + bytes <= dst_h_ptr,
                        "data overlaps!");
            std::memcpy(dst_h_ptr, src_h_ptr, bytes);
         }
      }
      else
      {
         if (dst_h_ptr != src_d_ptr && bytes != 0)
         {
            internal::Memory &dst_h_base = maps->memories.at(dst_h_ptr);
            internal::Memory &src_d_base = maps->memories.at(src_d_ptr);
            MemoryType dst_h_mt = dst_h_base.h_mt;
            MemoryType src_d_mt = src_d_base.d_mt;
            ctrl->Host(dst_h_mt)->Unprotect(dst_h_ptr, bytes);
            ctrl->Device(src_d_mt)->DtoH(dst_h_ptr, src_d_ptr, bytes);
         }
      }
   }
   else
   {
      void *dest_d_ptr = (dst_flags & Mem::ALIAS) ?
                         mm.GetAliasDevicePtr(dst_h_ptr, bytes, false) :
                         mm.GetDevicePtr(dst_h_ptr, bytes, false);
      if (src_on_host)
      {
         const bool known = mm.IsKnown(dst_h_ptr);
         const bool alias = dst_flags & Mem::ALIAS;
         MFEM_VERIFY(alias||known,"");
         const MemoryType d_mt = known ?
                                 maps->memories.at(dst_h_ptr).d_mt :
                                 maps->aliases.at(dst_h_ptr).mem->d_mt;
         ctrl->Device(d_mt)->HtoD(dest_d_ptr, src_h_ptr, bytes);
      }
      else
      {
         if (dest_d_ptr != src_d_ptr && bytes != 0)
         {
            const bool known = mm.IsKnown(dst_h_ptr);
            const bool alias = dst_flags & Mem::ALIAS;
            MFEM_VERIFY(alias||known,"");
            const MemoryType d_mt = known ?
                                    maps->memories.at(dst_h_ptr).d_mt :
                                    maps->aliases.at(dst_h_ptr).mem->d_mt;
            ctrl->Device(d_mt)->DtoD(dest_d_ptr, src_d_ptr, bytes);
         }
      }
   }
}

void MemoryManager::CopyToHost_(void *dest_h_ptr, const void *src_h_ptr,
                                size_t bytes, unsigned src_flags)
{
   const bool src_on_host = src_flags & Mem::VALID_HOST;
   if (src_on_host)
   {
      if (dest_h_ptr != src_h_ptr && bytes != 0)
      {
         MFEM_ASSERT((char*)dest_h_ptr + bytes <= src_h_ptr ||
                     (const char*)src_h_ptr + bytes <= dest_h_ptr,
                     "data overlaps!");
         std::memcpy(dest_h_ptr, src_h_ptr, bytes);
      }
   }
   else
   {
      MFEM_ASSERT(IsKnown_(src_h_ptr), "internal error");
      const void *src_d_ptr = (src_flags & Mem::ALIAS) ?
                              mm.GetAliasDevicePtr(src_h_ptr, bytes, false) :
                              mm.GetDevicePtr(src_h_ptr, bytes, false);
      const internal::Memory &base = maps->memories.at(dest_h_ptr);
      const MemoryType d_mt = base.d_mt;
      ctrl->Device(d_mt)->DtoH(dest_h_ptr, src_d_ptr, bytes);
   }
}

void MemoryManager::CopyFromHost_(void *dest_h_ptr, const void *src_h_ptr,
                                  size_t bytes, unsigned &dest_flags)
{
   const bool dest_on_host = dest_flags & Mem::VALID_HOST;
   if (dest_on_host)
   {
      if (dest_h_ptr != src_h_ptr && bytes != 0)
      {
         MFEM_ASSERT((char*)dest_h_ptr + bytes <= src_h_ptr ||
                     (const char*)src_h_ptr + bytes <= dest_h_ptr,
                     "data overlaps!");
         std::memcpy(dest_h_ptr, src_h_ptr, bytes);
      }
   }
   else
   {
      void *dest_d_ptr = (dest_flags & Mem::ALIAS) ?
                         mm.GetAliasDevicePtr(dest_h_ptr, bytes, false) :
                         mm.GetDevicePtr(dest_h_ptr, bytes, false);
      const internal::Memory &base = maps->memories.at(dest_h_ptr);
      const MemoryType d_mt = base.d_mt;
      ctrl->Device(d_mt)->HtoD(dest_d_ptr, src_h_ptr, bytes);
   }
   dest_flags = dest_flags &
                ~(dest_on_host ? Mem::VALID_DEVICE : Mem::VALID_HOST);
}

bool MemoryManager::IsKnown_(const void *h_ptr)
{
   return maps->memories.find(h_ptr) != maps->memories.end();
}

bool MemoryManager::IsAlias_(const void *h_ptr)
{
   return maps->aliases.find(h_ptr) != maps->aliases.end();
}

void MemoryManager::Insert(void *h_ptr, size_t bytes,
                           MemoryType h_mt, MemoryType d_mt)
{
   if (h_ptr == NULL)
   {
      MFEM_VERIFY(bytes == 0, "Trying to add NULL with size " << bytes);
      return;
   }
   MFEM_VERIFY_TYPES(h_mt, d_mt);
#ifdef MFEM_DEBUG
   auto res =
#endif
      maps->memories.emplace(h_ptr, internal::Memory(h_ptr, bytes, h_mt, d_mt));
#ifdef MFEM_DEBUG
   if (res.second == false)
   {
      auto &m = res.first->second;
      MFEM_VERIFY(m.bytes >= bytes && m.h_mt == h_mt && m.d_mt == d_mt,
                  "Address already present with different attributes!");
   }
#endif
}

void MemoryManager::InsertDevice(void *d_ptr, void *h_ptr, size_t bytes,
                                 MemoryType h_mt, MemoryType d_mt)
{
   MFEM_VERIFY_TYPES(h_mt, d_mt);
   MFEM_ASSERT(h_ptr != NULL, "internal error");
   Insert(h_ptr, bytes, h_mt, d_mt);
   internal::Memory &mem = maps->memories.at(h_ptr);
   if (d_ptr == NULL) { ctrl->Device(d_mt)->Alloc(mem); }
   else { mem.d_ptr = d_ptr; }
}

void MemoryManager::InsertAlias(const void *base_ptr, void *alias_ptr,
                                const size_t bytes, const bool base_is_alias)
{
   size_t offset = static_cast<size_t>(static_cast<const char*>(alias_ptr) -
                                       static_cast<const char*>(base_ptr));
   if (!base_ptr)
   {
      MFEM_VERIFY(offset == 0,
                  "Trying to add alias to NULL at offset " << offset);
      return;
   }
   if (base_is_alias)
   {
      const internal::Alias &alias = maps->aliases.at(base_ptr);
      MFEM_ASSERT(alias.mem,"");
      base_ptr = alias.mem->h_ptr;
      offset += alias.offset;
   }
   internal::Memory &mem = maps->memories.at(base_ptr);
   auto res =
      maps->aliases.emplace(alias_ptr,
                            internal::Alias{&mem, offset, bytes, 1, mem.h_mt});
   if (res.second == false) // alias_ptr was already in the map
   {
      if (res.first->second.mem != &mem || res.first->second.offset != offset)
      {
         mfem_error("alias already exists with different base/offset!");
      }
      else
      {
         res.first->second.counter++;
      }
   }
}

void MemoryManager::Erase(void *h_ptr, bool free_dev_ptr)
{
   if (!h_ptr) { return; }
   auto mem_map_iter = maps->memories.find(h_ptr);
   if (mem_map_iter == maps->memories.end()) { mfem_error("Unknown pointer!"); }
   internal::Memory &mem = mem_map_iter->second;
   if (mem.d_ptr && free_dev_ptr) { ctrl->Device(mem.d_mt)->Dealloc(mem);}
   maps->memories.erase(mem_map_iter);
}

void MemoryManager::EraseAlias(void *alias_ptr)
{
   if (!alias_ptr) { return; }
   auto alias_map_iter = maps->aliases.find(alias_ptr);
   if (alias_map_iter == maps->aliases.end()) { mfem_error("Unknown alias!"); }
   internal::Alias &alias = alias_map_iter->second;
   if (--alias.counter) { return; }
   maps->aliases.erase(alias_map_iter);
}

void *MemoryManager::GetDevicePtr(const void *h_ptr, size_t bytes,
                                  bool copy_data)
{
   if (!h_ptr)
   {
      MFEM_VERIFY(bytes == 0, "Trying to access NULL with size " << bytes);
      return NULL;
   }
   internal::Memory &mem = maps->memories.at(h_ptr);
   const MemoryType &h_mt = mem.h_mt;
   const MemoryType &d_mt = mem.d_mt;
   MFEM_VERIFY_TYPES(h_mt, d_mt);
   if (!mem.d_ptr) { ctrl->Device(d_mt)->Alloc(mem); }
   ctrl->Device(d_mt)->Unprotect(mem);
   if (copy_data)
   {
      MFEM_ASSERT(bytes <= mem.bytes, "invalid copy size");
      ctrl->Device(d_mt)->HtoD(mem.d_ptr, h_ptr, bytes);
   }
   ctrl->Host(h_mt)->Protect(h_ptr, bytes);
   return mem.d_ptr;
}

void *MemoryManager::GetAliasDevicePtr(const void *alias_ptr, size_t bytes,
                                       bool copy)
{
   if (!alias_ptr)
   {
      MFEM_VERIFY(bytes == 0, "Trying to access NULL with size " << bytes);
      return NULL;
   }
   auto &alias_map = maps->aliases;
   auto alias_map_iter = alias_map.find(alias_ptr);
   if (alias_map_iter == alias_map.end()) { mfem_error("alias not found"); }
   const internal::Alias &alias = alias_map_iter->second;
   const size_t offset = alias.offset;
   internal::Memory &mem = *alias.mem;
   const MemoryType &h_mt = mem.h_mt;
   const MemoryType &d_mt = mem.d_mt;
   MFEM_VERIFY_TYPES(h_mt, d_mt);
   if (!mem.d_ptr) { ctrl->Device(d_mt)->Alloc(mem); }
   void *alias_h_ptr = static_cast<char*>(mem.h_ptr) + offset;
   void *alias_d_ptr = static_cast<char*>(mem.d_ptr) + offset;
   MFEM_ASSERT(alias_h_ptr == alias_ptr, "internal error");
   MFEM_ASSERT(bytes <= alias.bytes, "internal error");
   ctrl->Device(d_mt)->AliasUnprotect(alias_d_ptr, bytes);
   ctrl->Host(h_mt)->AliasUnprotect(alias_ptr, bytes);
   if (copy) { ctrl->Device(d_mt)->HtoD(alias_d_ptr, alias_h_ptr, bytes); }
   ctrl->Host(h_mt)->AliasProtect(alias_ptr, bytes);
   return alias_d_ptr;
}

void *MemoryManager::GetHostPtr(const void *ptr, size_t bytes, bool copy)
{
   const internal::Memory &mem = maps->memories.at(ptr);
   MFEM_ASSERT(mem.h_ptr == ptr, "internal error");
   MFEM_ASSERT(bytes <= mem.bytes, "internal error")
   const MemoryType &h_mt = mem.h_mt;
   const MemoryType &d_mt = mem.d_mt;
   MFEM_VERIFY_TYPES(h_mt, d_mt);
   ctrl->Host(h_mt)->Unprotect(mem.h_ptr, bytes);
   // Aliases might have done some protections
   if (mem.d_ptr) { ctrl->Device(d_mt)->Unprotect(mem); }
   if (copy && mem.d_ptr) { ctrl->Device(d_mt)->DtoH(mem.h_ptr, mem.d_ptr, bytes); }
   if (mem.d_ptr) { ctrl->Device(d_mt)->Protect(mem); }
   return mem.h_ptr;
}

void *MemoryManager::GetAliasHostPtr(const void *ptr, size_t bytes,
                                     bool copy_data)
{
   const internal::Alias &alias = maps->aliases.at(ptr);
   const internal::Memory *const mem = alias.mem;
   const MemoryType &h_mt = mem->h_mt;
   const MemoryType &d_mt = mem->d_mt;
   MFEM_VERIFY_TYPES(h_mt, d_mt);
   void *alias_h_ptr = static_cast<char*>(mem->h_ptr) + alias.offset;
   void *alias_d_ptr = static_cast<char*>(mem->d_ptr) + alias.offset;
   MFEM_ASSERT(alias_h_ptr == ptr,  "internal error");
   ctrl->Host(h_mt)->AliasUnprotect(alias_h_ptr, bytes);
   if (mem->d_ptr) { ctrl->Device(d_mt)->AliasUnprotect(alias_d_ptr, bytes); }
   if (copy_data && mem->d_ptr)
   { ctrl->Device(d_mt)->DtoH(const_cast<void*>(ptr), alias_d_ptr, bytes); }
   if (mem->d_ptr) { ctrl->Device(d_mt)->AliasProtect(alias_d_ptr, bytes); }
   return alias_h_ptr;
}

void MemoryManager::Init()
{
   if (exists) { return; }
   maps = new internal::Maps();
   ctrl = new internal::Ctrl();
   ctrl->Configure();
   exists = true;
}

MemoryManager::MemoryManager() { Init(); }

MemoryManager::~MemoryManager() { if (exists) { Destroy(); } }

void MemoryManager::Configure(const MemoryType host_mt,
                              const MemoryType device_mt)
{
   Init();
   host_mem_type = host_mt;
   device_mem_type = device_mt;
}

#ifdef MFEM_USE_UMPIRE
void MemoryManager::SetUmpireAllocatorNames(const char *h_name,
                                            const char *d_name)
{
   h_umpire_name = h_name;
   d_umpire_name = d_name;
}
#endif

void MemoryManager::Destroy()
{
   MFEM_VERIFY(exists, "MemoryManager has already been destroyed!");
   for (auto& n : maps->memories)
   {
      internal::Memory &mem = n.second;
      bool mem_h_ptr = mem.h_mt != MemoryType::HOST && mem.h_ptr;
      if (mem_h_ptr) { ctrl->Host(mem.h_mt)->Dealloc(mem.h_ptr); }
      if (mem.d_ptr) { ctrl->Device(mem.d_mt)->Dealloc(mem); }
   }
   delete maps; maps = nullptr;
   delete ctrl; ctrl = nullptr;
   host_mem_type = MemoryType::HOST;
   device_mem_type = MemoryType::HOST;
   exists = false;
}

void MemoryManager::RegisterCheck(void *ptr)
{
   if (ptr != NULL)
   {
      if (!IsKnown(ptr))
      {
         mfem_error("Pointer is not registered!");
      }
   }
}

int MemoryManager::PrintPtrs(std::ostream &out)
{
   int n_out = 0;
   for (const auto& n : maps->memories)
   {
      const internal::Memory &mem = n.second;
      out << "\nkey " << n.first << ", "
          << "h_ptr " << mem.h_ptr << ", "
          << "d_ptr " << mem.d_ptr;
      n_out++;
   }
   if (maps->memories.size() > 0) { out << std::endl; }
   return n_out;
}

int MemoryManager::PrintAliases(std::ostream &out)
{
   int n_out = 0;
   for (const auto& n : maps->aliases)
   {
      const internal::Alias &alias = n.second;
      out << "\nalias: key " << n.first << ", "
          << "h_ptr " << alias.mem->h_ptr << ", "
          << "offset " << alias.offset << ", "
          << "bytes  " << alias.bytes << ", "
          << "counter " << alias.counter;
      n_out++;
   }
   if (maps->aliases.size() > 0) { out << std::endl; }
   return n_out;
}

int MemoryManager::CompareHostAndDevice_(void *h_ptr, size_t size,
                                         unsigned flags)
{
   void *d_ptr = (flags & Mem::ALIAS) ?
                 mm.GetAliasDevicePtr(h_ptr, size, false) :
                 mm.GetDevicePtr(h_ptr, size, false);
   char *h_buf = new char[size];
   CuMemcpyDtoH(h_buf, d_ptr, size);
   int res = std::memcmp(h_ptr, h_buf, size);
   delete [] h_buf;
   return res;
}


void MemoryPrintFlags(unsigned flags)
{
   typedef Memory<int> Mem;
   mfem::out
         << "\n   registered    = " << bool(flags & Mem::REGISTERED)
         << "\n   owns host     = " << bool(flags & Mem::OWNS_HOST)
         << "\n   owns device   = " << bool(flags & Mem::OWNS_DEVICE)
         << "\n   owns internal = " << bool(flags & Mem::OWNS_INTERNAL)
         << "\n   valid host    = " << bool(flags & Mem::VALID_HOST)
         << "\n   valid device  = " << bool(flags & Mem::VALID_DEVICE)
         << "\n   device flag   = " << bool(flags & Mem::USE_DEVICE)
         << "\n   alias         = " << bool(flags & Mem::ALIAS)
         << std::endl;
}

void MemoryManager::CheckHostMemoryType_(MemoryType h_mt, void *h_ptr)
{
   if (!mm.exists) {return;}
   const bool known = mm.IsKnown(h_ptr);
   const bool alias = mm.IsAlias(h_ptr);
   if (known) { MFEM_VERIFY(h_mt == maps->memories.at(h_ptr).h_mt,""); }
   if (alias) { MFEM_VERIFY(h_mt == maps->aliases.at(h_ptr).mem->h_mt,""); }
}

MemoryManager mm;

bool MemoryManager::exists = false;

#ifdef MFEM_USE_UMPIRE
const char* MemoryManager::h_umpire_name = "HOST";
const char* MemoryManager::d_umpire_name = "DEVICE";
#endif

MemoryType MemoryManager::host_mem_type = MemoryType::HOST;
MemoryType MemoryManager::device_mem_type = MemoryType::HOST;

const char *MemoryTypeName[MemoryTypeSize] =
{
   "host-std", "host-32", "host-64", "host-debug", "host-umpire",
#if defined(MFEM_USE_CUDA)
   "cuda-uvm",
   "cuda",
#elif defined(MFEM_USE_HIP)
   "hip-uvm",
   "hip",
#else
   "managed",
   "device",
#endif
   "device-debug",
#if defined(MFEM_USE_CUDA)
   "cuda-umpire"
#elif defined(MFEM_USE_HIP)
   "hip-umpire"
#else
   "device-umpire"
#endif
};

} // namespace mfem<|MERGE_RESOLUTION|>--- conflicted
+++ resolved
@@ -670,20 +670,11 @@
 {
    MFEM_CONTRACT_VAR(alias);
    MFEM_ASSERT(exists, "Internal error!");
-<<<<<<< HEAD
-   //MFEM_ASSERT(IsHostMemory(mt), "Internal error!");
-=======
->>>>>>> 21401db8
    MFEM_ASSERT(!alias, "Cannot register an alias!");
    const bool is_host_mem = IsHostMemory(mt);
    const MemType dual_mt = GetDualMemoryType_(mt);
    const MemType h_mt = is_host_mem ? mt : dual_mt;
    const MemType d_mt = is_host_mem ? dual_mt : mt;
-<<<<<<< HEAD
-   //const MemType h_mt = mt;
-   //const MemType d_mt = dual_mt;
-=======
->>>>>>> 21401db8
    MFEM_VERIFY_TYPES(h_mt, d_mt);
 
    if (ptr == nullptr && h_tmp == nullptr)
@@ -707,11 +698,6 @@
       h_ptr = h_tmp;
       if (own && h_tmp == nullptr) { ctrl->Host(h_mt)->Alloc(&h_ptr, bytes); }
       mm.InsertDevice(ptr, h_ptr, bytes, h_mt, d_mt);
-<<<<<<< HEAD
-      //flags = (own ? flags | Mem::OWNS_DEVICE : flags & ~Mem::OWNS_DEVICE) |
-      //        Mem::OWNS_HOST | Mem::VALID_DEVICE;
-=======
->>>>>>> 21401db8
       flags = own ? flags | Mem::OWNS_DEVICE : flags & ~Mem::OWNS_DEVICE;
       flags = own ? flags | Mem::OWNS_HOST   : flags & ~Mem::OWNS_HOST;
       flags |= Mem::VALID_DEVICE;
