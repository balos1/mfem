// Copyright (c) 2010, Lawrence Livermore National Security, LLC. Produced at
// the Lawrence Livermore National Laboratory. LLNL-CODE-443211. All Rights
// reserved. See file COPYRIGHT for details.
//
// This file is part of the MFEM library. For more information and source code
// availability see http://mfem.org.
//
// MFEM is free software; you can redistribute it and/or modify it under the
// terms of the GNU Lesser General Public License (as published by the Free
// Software Foundation) version 2.1 dated February 1999.

#ifndef MFEM_CUDA_HPP
#define MFEM_CUDA_HPP

#include "../config/config.hpp"
#include "error.hpp"

#ifdef MFEM_USE_CUDA
#include <cuda_runtime.h>
#include <cuda.h>
#endif

// CUDA block size used by MFEM.
#define MFEM_CUDA_BLOCKS 256

#ifdef MFEM_USE_CUDA
#define MFEM_DEVICE __device__
#define MFEM_HOST_DEVICE __host__ __device__
// Define a CUDA error check macro, MFEM_CUDA_CHECK(x), where x returns/is of
// type 'cudaError_t'. This macro evaluates 'x' and raises an error if the
// result is not cudaSuccess.
#define MFEM_CUDA_CHECK(x) \
   do \
   { \
      cudaError_t err = (x); \
      if (err != cudaSuccess) \
      { \
         mfem_cuda_error(err, #x, _MFEM_FUNC_NAME, __FILE__, __LINE__); \
      } \
   } \
   while (0)
#else
#define MFEM_DEVICE
#define MFEM_HOST_DEVICE
#endif // MFEM_USE_CUDA

// Define the MFEM inner threading macros
#if defined(MFEM_USE_CUDA) && defined(__CUDA_ARCH__)
#define MFEM_SHARED __shared__
#define MFEM_SYNC_THREAD __syncthreads()
#define MFEM_THREAD_ID(k) threadIdx.k
#define MFEM_THREAD_SIZE(k) blockDim.k
#define MFEM_FOREACH_THREAD(i,k,N) for(int i=threadIdx.k; i<N; i+=blockDim.k)
#else
#define MFEM_SHARED
#define MFEM_SYNC_THREAD
#define MFEM_THREAD_ID(k) 0
#define MFEM_THREAD_SIZE(k) 1
#define MFEM_FOREACH_THREAD(i,k,N) for(int i=0; i<N; i++)
#endif


namespace mfem
{

#ifdef MFEM_USE_CUDA
// Function used by the macro MFEM_CUDA_CHECK.
void mfem_cuda_error(cudaError_t err, const char *expr, const char *func,
                     const char *file, int line);
#endif

/// Allocates device memory and returns destination ptr.
void* CuMemAlloc(void **d_ptr, size_t bytes);

/// Frees device memory and returns destination ptr.
void* CuMemFree(void *d_ptr);

/// Copies memory from Host to Device and returns destination ptr.
void* CuMemcpyHtoD(void *d_dst, const void *h_src, size_t bytes);

/// Copies memory from Host to Device and returns destination ptr.
void* CuMemcpyHtoDAsync(void *d_dst, const void *h_src, size_t bytes);

<<<<<<< HEAD
/// Copies memory from Device to Device and returns destination ptr.
void* CuMemcpyDtoD(void *d_dst, void *d_src, size_t bytes);

/// Copies memory from Device to Device and returns destination ptr.
void* CuMemcpyDtoDAsync(void *d_dst, void *d_src, size_t bytes);

/// Copies memory from Device to Host and returns destination ptr.
void* CuMemcpyDtoH(void *h_dst, void *d_src, size_t bytes);

/// Copies memory from Device to Host and returns destination ptr.
void* CuMemcpyDtoHAsync(void *h_dst, void *d_src, size_t bytes);
=======
/// Copies memory from Device to Device
void* CuMemcpyDtoD(void *d_dst, const void *d_src, size_t bytes);

/// Copies memory from Device to Device
void* CuMemcpyDtoDAsync(void *d_dst, const void *d_src, size_t bytes);

/// Copies memory from Device to Host
void* CuMemcpyDtoH(void *h_dst, const void *d_src, size_t bytes);

/// Copies memory from Device to Host
void* CuMemcpyDtoHAsync(void *h_dst, const void *d_src, size_t bytes);
>>>>>>> 878a82cf

} // namespace mfem

#endif // MFEM_CUDA_HPP<|MERGE_RESOLUTION|>--- conflicted
+++ resolved
@@ -81,19 +81,6 @@
 /// Copies memory from Host to Device and returns destination ptr.
 void* CuMemcpyHtoDAsync(void *d_dst, const void *h_src, size_t bytes);
 
-<<<<<<< HEAD
-/// Copies memory from Device to Device and returns destination ptr.
-void* CuMemcpyDtoD(void *d_dst, void *d_src, size_t bytes);
-
-/// Copies memory from Device to Device and returns destination ptr.
-void* CuMemcpyDtoDAsync(void *d_dst, void *d_src, size_t bytes);
-
-/// Copies memory from Device to Host and returns destination ptr.
-void* CuMemcpyDtoH(void *h_dst, void *d_src, size_t bytes);
-
-/// Copies memory from Device to Host and returns destination ptr.
-void* CuMemcpyDtoHAsync(void *h_dst, void *d_src, size_t bytes);
-=======
 /// Copies memory from Device to Device
 void* CuMemcpyDtoD(void *d_dst, const void *d_src, size_t bytes);
 
@@ -105,7 +92,6 @@
 
 /// Copies memory from Device to Host
 void* CuMemcpyDtoHAsync(void *h_dst, const void *d_src, size_t bytes);
->>>>>>> 878a82cf
 
 } // namespace mfem
 
