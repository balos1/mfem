--- conflicted
+++ resolved
@@ -680,23 +680,23 @@
 }
 
 template <class T>
-<<<<<<< HEAD
-inline void Array<T>::DeleteFirst()
-{
-   MFEM_ASSERT(size > 0, "Array size is zero: " << size);
-   for (int i = 1; i < size; i++)
-   {
-      ((T*)data)[i-1] = ((T*)data)[i];
-   }
-   size--;
-=======
 inline int Array<T>::FindSorted(const T &el) const
 {
    const T *begin = (const T*) data, *end = begin + size;
    const T* first = std::lower_bound(begin, end, el);
    if (first == end || !(*first == el)) { return  -1; }
    return first - begin;
->>>>>>> a42293eb
+}
+
+template <class T>
+inline void Array<T>::DeleteFirst()
+{
+  MFEM_ASSERT(size > 0, "Array size is zero: " << size);
+  for (int i = 1; i < size; i++)
+  {
+     ((T*)data)[i-1] = ((T*)data)[i];
+  }
+  size--;
 }
 
 template <class T>
