// Copyright (c) 2010, Lawrence Livermore National Security, LLC. Produced at
// the Lawrence Livermore National Laboratory. LLNL-CODE-443211. All Rights
// reserved. See file COPYRIGHT for details.
//
// This file is part of the MFEM library. For more information and source code
// availability see http://mfem.org.
//
// MFEM is free software; you can redistribute it and/or modify it under the
// terms of the GNU Lesser General Public License (as published by the Free
// Software Foundation) version 2.1 dated February 1999.

#ifndef MFEM_OCCA_HPP
#define MFEM_OCCA_HPP

#include "../config/config.hpp"
#include "error.hpp"

#ifdef MFEM_USE_OCCA
#include "mem_manager.hpp"
#include "device.hpp"
#include <occa.hpp>

namespace mfem
{

<<<<<<< HEAD
#else // MFEM_USE_OCCA

namespace occa
{
struct device {};
struct memory {};
struct kernel {};
struct properties {};
=======
/// Return the default occa::device used by MFEM.
occa::device &OccaDev();

/// Wrap a pointer as occa::memory with the default occa::device used by MFEM.
/** It is assumed that @a ptr is suitable for use with the current mfem::Device
    configuration. */
occa::memory OccaMemoryWrap(void *ptr, std::size_t bytes);

/** @brief Wrap a Memory object as occa::memory for read only access with the
    mfem::Device MemoryClass. The returned occa::memory is associated with the
    default occa::device used by MFEM. */
template <typename T>
const occa::memory OccaMemoryRead(const Memory<T> &mem, size_t size)
{
   mem.UseDevice(true);
   const void *ptr = mem.Read(Device::GetMemoryClass(), size);
   return OccaMemoryWrap(const_cast<void *>(ptr), size*sizeof(T));
>>>>>>> 40795c21
}

/** @brief Wrap a Memory object as occa::memory for write only access with the
    mfem::Device MemoryClass. The returned occa::memory is associated with the
    default occa::device used by MFEM. */
template <typename T>
occa::memory OccaMemoryWrite(Memory<T> &mem, size_t size)
{
   mem.UseDevice(true);
   return OccaMemoryWrap(mem.Write(Device::GetMemoryClass(), size),
                         size*sizeof(T));
}

/** @brief Wrap a Memory object as occa::memory for read-write access with the
    mfem::Device MemoryClass. The returned occa::memory is associated with the
    default occa::device used by MFEM. */
template <typename T>
occa::memory OccaMemoryReadWrite(Memory<T> &mem, size_t size)
{
   mem.UseDevice(true);
   return OccaMemoryWrap(mem.ReadWrite(Device::GetMemoryClass(), size),
                         size*sizeof(T));
}

<<<<<<< HEAD
// Function called when the pointer 'a' needs to be passed to an OCCA kernel.
occa::memory OccaPtr(const void *a);

// Function called to build a OCCA kernel: 'file' is the name of the OKL file,
// 'name' is the kernel that will be built and some 'properties'
occa::kernel OccaBuildKernel(const char *file, const char *name,
                             const occa::properties properties);

// Function to set the OCCA device
void OccaDeviceSetup(const int dev);
=======

/** @brief Function that determines if an OCCA kernel should be used, based on
    the current mfem::Device configuration. */
inline bool DeviceCanUseOcca()
{
   return Device::Allows(Backend::OCCA_CUDA) ||
          (Device::Allows(Backend::OCCA_OMP) &&
           !Device::Allows(Backend::DEVICE_MASK)) ||
          (Device::Allows(Backend::OCCA_CPU) &&
           !Device::Allows(Backend::DEVICE_MASK|Backend::OMP_MASK));
}

typedef std::pair<int,int> occa_id_t;
typedef std::map<occa_id_t, occa::kernel> occa_kernel_t;
>>>>>>> 40795c21

} // namespace mfem

#endif // MFEM_USE_OCCA

#endif // MFEM_OCCA_HPP<|MERGE_RESOLUTION|>--- conflicted
+++ resolved
@@ -23,16 +23,6 @@
 namespace mfem
 {
 
-<<<<<<< HEAD
-#else // MFEM_USE_OCCA
-
-namespace occa
-{
-struct device {};
-struct memory {};
-struct kernel {};
-struct properties {};
-=======
 /// Return the default occa::device used by MFEM.
 occa::device &OccaDev();
 
@@ -50,7 +40,6 @@
    mem.UseDevice(true);
    const void *ptr = mem.Read(Device::GetMemoryClass(), size);
    return OccaMemoryWrap(const_cast<void *>(ptr), size*sizeof(T));
->>>>>>> 40795c21
 }
 
 /** @brief Wrap a Memory object as occa::memory for write only access with the
@@ -75,19 +64,6 @@
                          size*sizeof(T));
 }
 
-<<<<<<< HEAD
-// Function called when the pointer 'a' needs to be passed to an OCCA kernel.
-occa::memory OccaPtr(const void *a);
-
-// Function called to build a OCCA kernel: 'file' is the name of the OKL file,
-// 'name' is the kernel that will be built and some 'properties'
-occa::kernel OccaBuildKernel(const char *file, const char *name,
-                             const occa::properties properties);
-
-// Function to set the OCCA device
-void OccaDeviceSetup(const int dev);
-=======
-
 /** @brief Function that determines if an OCCA kernel should be used, based on
     the current mfem::Device configuration. */
 inline bool DeviceCanUseOcca()
@@ -101,7 +77,6 @@
 
 typedef std::pair<int,int> occa_id_t;
 typedef std::map<occa_id_t, occa::kernel> occa_kernel_t;
->>>>>>> 40795c21
 
 } // namespace mfem
 
