// Copyright (c) 2010, Lawrence Livermore National Security, LLC. Produced at
// the Lawrence Livermore National Laboratory. LLNL-CODE-443211. All Rights
// reserved. See file COPYRIGHT for details.
//
// This file is part of the MFEM library. For more information and source code
// availability see http://mfem.googlecode.com.
//
// MFEM is free software; you can redistribute it and/or modify it under the
// terms of the GNU Lesser General Public License (as published by the Free
// Software Foundation) version 2.1 dated February 1999.

#ifndef MFEM_SORT_PAIRS
#define MFEM_SORT_PAIRS

#include "../config.hpp"

MFEM_NAMESPACE_BEGIN();

/// A pair of objects
template <class A, class B>
class Pair
{
public:
   A one;
   B two;
};

/// Compare the first element of the pairs
template <class A, class B>
int ComparePairs (const void *_p, const void *_q);

/// Sort with respect to the first element
template <class A, class B>
void SortPairs (Pair<A, B> *pairs, int size);

<<<<<<< HEAD
MFEM_NAMESPACE_END();
=======

template <class A, class B, class C>
class Triple
{
public:
   A one;
   B two;
   C three;
};

template <class A, class B, class C>
int CompareTriple (const void *_p, const void *_q)
{
   const Triple<A, B, C> *p, *q;

   p = static_cast< const Triple<A, B, C>* >(_p);
   q = static_cast< const Triple<A, B, C>* >(_q);

   if (p -> one < q -> one)  return -1;
   if (q -> one < p -> one)  return +1;
   if (p -> two < q -> two)  return -1;
   if (q -> two < p -> two)  return +1;
   if (p -> three < q -> three)  return -1;
   if (q -> three < p -> three)  return +1;
   return 0;
}

template <class A, class B, class C>
void SortTriple (Triple<A, B, C> *triples, int size)
{
   if (size > 0)
      qsort (triples, size, sizeof(Triple<A, B, C>), CompareTriple<A, B, C>);
}
>>>>>>> 6a587967

#endif<|MERGE_RESOLUTION|>--- conflicted
+++ resolved
@@ -33,9 +33,6 @@
 template <class A, class B>
 void SortPairs (Pair<A, B> *pairs, int size);
 
-<<<<<<< HEAD
-MFEM_NAMESPACE_END();
-=======
 
 template <class A, class B, class C>
 class Triple
@@ -69,6 +66,7 @@
    if (size > 0)
       qsort (triples, size, sizeof(Triple<A, B, C>), CompareTriple<A, B, C>);
 }
->>>>>>> 6a587967
+
+MFEM_NAMESPACE_END();
 
 #endif