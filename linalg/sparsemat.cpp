// Copyright (c) 2010-2022, Lawrence Livermore National Security, LLC. Produced
// at the Lawrence Livermore National Laboratory. All Rights reserved. See files
// LICENSE and NOTICE for details. LLNL-CODE-806117.
//
// This file is part of the MFEM library. For more information and source code
// availability visit https://mfem.org.
//
// MFEM is free software; you can redistribute it and/or modify it under the
// terms of the BSD-3 license. We welcome feedback and contributions, see file
// CONTRIBUTING.md for details.

// Implementation of sparse matrix

#include "linalg.hpp"
#include "../general/forall.hpp"
#include "../general/table.hpp"
#include "../general/sort_pairs.hpp"

#include <iostream>
#include <iomanip>
#include <cmath>
#include <algorithm>
#include <limits>
#include <cstring>

#if defined(MFEM_USE_CUDA)
#define MFEM_cu_or_hip(stub) cu##stub
#define MFEM_Cu_or_Hip(stub) Cu##stub
#define MFEM_CU_or_HIP(stub) CU##stub
#define MFEM_CUDA_or_HIP(stub) CUDA##stub

#if CUSPARSE_VERSION >=  11400
#define MFEM_GPUSPARSE_ALG CUSPARSE_SPMV_CSR_ALG1
#else // CUSPARSE_VERSION >= 11400
#define MFEM_GPUSPARSE_ALG CUSPARSE_CSRMV_ALG1
#endif // CUSPARSE_VERSION >= 11400

#elif defined(MFEM_USE_HIP)
#define MFEM_cu_or_hip(stub) hip##stub
#define MFEM_Cu_or_Hip(stub) Hip##stub
#define MFEM_CU_or_HIP(stub) HIP##stub
#define MFEM_CUDA_or_HIP(stub) HIP##stub

// https://hipsparse.readthedocs.io/en/latest/usermanual.html#hipsparsespmvalg-t
#define MFEM_GPUSPARSE_ALG HIPSPARSE_CSRMV_ALG1
#endif // defined(MFEM_USE_CUDA)

namespace mfem
{

using namespace std;

#ifdef MFEM_USE_CUDA_OR_HIP
int SparseMatrix::SparseMatrixCount = 0;
// doxygen doesn't like the macro-assisted typename so let's skip parsing it:
// \cond false
MFEM_cu_or_hip(sparseHandle_t) SparseMatrix::handle = nullptr;
// \endcond
size_t SparseMatrix::bufferSize = 0;
void * SparseMatrix::dBuffer = nullptr;
#endif // MFEM_USE_CUDA_OR_HIP

void SparseMatrix::InitGPUSparse()
{
   // Initialize cuSPARSE/hipSPARSE library
#ifdef MFEM_USE_CUDA_OR_HIP
   if (Device::Allows(Backend::CUDA_MASK | Backend::HIP_MASK))
   {
      if (!handle) { MFEM_cu_or_hip(sparseCreate)(&handle); }
      useGPUSparse=true;
      SparseMatrixCount++;
   }
   else
   {
      useGPUSparse=false;
   }
#endif // MFEM_USE_CUDA_OR_HIP
}

void SparseMatrix::ClearGPUSparse()
{
#ifdef MFEM_USE_CUDA_OR_HIP
   if (initBuffers)
   {
#if CUDA_VERSION >= 10010 || defined(MFEM_USE_HIP)
      MFEM_cu_or_hip(sparseDestroySpMat)(matA_descr);
      MFEM_cu_or_hip(sparseDestroyDnVec)(vecX_descr);
      MFEM_cu_or_hip(sparseDestroyDnVec)(vecY_descr);
#else
      cusparseDestroyMatDescr(matA_descr);
#endif // CUDA_VERSION >= 10010 || defined(MFEM_USE_HIP)
      initBuffers = false;
   }
#endif // MFEM_USE_CUDA_OR_HIP
}

SparseMatrix::SparseMatrix(int nrows, int ncols)
   : AbstractSparseMatrix(nrows, (ncols >= 0) ? ncols : nrows),
     Rows(new RowNode *[nrows]),
     current_row(-1),
     ColPtrJ(NULL),
     ColPtrNode(NULL),
     At(NULL),
     isSorted(false)
{
   // We probably do not need to set the ownership flags here.
   I.SetHostPtrOwner(true);
   J.SetHostPtrOwner(true);
   A.SetHostPtrOwner(true);

   for (int i = 0; i < nrows; i++)
   {
      Rows[i] = NULL;
   }

#ifdef MFEM_USE_MEMALLOC
   NodesMem = new RowNodeAlloc;
#endif

   InitGPUSparse();
}

SparseMatrix::SparseMatrix(int *i, int *j, double *data, int m, int n)
   : AbstractSparseMatrix(m, n),
     Rows(NULL),
     ColPtrJ(NULL),
     ColPtrNode(NULL),
     At(NULL),
     isSorted(false)
{
   I.Wrap(i, height+1, true);
   J.Wrap(j, I[height], true);
   A.Wrap(data, I[height], true);

#ifdef MFEM_USE_MEMALLOC
   NodesMem = NULL;
#endif

   InitGPUSparse();
}

SparseMatrix::SparseMatrix(int *i, int *j, double *data, int m, int n,
                           bool ownij, bool owna, bool issorted)
   : AbstractSparseMatrix(m, n),
     Rows(NULL),
     ColPtrJ(NULL),
     ColPtrNode(NULL),
     At(NULL),
     isSorted(issorted)
{
   I.Wrap(i, height+1, ownij);
   J.Wrap(j, I[height], ownij);

#ifdef MFEM_USE_MEMALLOC
   NodesMem = NULL;
#endif

   if (data)
   {
      A.Wrap(data, I[height], owna);
   }
   else
   {
      const int nnz = I[height];
      A.New(nnz);
      for (int ii=0; ii<nnz; ++ii)
      {
         A[ii] = 0.0;
      }
   }

   InitGPUSparse();
}

SparseMatrix::SparseMatrix(int nrows, int ncols, int rowsize)
   : AbstractSparseMatrix(nrows, ncols)
   , Rows(NULL)
   , ColPtrJ(NULL)
   , ColPtrNode(NULL)
   , At(NULL)
   , isSorted(false)
{
#ifdef MFEM_USE_MEMALLOC
   NodesMem = NULL;
#endif
   I.New(nrows + 1);
   J.New(nrows * rowsize);
   A.New(nrows * rowsize);

   for (int i = 0; i <= nrows; i++)
   {
      I[i] = i * rowsize;
   }

   InitGPUSparse();
}

SparseMatrix::SparseMatrix(const SparseMatrix &mat, bool copy_graph,
                           MemoryType mt)
   : AbstractSparseMatrix(mat.Height(), mat.Width())
{
   if (mat.Finalized())
   {
      mat.HostReadI();
      const int nnz = mat.I[height];
      if (copy_graph)
      {
         I.New(height+1, mt == MemoryType::PRESERVE ? mat.I.GetMemoryType() : mt);
         J.New(nnz, mt == MemoryType::PRESERVE ? mat.J.GetMemoryType() : mt);
         I.CopyFrom(mat.I, height+1);
         J.CopyFrom(mat.J, nnz);
      }
      else
      {
         I = mat.I;
         J = mat.J;
         I.ClearOwnerFlags();
         J.ClearOwnerFlags();
      }
      A.New(nnz, mt == MemoryType::PRESERVE ? mat.A.GetMemoryType() : mt);
      A.CopyFrom(mat.A, nnz);

      Rows = NULL;
#ifdef MFEM_USE_MEMALLOC
      NodesMem = NULL;
#endif
   }
   else
   {
#ifdef MFEM_USE_MEMALLOC
      NodesMem = new RowNodeAlloc;
#endif
      Rows = new RowNode *[height];
      for (int i = 0; i < height; i++)
      {
         RowNode **node_pp = &Rows[i];
         for (RowNode *node_p = mat.Rows[i]; node_p; node_p = node_p->Prev)
         {
#ifdef MFEM_USE_MEMALLOC
            RowNode *new_node_p = NodesMem->Alloc();
#else
            RowNode *new_node_p = new RowNode;
#endif
            new_node_p->Value = node_p->Value;
            new_node_p->Column = node_p->Column;
            *node_pp = new_node_p;
            node_pp = &new_node_p->Prev;
         }
         *node_pp = NULL;
      }

      // We probably do not need to set the ownership flags here.
      I.SetHostPtrOwner(true);
      J.SetHostPtrOwner(true);
      A.SetHostPtrOwner(true);
   }

   current_row = -1;
   ColPtrJ = NULL;
   ColPtrNode = NULL;
   At = NULL;
   isSorted = mat.isSorted;

   InitGPUSparse();
}

SparseMatrix::SparseMatrix(const Vector &v)
   : AbstractSparseMatrix(v.Size(), v.Size())
   , Rows(NULL)
   , ColPtrJ(NULL)
   , ColPtrNode(NULL)
   , At(NULL)
   , isSorted(true)
{
#ifdef MFEM_USE_MEMALLOC
   NodesMem = NULL;
#endif
   I.New(height + 1);
   J.New(height);
   A.New(height);

   for (int i = 0; i <= height; i++)
   {
      I[i] = i;
   }

   for (int r=0; r<height; r++)
   {
      J[r] = r;
      A[r] = v[r];
   }

   InitGPUSparse();
}

void SparseMatrix::OverrideSize(int height_, int width_)
{
   height = height_;
   width = width_;
}

SparseMatrix& SparseMatrix::operator=(const SparseMatrix &rhs)
{
   Clear();

   SparseMatrix copy(rhs);
   Swap(copy);

   return *this;
}

void SparseMatrix::MakeRef(const SparseMatrix &master)
{
   MFEM_ASSERT(master.Finalized(), "'master' must be finalized");
   Clear();
   height = master.Height();
   width = master.Width();
   I = master.I; I.ClearOwnerFlags();
   J = master.J; J.ClearOwnerFlags();
   A = master.A; A.ClearOwnerFlags();
   isSorted = master.isSorted;
}

void SparseMatrix::SetEmpty()
{
   height = width = 0;
   I.Reset();
   J.Reset();
   A.Reset();
   Rows = NULL;
   current_row = -1;
   ColPtrJ = NULL;
   ColPtrNode = NULL;
   At = NULL;
#ifdef MFEM_USE_MEMALLOC
   NodesMem = NULL;
#endif
   isSorted = false;

   ClearGPUSparse();
}

int SparseMatrix::RowSize(const int i) const
{
   int gi = i;
   if (gi < 0)
   {
      gi = -1-gi;
   }

   if (I)
   {
      return I[gi+1]-I[gi];
   }

   int s = 0;
   RowNode *row = Rows[gi];
   for ( ; row != NULL; row = row->Prev)
      if (row->Value != 0.0)
      {
         s++;
      }
   return s;
}

int SparseMatrix::MaxRowSize() const
{
   int max_row_size=0;
   int rowSize=0;
   if (I)
   {
      for (int i=0; i < height; ++i)
      {
         rowSize = I[i+1]-I[i];
         max_row_size = (max_row_size > rowSize) ? max_row_size : rowSize;
      }
   }
   else
   {
      for (int i=0; i < height; ++i)
      {
         rowSize = RowSize(i);
         max_row_size = (max_row_size > rowSize) ? max_row_size : rowSize;
      }
   }

   return max_row_size;
}

int *SparseMatrix::GetRowColumns(const int row)
{
   MFEM_VERIFY(Finalized(), "Matrix must be finalized.");

   return J + I[row];
}

const int *SparseMatrix::GetRowColumns(const int row) const
{
   MFEM_VERIFY(Finalized(), "Matrix must be finalized.");

   return J + I[row];
}

double *SparseMatrix::GetRowEntries(const int row)
{
   MFEM_VERIFY(Finalized(), "Matrix must be finalized.");

   return A + I[row];
}

const double *SparseMatrix::GetRowEntries(const int row) const
{
   MFEM_VERIFY(Finalized(), "Matrix must be finalized.");

   return A + I[row];
}

void SparseMatrix::SetWidth(int newWidth)
{
   if (newWidth == width)
   {
      // Nothing to be done here
      return;
   }
   else if (newWidth == -1)
   {
      // Compute the actual width
      width = ActualWidth();
      // No need to reset the ColPtr, since the new ColPtr will be shorter.
   }
   else if (newWidth > width)
   {
      // We need to reset ColPtr, since now we may have additional columns.
      if (Rows != NULL)
      {
         delete [] ColPtrNode;
         ColPtrNode = static_cast<RowNode **>(NULL);
      }
      else
      {
         delete [] ColPtrJ;
         ColPtrJ = static_cast<int *>(NULL);
      }
      width = newWidth;
   }
   else
   {
      // Check that the new width is bigger or equal to the actual width.
      MFEM_ASSERT(newWidth >= ActualWidth(),
                  "The new width needs to be bigger or equal to the actual width");
      width = newWidth;
   }
}


void SparseMatrix::SortColumnIndices()
{
   MFEM_VERIFY(Finalized(), "Matrix is not Finalized!");

   if (isSorted)
   {
      return;
   }

   const int * Ip=HostReadI();
   HostReadWriteJ();
   HostReadWriteData();

   Array<Pair<int,double> > row;
   for (int j = 0, i = 0; i < height; i++)
   {
      int end = Ip[i+1];
      row.SetSize(end - j);
      for (int k = 0; k < row.Size(); k++)
      {
         row[k].one = J[j+k];
         row[k].two = A[j+k];
      }
      row.Sort();
      for (int k = 0; k < row.Size(); k++, j++)
      {
         J[j] = row[k].one;
         A[j] = row[k].two;
      }
   }
   isSorted = true;
}

void SparseMatrix::MoveDiagonalFirst()
{
   MFEM_VERIFY(Finalized(), "Matrix is not Finalized!");

   for (int row = 0, end = 0; row < height; row++)
   {
      int start = end, j;
      end = I[row+1];
      for (j = start; true; j++)
      {
         MFEM_VERIFY(j < end, "diagonal entry not found in row = " << row);
         if (J[j] == row) { break; }
      }
      const double diag = A[j];
      for ( ; j > start; j--)
      {
         J[j] = J[j-1];
         A[j] = A[j-1];
      }
      J[start] = row;
      A[start] = diag;
   }
}

double &SparseMatrix::Elem(int i, int j)
{
   return operator()(i,j);
}

const double &SparseMatrix::Elem(int i, int j) const
{
   return operator()(i,j);
}

double &SparseMatrix::operator()(int i, int j)
{
   MFEM_ASSERT(i < height && i >= 0 && j < width && j >= 0,
               "Trying to access element outside of the matrix.  "
               << "height = " << height << ", "
               << "width = " << width << ", "
               << "i = " << i << ", "
               << "j = " << j);

   MFEM_VERIFY(Finalized(), "Matrix must be finalized.");

   for (int k = I[i], end = I[i+1]; k < end; k++)
   {
      if (J[k] == j)
      {
         return A[k];
      }
   }

   MFEM_ABORT("Did not find i = " << i << ", j = " << j << " in matrix.");
   return A[0];
}

const double &SparseMatrix::operator()(int i, int j) const
{
   static const double zero = 0.0;

   MFEM_ASSERT(i < height && i >= 0 && j < width && j >= 0,
               "Trying to access element outside of the matrix.  "
               << "height = " << height << ", "
               << "width = " << width << ", "
               << "i = " << i << ", "
               << "j = " << j);

   if (Finalized())
   {
      for (int k = I[i], end = I[i+1]; k < end; k++)
      {
         if (J[k] == j)
         {
            return A[k];
         }
      }
   }
   else
   {
      for (RowNode *node_p = Rows[i]; node_p != NULL; node_p = node_p->Prev)
      {
         if (node_p->Column == j)
         {
            return node_p->Value;
         }
      }
   }

   return zero;
}

void SparseMatrix::GetDiag(Vector & d) const
{
   MFEM_VERIFY(height == width, "Matrix must be square, not height = "
               << height << ", width = " << width);
   MFEM_VERIFY(Finalized(), "Matrix must be finalized.");

   d.SetSize(height);

   const auto II = this->ReadI();
   const auto JJ = this->ReadJ();
   const auto AA = this->ReadData();
   auto dd = d.Write();

   MFEM_FORALL(i, height,
   {
      const int begin = II[i];
      const int end = II[i+1];
      int j;
      for (j = begin; j < end; j++)
      {
         if (JJ[j] == i)
         {
            dd[i] = AA[j];
            break;
         }
      }
      if (j == end)
      {
         dd[i] = 0.;
      }
   });
}

/// Produces a DenseMatrix from a SparseMatrix
DenseMatrix *SparseMatrix::ToDenseMatrix() const
{
   int num_rows = this->Height();
   int num_cols = this->Width();

   DenseMatrix * B = new DenseMatrix(num_rows, num_cols);

   this->ToDenseMatrix(*B);

   return B;
}

/// Produces a DenseMatrix from a SparseMatrix
void SparseMatrix::ToDenseMatrix(DenseMatrix & B) const
{
   B.SetSize(height, width);
   B = 0.0;

   for (int r=0; r<height; r++)
   {
      const int    * col = this->GetRowColumns(r);
      const double * val = this->GetRowEntries(r);

      for (int cj=0; cj<this->RowSize(r); cj++)
      {
         B(r, col[cj]) = val[cj];
      }
   }
}

void SparseMatrix::Mult(const Vector &x, Vector &y) const
{
   if (Finalized()) { y.UseDevice(true); }
   y = 0.0;
   AddMult(x, y);
}

void SparseMatrix::AddMult(const Vector &x, Vector &y, const double a) const
{
   MFEM_ASSERT(width == x.Size(), "Input vector size (" << x.Size()
               << ") must match matrix width (" << width << ")");
   MFEM_ASSERT(height == y.Size(), "Output vector size (" << y.Size()
               << ") must match matrix height (" << height << ")");

   if (!Finalized())
   {
      const double *xp = x.HostRead();
      double *yp = y.HostReadWrite();

      // The matrix is not finalized, but multiplication is still possible
      for (int i = 0; i < height; i++)
      {
         RowNode *row = Rows[i];
         double b = 0.0;
         for ( ; row != NULL; row = row->Prev)
         {
            b += row->Value * xp[row->Column];
         }
         *yp += a * b;
         yp++;
      }
      return;
   }

#ifndef MFEM_USE_LEGACY_OPENMP
   const int height = this->height;
   const int nnz = J.Capacity();
   auto d_I = Read(I, height+1);
   auto d_J = Read(J, nnz);
   auto d_A = Read(A, nnz);
   auto d_x = x.Read();
   auto d_y = y.ReadWrite();

   // Skip if matrix has no non-zeros
   if (nnz == 0) {return;}
   if ((Device::Allows(Backend::CUDA_MASK | Backend::HIP_MASK)) && useGPUSparse)
   {
#ifdef MFEM_USE_CUDA_OR_HIP
      const double alpha = a;
      const double beta  = 1.0;

      // Setup descriptors
      if (!initBuffers)
      {
#if CUDA_VERSION >= 10010 || defined(MFEM_USE_HIP)
         // Setup matrix descriptor
         MFEM_cu_or_hip(sparseCreateCsr)(
            &matA_descr,Height(),
            Width(),
            J.Capacity(),
            const_cast<int *>(d_I),
            const_cast<int *>(d_J),
            const_cast<double *>(d_A),
            MFEM_CU_or_HIP(SPARSE_INDEX_32I),
            MFEM_CU_or_HIP(SPARSE_INDEX_32I),
            MFEM_CU_or_HIP(SPARSE_INDEX_BASE_ZERO),
            MFEM_CUDA_or_HIP(_R_64F));

         // Create handles for input/output vectors
         MFEM_cu_or_hip(sparseCreateDnVec)(&vecX_descr,
                                           x.Size(),
                                           const_cast<double *>(d_x),
                                           MFEM_CUDA_or_HIP(_R_64F));
         MFEM_cu_or_hip(sparseCreateDnVec)(&vecY_descr, y.Size(), d_y,
                                           MFEM_CUDA_or_HIP(_R_64F));
#else
         cusparseCreateMatDescr(&matA_descr);
         cusparseSetMatIndexBase(matA_descr, CUSPARSE_INDEX_BASE_ZERO);
         cusparseSetMatType(matA_descr, CUSPARSE_MATRIX_TYPE_GENERAL);
#endif // CUDA_VERSION >= 10010 || defined(MFEM_USE_HIP)
         initBuffers = true;
      }
      // Allocate kernel space. Buffer is shared between different sparsemats
      size_t newBufferSize = 0;

      MFEM_cu_or_hip(sparseSpMV_bufferSize)(
         handle,
         MFEM_CU_or_HIP(SPARSE_OPERATION_NON_TRANSPOSE),
         &alpha,
         matA_descr,
         vecX_descr,
         &beta,
         vecY_descr,
         MFEM_CUDA_or_HIP(_R_64F),
         MFEM_GPUSPARSE_ALG,
         &newBufferSize);

      // Check if we need to resize
      if (newBufferSize > bufferSize)
      {
         bufferSize = newBufferSize;
         if (dBuffer != nullptr) { MFEM_Cu_or_Hip(MemFree)(dBuffer); }
         MFEM_Cu_or_Hip(MemAlloc)(&dBuffer, bufferSize);
      }

#if CUDA_VERSION >= 10010 || defined(MFEM_USE_HIP)
      // Update input/output vectors
      MFEM_cu_or_hip(sparseDnVecSetValues)(vecX_descr,
                                           const_cast<double *>(d_x));
      MFEM_cu_or_hip(sparseDnVecSetValues)(vecY_descr, d_y);

      // Y = alpha A * X + beta * Y
      MFEM_cu_or_hip(sparseSpMV)(
         handle,
         MFEM_CU_or_HIP(SPARSE_OPERATION_NON_TRANSPOSE),
         &alpha,
         matA_descr,
         vecX_descr,
         &beta,
         vecY_descr,
         MFEM_CUDA_or_HIP(_R_64F),
         MFEM_GPUSPARSE_ALG,
         dBuffer);
#else
      cusparseDcsrmv(handle,
                     CUSPARSE_OPERATION_NON_TRANSPOSE,
                     Height(),
                     Width(),
                     J.Capacity(),
                     &alpha,
                     matA_descr,
                     const_cast<double *>(d_A),
                     const_cast<int *>(d_I),
                     const_cast<int *>(d_J),
                     const_cast<double *>(d_x),
                     &beta,
                     d_y);
#endif // CUDA_VERSION >= 10010 || defined(MFEM_USE_HIP)
#endif // MFEM_USE_CUDA_OR_HIP
   }
   else
   {
      // Native version
      MFEM_FORALL(i, height,
      {
         double d = 0.0;
         const int end = d_I[i+1];
         for (int j = d_I[i]; j < end; j++)
         {
            d += d_A[j] * d_x[d_J[j]];
         }
         d_y[i] += a * d;
      });

   }

#else // MFEM_USE_LEGACY_OPENMP
   const double *Ap = A, *xp = x.GetData();
   double *yp = y.GetData();
   const int *Jp = J, *Ip = I;

   #pragma omp parallel for
   for (int i = 0; i < height; i++)
   {
      double d = 0.0;
      const int end = Ip[i+1];
      for (int j = Ip[i]; j < end; j++)
      {
         d += Ap[j] * xp[Jp[j]];
      }
      yp[i] += a * d;
   }
#endif // MFEM_USE_LEGACY_OPENMP
}

void SparseMatrix::MultTranspose(const Vector &x, Vector &y) const
{
   if (Finalized()) { y.UseDevice(true); }
   y = 0.0;
   AddMultTranspose(x, y);
}

void SparseMatrix::AddMultTranspose(const Vector &x, Vector &y,
                                    const double a) const
{
   MFEM_ASSERT(height == x.Size(), "Input vector size (" << x.Size()
               << ") must match matrix height (" << height << ")");
   MFEM_ASSERT(width == y.Size(), "Output vector size (" << y.Size()
               << ") must match matrix width (" << width << ")");

   if (!Finalized())
   {
      double *yp = y.HostReadWrite();
      const double *xp = x.HostRead();
      // The matrix is not finalized, but multiplication is still possible
      for (int i = 0; i < height; i++)
      {
         RowNode *row = Rows[i];
         double b = a * xp[i];
         for ( ; row != NULL; row = row->Prev)
         {
            yp[row->Column] += row->Value * b;
         }
      }
      return;
   }

   if (At)
   {
      At->AddMult(x, y, a);
   }
   else
   {
      MFEM_VERIFY(!Device::Allows(~Backend::CPU_MASK), "transpose action with "
                  "this backend is not enabled; see EnsureMultTranspose() for "
                  "details.");
      for (int i = 0; i < height; i++)
      {
         const double xi = a * x[i];
         const int end = I[i+1];
         for (int j = I[i]; j < end; j++)
         {
            const int Jj = J[j];
            y[Jj] += A[j] * xi;
         }
      }
   }
}

void SparseMatrix::BuildTranspose() const
{
   if (At == NULL)
   {
      At = Transpose(*this);
   }
}

void SparseMatrix::ResetTranspose() const
{
   delete At;
   At = NULL;
}

void SparseMatrix::EnsureMultTranspose() const
{
   if (Device::Allows(~Backend::CPU_MASK))
   {
      BuildTranspose();
   }
}

void SparseMatrix::PartMult(
   const Array<int> &rows, const Vector &x, Vector &y) const
{
   MFEM_VERIFY(Finalized(), "Matrix must be finalized.");

   const int n = rows.Size();
   const int nnz = J.Capacity();
   auto d_rows = rows.Read();
   auto d_I = Read(I, height+1);
   auto d_J = Read(J, nnz);
   auto d_A = Read(A, nnz);
   auto d_x = x.Read();
   auto d_y = y.Write();
   MFEM_FORALL(i, n,
   {
      const int r = d_rows[i];
      const int end = d_I[r + 1];
      double a = 0.0;
      for (int j = d_I[r]; j < end; j++)
      {
         a += d_A[j] * d_x[d_J[j]];
      }
      d_y[r] = a;
   });
}

void SparseMatrix::PartAddMult(
   const Array<int> &rows, const Vector &x, Vector &y, const double a) const
{
   MFEM_VERIFY(Finalized(), "Matrix must be finalized.");

   for (int i = 0; i < rows.Size(); i++)
   {
      int r = rows[i];
      int end = I[r + 1];
      double val = 0.0;
      for (int j = I[r]; j < end; j++)
      {
         val += A[j] * x(J[j]);
      }
      y(r) += a * val;
   }
}

void SparseMatrix::BooleanMult(const Array<int> &x, Array<int> &y) const
{
   MFEM_ASSERT(Finalized(), "Matrix must be finalized.");
   MFEM_ASSERT(x.Size() == Width(), "Input vector size (" << x.Size()
               << ") must match matrix width (" << Width() << ")");

   y.SetSize(Height(), Device::GetDeviceMemoryType());

   const int height = Height();
   const int nnz = J.Capacity();
   auto d_I = Read(I, height+1);
   auto d_J = Read(J, nnz);
   auto d_x = Read(x.GetMemory(), x.Size());
   auto d_y = Write(y.GetMemory(), y.Size());
   MFEM_FORALL(i, height,
   {
      bool d_yi = false;
      const int end = d_I[i+1];
      for (int j = d_I[i]; j < end; j++)
      {
         if (d_x[d_J[j]])
         {
            d_yi = true;
            break;
         }
      }
      d_y[i] = d_yi;
   });
}

void SparseMatrix::BooleanMultTranspose(const Array<int> &x,
                                        Array<int> &y) const
{
   MFEM_ASSERT(Finalized(), "Matrix must be finalized.");
   MFEM_ASSERT(x.Size() == Height(), "Input vector size (" << x.Size()
               << ") must match matrix height (" << Height() << ")");

   y.SetSize(Width());
   y = 0;

   for (int i = 0; i < Height(); i++)
   {
      if (x[i])
      {
         int end = I[i+1];
         for (int j = I[i]; j < end; j++)
         {
            y[J[j]] = x[i];
         }
      }
   }
}

void SparseMatrix::AbsMult(const Vector &x, Vector &y) const
{
   MFEM_ASSERT(width == x.Size(), "Input vector size (" << x.Size()
               << ") must match matrix width (" << width << ")");
   MFEM_ASSERT(height == y.Size(), "Output vector size (" << y.Size()
               << ") must match matrix height (" << height << ")");

   if (Finalized()) { y.UseDevice(true); }
   y = 0.0;

   if (!Finalized())
   {
      const double *xp = x.HostRead();
      double *yp = y.HostReadWrite();

      // The matrix is not finalized, but multiplication is still possible
      for (int i = 0; i < height; i++)
      {
         RowNode *row = Rows[i];
         double b = 0.0;
         for ( ; row != NULL; row = row->Prev)
         {
            b += std::abs(row->Value) * xp[row->Column];
         }
         *yp += b;
         yp++;
      }
      return;
   }

   const int height = this->height;
   const int nnz = J.Capacity();
   auto d_I = Read(I, height+1);
   auto d_J = Read(J, nnz);
   auto d_A = Read(A, nnz);
   auto d_x = x.Read();
   auto d_y = y.ReadWrite();
   MFEM_FORALL(i, height,
   {
      double d = 0.0;
      const int end = d_I[i+1];
      for (int j = d_I[i]; j < end; j++)
      {
         d += std::abs(d_A[j]) * d_x[d_J[j]];
      }
      d_y[i] += d;
   });
}

void SparseMatrix::AbsMultTranspose(const Vector &x, Vector &y) const
{
   MFEM_ASSERT(height == x.Size(), "Input vector size (" << x.Size()
               << ") must match matrix height (" << height << ")");
   MFEM_ASSERT(width == y.Size(), "Output vector size (" << y.Size()
               << ") must match matrix width (" << width << ")");

   y = 0.0;

   if (!Finalized())
   {
      double *yp = y.GetData();
      // The matrix is not finalized, but multiplication is still possible
      for (int i = 0; i < height; i++)
      {
         RowNode *row = Rows[i];
         double b = x(i);
         for ( ; row != NULL; row = row->Prev)
         {
            yp[row->Column] += fabs(row->Value) * b;
         }
      }
      return;
   }

   if (At)
   {
      At->AbsMult(x, y);
   }
   else
   {
      MFEM_VERIFY(!Device::Allows(~Backend::CPU_MASK), "transpose action with "
                  "this backend is not enabled; see EnsureMultTranspose() for "
                  "details.");
      for (int i = 0; i < height; i++)
      {
         const double xi = x[i];
         const int end = I[i+1];
         for (int j = I[i]; j < end; j++)
         {
            const int Jj = J[j];
            y[Jj] += std::abs(A[j]) * xi;
         }
      }
   }
}

double SparseMatrix::InnerProduct(const Vector &x, const Vector &y) const
{
   MFEM_ASSERT(x.Size() == Width(), "x.Size() = " << x.Size()
               << " must be equal to Width() = " << Width());
   MFEM_ASSERT(y.Size() == Height(), "y.Size() = " << y.Size()
               << " must be equal to Height() = " << Height());

   x.HostRead();
   y.HostRead();
   if (Finalized())
   {
      const int nnz = J.Capacity();
      HostRead(I, height+1);
      HostRead(J, nnz);
      HostRead(A, nnz);
   }

   double prod = 0.0;
   for (int i = 0; i < height; i++)
   {
      double a = 0.0;
      if (A)
      {
         for (int j = I[i], end = I[i+1]; j < end; j++)
         {
            a += A[j] * x(J[j]);
         }
      }
      else
      {
         for (RowNode *np = Rows[i]; np != NULL; np = np->Prev)
         {
            a += np->Value * x(np->Column);
         }
      }
      prod += a * y(i);
   }

   return prod;
}

void SparseMatrix::GetRowSums(Vector &x) const
{
   for (int i = 0; i < height; i++)
   {
      double a = 0.0;
      if (A)
      {
         for (int j = I[i], end = I[i+1]; j < end; j++)
         {
            a += A[j];
         }
      }
      else
      {
         for (RowNode *np = Rows[i]; np != NULL; np = np->Prev)
         {
            a += np->Value;
         }
      }
      x(i) = a;
   }
}

double SparseMatrix::GetRowNorml1(int irow) const
{
   MFEM_VERIFY(irow < height,
               "row " << irow << " not in matrix with height " << height);

   double a = 0.0;
   if (A)
   {
      for (int j = I[irow], end = I[irow+1]; j < end; j++)
      {
         a += fabs(A[j]);
      }
   }
   else
   {
      for (RowNode *np = Rows[irow]; np != NULL; np = np->Prev)
      {
         a += fabs(np->Value);
      }
   }

   return a;
}

void SparseMatrix::Threshold(double tol, bool fix_empty_rows)
{
   MFEM_ASSERT(Finalized(), "Matrix must be finalized.");
   double atol;
   atol = std::abs(tol);

   fix_empty_rows = height == width ? fix_empty_rows : false;

   double *newA;
   int *newI, *newJ;
   int i, j, nz;

   newI = Memory<int>(height+1);
   newI[0] = 0;
   for (i = 0, nz = 0; i < height; i++)
   {
      bool found = false;
      for (j = I[i]; j < I[i+1]; j++)
         if (std::abs(A[j]) > atol)
         {
            found = true;
            nz++;
         }
      if (fix_empty_rows && !found) { nz++; }
      newI[i+1] = nz;
   }

   newJ = Memory<int>(nz);
   newA = Memory<double>(nz);
   // Assume we're sorted until we find out otherwise
   isSorted = true;
   for (i = 0, nz = 0; i < height; i++)
   {
      bool found = false;
      int lastCol = -1;
      for (j = I[i]; j < I[i+1]; j++)
         if (std::abs(A[j]) > atol)
         {
            found = true;
            newJ[nz] = J[j];
            newA[nz] = A[j];
            if ( lastCol > newJ[nz] )
            {
               isSorted = false;
            }
            lastCol = newJ[nz];
            nz++;
         }
      if (fix_empty_rows && !found)
      {
         newJ[nz] = i;
         newA[nz] = 0.0;
         nz++;
      }
   }
   Destroy();
   I.Wrap(newI, height+1, true);
   J.Wrap(newJ, I[height], true);
   A.Wrap(newA, I[height], true);
}

void SparseMatrix::Finalize(int skip_zeros, bool fix_empty_rows)
{
   int i, j, nr, nz;
   RowNode *aux;

   if (Finalized())
   {
      return;
   }

   delete [] ColPtrNode;
   ColPtrNode = NULL;

   I.New(height+1);
   I[0] = 0;
   for (i = 1; i <= height; i++)
   {
      nr = 0;
      for (aux = Rows[i-1]; aux != NULL; aux = aux->Prev)
      {
         if (skip_zeros && aux->Value == 0.0)
         {
            if (skip_zeros == 2) { continue; }
            if ((i-1) != aux->Column) { continue; }

            bool found = false;
            double found_val;
            for (RowNode *other = Rows[aux->Column]; other != NULL; other = other->Prev)
            {
               if (other->Column == (i-1))
               {
                  found = true;
                  found_val = other->Value;
                  break;
               }
            }
            if (found && found_val == 0.0) { continue; }

         }
         nr++;
      }
      if (fix_empty_rows && !nr) { nr = 1; }
      I[i] = I[i-1] + nr;
   }

   nz = I[height];
   J.New(nz);
   A.New(nz);
   // Assume we're sorted until we find out otherwise
   isSorted = true;
   for (j = i = 0; i < height; i++)
   {
      int lastCol = -1;
      nr = 0;
      for (aux = Rows[i]; aux != NULL; aux = aux->Prev)
      {
         if (skip_zeros && aux->Value == 0.0)
         {
            if (skip_zeros == 2) { continue; }
            if (i != aux->Column) { continue; }

            bool found = false;
            double found_val;
            for (RowNode *other = Rows[aux->Column]; other != NULL; other = other->Prev)
            {
               if (other->Column == i)
               {
                  found = true;
                  found_val = other->Value;
                  break;
               }
            }
            if (found && found_val == 0.0) { continue; }
         }

         J[j] = aux->Column;
         A[j] = aux->Value;

         if ( lastCol > J[j] )
         {
            isSorted = false;
         }
         lastCol = J[j];

         j++;
         nr++;
      }
      if (fix_empty_rows && !nr)
      {
         J[j] = i;
         A[j] = 1.0;
         j++;
      }
   }

#ifdef MFEM_USE_MEMALLOC
   delete NodesMem;
   NodesMem = NULL;
#else
   for (i = 0; i < height; i++)
   {
      RowNode *node_p = Rows[i];
      while (node_p != NULL)
      {
         aux = node_p;
         node_p = node_p->Prev;
         delete aux;
      }
   }
#endif

   delete [] Rows;
   Rows = NULL;
}

void SparseMatrix::GetBlocks(Array2D<SparseMatrix *> &blocks) const
{
   int br = blocks.NumRows(), bc = blocks.NumCols();
   int nr = (height + br - 1)/br, nc = (width + bc - 1)/bc;

   for (int j = 0; j < bc; j++)
   {
      for (int i = 0; i < br; i++)
      {
         int *bI = Memory<int>(nr + 1);
         for (int k = 0; k <= nr; k++)
         {
            bI[k] = 0;
         }
         blocks(i,j) = new SparseMatrix(bI, NULL, NULL, nr, nc);
      }
   }

   for (int gr = 0; gr < height; gr++)
   {
      int bi = gr/nr, i = gr%nr + 1;
      if (Finalized())
      {
         for (int j = I[gr]; j < I[gr+1]; j++)
         {
            if (A[j] != 0.0)
            {
               blocks(bi, J[j]/nc)->I[i]++;
            }
         }
      }
      else
      {
         for (RowNode *n_p = Rows[gr]; n_p != NULL; n_p = n_p->Prev)
         {
            if (n_p->Value != 0.0)
            {
               blocks(bi, n_p->Column/nc)->I[i]++;
            }
         }
      }
   }

   for (int j = 0; j < bc; j++)
   {
      for (int i = 0; i < br; i++)
      {
         SparseMatrix &b = *blocks(i,j);
         int nnz = 0, rs;
         for (int k = 1; k <= nr; k++)
         {
            rs = b.I[k], b.I[k] = nnz, nnz += rs;
         }
         b.J.New(nnz);
         b.A.New(nnz);
      }
   }

   for (int gr = 0; gr < height; gr++)
   {
      int bi = gr/nr, i = gr%nr + 1;
      if (Finalized())
      {
         for (int j = I[gr]; j < I[gr+1]; j++)
         {
            if (A[j] != 0.0)
            {
               SparseMatrix &b = *blocks(bi, J[j]/nc);
               b.J[b.I[i]] = J[j] % nc;
               b.A[b.I[i]] = A[j];
               b.I[i]++;
            }
         }
      }
      else
      {
         for (RowNode *n_p = Rows[gr]; n_p != NULL; n_p = n_p->Prev)
         {
            if (n_p->Value != 0.0)
            {
               SparseMatrix &b = *blocks(bi, n_p->Column/nc);
               b.J[b.I[i]] = n_p->Column % nc;
               b.A[b.I[i]] = n_p->Value;
               b.I[i]++;
            }
         }
      }
   }
}

double SparseMatrix::IsSymmetric() const
{
   if (height != width)
   {
      return infinity();
   }

   double symm = 0.0;
   if (Empty())
   {
      // return 0.0;
   }
   else if (Finalized())
   {
      for (int i = 1; i < height; i++)
      {
         for (int j = I[i]; j < I[i+1]; j++)
         {
            if (J[j] < i)
            {
               symm = std::max(symm, std::abs(A[j]-(*this)(J[j],i)));
            }
         }
      }
   }
   else
   {
      for (int i = 0; i < height; i++)
      {
         for (RowNode *node_p = Rows[i]; node_p != NULL; node_p = node_p->Prev)
         {
            int col = node_p->Column;
            if (col < i)
            {
               symm = std::max(symm, std::abs(node_p->Value-(*this)(col,i)));
            }
         }
      }
   }
   return symm;
}

void SparseMatrix::Symmetrize()
{
   MFEM_VERIFY(Finalized(), "Matrix must be finalized.");

   int i, j;
   for (i = 1; i < height; i++)
   {
      for (j = I[i]; j < I[i+1]; j++)
      {
         if (J[j] < i)
         {
            A[j] += (*this)(J[j],i);
            A[j] *= 0.5;
            (*this)(J[j],i) = A[j];
         }
      }
   }
}

int SparseMatrix::NumNonZeroElems() const
{
<<<<<<< HEAD
   if (Finalized())
=======

   if ( Finalized() )
>>>>>>> f66df8d3
   {
      HostReadI();
      return I[height];
   }
   else
   {
      int nnz = 0;

      for (int i = 0; i < height; i++)
      {
         for (RowNode *node_p = Rows[i]; node_p != NULL; node_p = node_p->Prev)
         {
            nnz++;
         }
      }

      return nnz;
   }
}

double SparseMatrix::MaxNorm() const
{
   double m = 0.0;

   if (A)
   {
      int nnz = I[height];
      for (int j = 0; j < nnz; j++)
      {
         m = std::max(m, std::abs(A[j]));
      }
   }
   else
   {
      for (int i = 0; i < height; i++)
      {
         for (RowNode *n_p = Rows[i]; n_p != NULL; n_p = n_p->Prev)
         {
            m = std::max(m, std::abs(n_p->Value));
         }
      }
   }
   return m;
}

int SparseMatrix::CountSmallElems(double tol) const
{
   int counter = 0;

   if (A)
   {
      const int nz = I[height];
      const double *Ap = A;

      for (int i = 0; i < nz; i++)
      {
         counter += (std::abs(Ap[i]) <= tol);
      }
   }
   else
   {
      for (int i = 0; i < height; i++)
      {
         for (RowNode *aux = Rows[i]; aux != NULL; aux = aux->Prev)
         {
            counter += (std::abs(aux->Value) <= tol);
         }
      }
   }

   return counter;
}

int SparseMatrix::CheckFinite() const
{
   if (Empty())
   {
      return 0;
   }
   else if (Finalized())
   {
      return mfem::CheckFinite(A, I[height]);
   }
   else
   {
      int counter = 0;
      for (int i = 0; i < height; i++)
      {
         for (RowNode *aux = Rows[i]; aux != NULL; aux = aux->Prev)
         {
            counter += !IsFinite(aux->Value);
         }
      }
      return counter;
   }
}

MatrixInverse *SparseMatrix::Inverse() const
{
   return NULL;
}

void SparseMatrix::EliminateRow(int row, const double sol, Vector &rhs)
{
   RowNode *aux;

   MFEM_ASSERT(row < height && row >= 0,
               "Row " << row << " not in matrix of height " << height);

   MFEM_VERIFY(!Finalized(), "Matrix must NOT be finalized.");

   for (aux = Rows[row]; aux != NULL; aux = aux->Prev)
   {
      rhs(aux->Column) -= sol * aux->Value;
      aux->Value = 0.0;
   }
}

void SparseMatrix::EliminateRow(int row, DiagonalPolicy dpolicy)
{
   RowNode *aux;

   MFEM_ASSERT(row < height && row >= 0,
               "Row " << row << " not in matrix of height " << height);
   MFEM_ASSERT(dpolicy != DIAG_KEEP, "Diagonal policy must not be DIAG_KEEP");
   MFEM_ASSERT(dpolicy != DIAG_ONE || height == width,
               "if dpolicy == DIAG_ONE, matrix must be square, not height = "
               << height << ",  width = " << width);

   if (Rows == NULL)
   {
      for (int i=I[row]; i < I[row+1]; ++i)
      {
         A[i]=0.0;
      }
   }
   else
   {
      for (aux = Rows[row]; aux != NULL; aux = aux->Prev)
      {
         aux->Value = 0.0;
      }
   }

   if (dpolicy == DIAG_ONE)
   {
      SearchRow(row, row) = 1.;
   }
}

void SparseMatrix::EliminateCol(int col, DiagonalPolicy dpolicy)
{
   MFEM_ASSERT(col < width && col >= 0,
               "Col " << col << " not in matrix of width " << width);
   MFEM_ASSERT(dpolicy != DIAG_KEEP, "Diagonal policy must not be DIAG_KEEP");
   MFEM_ASSERT(dpolicy != DIAG_ONE || height == width,
               "if dpolicy == DIAG_ONE, matrix must be square, not height = "
               << height << ",  width = " << width);

   if (Rows == NULL)
   {
      const int nnz = I[height];
      for (int jpos = 0; jpos != nnz; ++jpos)
      {
         if (J[jpos] == col)
         {
            A[jpos] = 0.0;
         }
      }
   }
   else
   {
      for (int i = 0; i < height; i++)
      {
         for (RowNode *aux = Rows[i]; aux != NULL; aux = aux->Prev)
         {
            if (aux->Column == col)
            {
               aux->Value = 0.0;
            }
         }
      }
   }

   if (dpolicy == DIAG_ONE)
   {
      SearchRow(col, col) = 1.0;
   }
}

void SparseMatrix::EliminateCols(const Array<int> &cols, const Vector *x,
                                 Vector *b)
{
   if (Rows == NULL)
   {
      for (int i = 0; i < height; i++)
      {
         for (int jpos = I[i]; jpos != I[i+1]; ++jpos)
         {
            if (cols[ J[jpos]])
            {
               if (x && b)
               {
                  (*b)(i) -= A[jpos] * (*x)( J[jpos] );
               }
               A[jpos] = 0.0;
            }
         }
      }
   }
   else
   {
      for (int i = 0; i < height; i++)
      {
         for (RowNode *aux = Rows[i]; aux != NULL; aux = aux->Prev)
         {
            if (cols[aux -> Column])
            {
               if (x && b)
               {
                  (*b)(i) -= aux -> Value * (*x)(aux -> Column);
               }
               aux->Value = 0.0;
            }
         }
      }
   }
}

void SparseMatrix::EliminateCols(const Array<int> &col_marker, SparseMatrix &Ae)
{
   if (Rows)
   {
      RowNode *nd;
      for (int row = 0; row < height; row++)
      {
         for (nd = Rows[row]; nd != NULL; nd = nd->Prev)
         {
            if (col_marker[nd->Column])
            {
               Ae.Add(row, nd->Column, nd->Value);
               nd->Value = 0.0;
            }
         }
      }
   }
   else
   {
      for (int row = 0; row < height; row++)
      {
         for (int j = I[row]; j < I[row+1]; j++)
         {
            if (col_marker[J[j]])
            {
               Ae.Add(row, J[j], A[j]);
               A[j] = 0.0;
            }
         }
      }
   }
}


void SparseMatrix::EliminateRowCol(int rc, const double sol, Vector &rhs,
                                   DiagonalPolicy dpolicy)
{
   MFEM_ASSERT(rc < height && rc >= 0,
               "Row " << rc << " not in matrix of height " << height);

   if (Rows == NULL)
   {
      for (int j = I[rc]; j < I[rc+1]; j++)
      {
         const int col = J[j];
         if (col == rc)
         {
            switch (dpolicy)
            {
               case DIAG_KEEP:
                  rhs(rc) = A[j] * sol;
                  break;
               case DIAG_ONE:
                  A[j] = 1.0;
                  rhs(rc) = sol;
                  break;
               case DIAG_ZERO:
                  A[j] = 0.;
                  rhs(rc) = 0.;
                  break;
               default:
                  mfem_error("SparseMatrix::EliminateRowCol () #2");
                  break;
            }
         }
         else
         {
            A[j] = 0.0;
            for (int k = I[col]; 1; k++)
            {
               if (k == I[col+1])
               {
                  mfem_error("SparseMatrix::EliminateRowCol () #3");
               }
               else if (J[k] == rc)
               {
                  rhs(col) -= sol * A[k];
                  A[k] = 0.0;
                  break;
               }
            }
         }
      }
   }
   else
   {
      for (RowNode *aux = Rows[rc]; aux != NULL; aux = aux->Prev)
      {
         const int col = aux->Column;
         if (col == rc)
         {
            switch (dpolicy)
            {
               case DIAG_KEEP:
                  rhs(rc) = aux->Value * sol;
                  break;
               case DIAG_ONE:
                  aux->Value = 1.0;
                  rhs(rc) = sol;
                  break;
               case DIAG_ZERO:
                  aux->Value = 0.;
                  rhs(rc) = 0.;
                  break;
               default:
                  mfem_error("SparseMatrix::EliminateRowCol () #4");
                  break;
            }
         }
         else
         {
            aux->Value = 0.0;
            for (RowNode *node = Rows[col]; 1; node = node->Prev)
            {
               if (node == NULL)
               {
                  mfem_error("SparseMatrix::EliminateRowCol () #5");
               }
               else if (node->Column == rc)
               {
                  rhs(col) -= sol * node->Value;
                  node->Value = 0.0;
                  break;
               }
            }
         }
      }
   }
}

void SparseMatrix::EliminateRowColMultipleRHS(int rc, const Vector &sol,
                                              DenseMatrix &rhs,
                                              DiagonalPolicy dpolicy)
{
   MFEM_ASSERT(rc < height && rc >= 0,
               "Row " << rc << " not in matrix of height " << height);
   MFEM_ASSERT(sol.Size() == rhs.Width(), "solution size (" << sol.Size()
               << ") must match rhs width (" << rhs.Width() << ")");

   const int num_rhs = rhs.Width();
   if (Rows == NULL)
   {
      for (int j = I[rc]; j < I[rc+1]; j++)
      {
         const int col = J[j];
         if (col == rc)
         {
            switch (dpolicy)
            {
               case DIAG_KEEP:
                  for (int r = 0; r < num_rhs; r++)
                  {
                     rhs(rc,r) = A[j] * sol(r);
                  }
                  break;
               case DIAG_ONE:
                  A[j] = 1.0;
                  for (int r = 0; r < num_rhs; r++)
                  {
                     rhs(rc,r) = sol(r);
                  }
                  break;
               case DIAG_ZERO:
                  A[j] = 0.;
                  for (int r = 0; r < num_rhs; r++)
                  {
                     rhs(rc,r) = 0.;
                  }
                  break;
               default:
                  mfem_error("SparseMatrix::EliminateRowColMultipleRHS() #3");
                  break;
            }
         }
         else
         {
            A[j] = 0.0;
            for (int k = I[col]; 1; k++)
            {
               if (k == I[col+1])
               {
                  mfem_error("SparseMatrix::EliminateRowColMultipleRHS() #4");
               }
               else if (J[k] == rc)
               {
                  for (int r = 0; r < num_rhs; r++)
                  {
                     rhs(col,r) -= sol(r) * A[k];
                  }
                  A[k] = 0.0;
                  break;
               }
            }
         }
      }
   }
   else
   {
      for (RowNode *aux = Rows[rc]; aux != NULL; aux = aux->Prev)
      {
         const int col = aux->Column;
         if (col == rc)
         {
            switch (dpolicy)
            {
               case DIAG_KEEP:
                  for (int r = 0; r < num_rhs; r++)
                  {
                     rhs(rc,r) = aux->Value * sol(r);
                  }
                  break;
               case DIAG_ONE:
                  aux->Value = 1.0;
                  for (int r = 0; r < num_rhs; r++)
                  {
                     rhs(rc,r) = sol(r);
                  }
                  break;
               case DIAG_ZERO:
                  aux->Value = 0.;
                  for (int r = 0; r < num_rhs; r++)
                  {
                     rhs(rc,r) = 0.;
                  }
                  break;
               default:
                  mfem_error("SparseMatrix::EliminateRowColMultipleRHS() #5");
                  break;
            }
         }
         else
         {
            aux->Value = 0.0;
            for (RowNode *node = Rows[col]; 1; node = node->Prev)
            {
               if (node == NULL)
               {
                  mfem_error("SparseMatrix::EliminateRowColMultipleRHS() #6");
               }
               else if (node->Column == rc)
               {
                  for (int r = 0; r < num_rhs; r++)
                  {
                     rhs(col,r) -= sol(r) * node->Value;
                  }
                  node->Value = 0.0;
                  break;
               }
            }
         }
      }
   }
}

void SparseMatrix::EliminateRowCol(int rc, DiagonalPolicy dpolicy)
{
   MFEM_ASSERT(rc < height && rc >= 0,
               "Row " << rc << " not in matrix of height " << height);

   if (Rows == NULL)
   {
      const auto &II = this->I; // only use const access for I
      const auto &JJ = this->J; // only use const access for J
      for (int j = II[rc]; j < II[rc+1]; j++)
      {
         const int col = JJ[j];
         if (col == rc)
         {
            if (dpolicy == DIAG_ONE)
            {
               A[j] = 1.0;
            }
            else if (dpolicy == DIAG_ZERO)
            {
               A[j] = 0.0;
            }
         }
         else
         {
            A[j] = 0.0;
            for (int k = II[col]; 1; k++)
            {
               if (k == II[col+1])
               {
                  mfem_error("SparseMatrix::EliminateRowCol() #2");
               }
               else if (JJ[k] == rc)
               {
                  A[k] = 0.0;
                  break;
               }
            }
         }
      }
   }
   else
   {
      RowNode *aux, *node;

      for (aux = Rows[rc]; aux != NULL; aux = aux->Prev)
      {
         const int col = aux->Column;
         if (col == rc)
         {
            if (dpolicy == DIAG_ONE)
            {
               aux->Value = 1.0;
            }
            else if (dpolicy == DIAG_ZERO)
            {
               aux->Value = 0.;
            }
         }
         else
         {
            aux->Value = 0.0;
            for (node = Rows[col]; 1; node = node->Prev)
            {
               if (node == NULL)
               {
                  mfem_error("SparseMatrix::EliminateRowCol() #3");
               }
               else if (node->Column == rc)
               {
                  node->Value = 0.0;
                  break;
               }
            }
         }
      }
   }
}

// This is almost identical to EliminateRowCol(int, int), except for
// the A[j] = value; and aux->Value = value; lines.
void SparseMatrix::EliminateRowColDiag(int rc, double value)
{
   MFEM_ASSERT(rc < height && rc >= 0,
               "Row " << rc << " not in matrix of height " << height);

   if (Rows == NULL)
   {
      for (int j = I[rc]; j < I[rc+1]; j++)
      {
         const int col = J[j];
         if (col == rc)
         {
            A[j] = value;
         }
         else
         {
            A[j] = 0.0;
            for (int k = I[col]; 1; k++)
            {
               if (k == I[col+1])
               {
                  mfem_error("SparseMatrix::EliminateRowCol() #2");
               }
               else if (J[k] == rc)
               {
                  A[k] = 0.0;
                  break;
               }
            }
         }
      }
   }
   else
   {
      RowNode *aux, *node;

      for (aux = Rows[rc]; aux != NULL; aux = aux->Prev)
      {
         const int col = aux->Column;
         if (col == rc)
         {
            aux->Value = value;
         }
         else
         {
            aux->Value = 0.0;
            for (node = Rows[col]; 1; node = node->Prev)
            {
               if (node == NULL)
               {
                  mfem_error("SparseMatrix::EliminateRowCol() #3");
               }
               else if (node->Column == rc)
               {
                  node->Value = 0.0;
                  break;
               }
            }
         }
      }
   }
}

void SparseMatrix::EliminateRowCol(int rc, SparseMatrix &Ae,
                                   DiagonalPolicy dpolicy)
{
   if (Rows)
   {
      RowNode *nd, *nd2;
      for (nd = Rows[rc]; nd != NULL; nd = nd->Prev)
      {
         const int col = nd->Column;
         if (col == rc)
         {
            switch (dpolicy)
            {
               case DIAG_ONE:
                  Ae.Add(rc, rc, nd->Value - 1.0);
                  nd->Value = 1.0;
                  break;
               case DIAG_ZERO:
                  Ae.Add(rc, rc, nd->Value);
                  nd->Value = 0.;
                  break;
               case DIAG_KEEP:
                  break;
               default:
                  mfem_error("SparseMatrix::EliminateRowCol #1");
                  break;
            }
         }
         else
         {
            Ae.Add(rc, col, nd->Value);
            nd->Value = 0.0;
            for (nd2 = Rows[col]; 1; nd2 = nd2->Prev)
            {
               if (nd2 == NULL)
               {
                  mfem_error("SparseMatrix::EliminateRowCol #2");
               }
               else if (nd2->Column == rc)
               {
                  Ae.Add(col, rc, nd2->Value);
                  nd2->Value = 0.0;
                  break;
               }
            }
         }
      }
   }
   else
   {
      for (int j = I[rc]; j < I[rc+1]; j++)
      {
         const int col = J[j];
         if (col == rc)
         {
            switch (dpolicy)
            {
               case DIAG_ONE:
                  Ae.Add(rc, rc, A[j] - 1.0);
                  A[j] = 1.0;
                  break;
               case DIAG_ZERO:
                  Ae.Add(rc, rc, A[j]);
                  A[j] = 0.;
                  break;
               case DIAG_KEEP:
                  break;
               default:
                  mfem_error("SparseMatrix::EliminateRowCol #3");
                  break;
            }
         }
         else
         {
            Ae.Add(rc, col, A[j]);
            A[j] = 0.0;
            for (int k = I[col]; true; k++)
            {
               if (k == I[col+1])
               {
                  mfem_error("SparseMatrix::EliminateRowCol #4");
               }
               else if (J[k] == rc)
               {
                  Ae.Add(col, rc, A[k]);
                  A[k] = 0.0;
                  break;
               }
            }
         }
      }
   }
}

void SparseMatrix::SetDiagIdentity()
{
   for (int i = 0; i < height; i++)
   {
      if (I[i+1] == I[i]+1 && fabs(A[I[i]]) < 1e-16)
      {
         A[I[i]] = 1.0;
      }
   }
}

void SparseMatrix::EliminateZeroRows(const double threshold)
{
   for (int i = 0; i < height; i++)
   {
      double zero = 0.0;
      for (int j = I[i]; j < I[i+1]; j++)
      {
         zero += fabs(A[j]);
      }
      if (zero <= threshold)
      {
         for (int j = I[i]; j < I[i+1]; j++)
         {
            A[j] = (J[j] == i) ? 1.0 : 0.0;
         }
      }
   }
}

void SparseMatrix::Gauss_Seidel_forw(const Vector &x, Vector &y) const
{
   if (!Finalized())
   {
      double *yp = y.GetData();
      const double *xp = x.GetData();
      RowNode *diag_p, *n_p, **R = Rows;

      const int s = height;
      for (int i = 0; i < s; i++)
      {
         double sum = 0.0;
         diag_p = NULL;
         for (n_p = R[i]; n_p != NULL; n_p = n_p->Prev)
         {
            const int c = n_p->Column;
            if (c == i)
            {
               diag_p = n_p;
            }
            else
            {
               sum += n_p->Value * yp[c];
            }
         }

         if (diag_p != NULL && diag_p->Value != 0.0)
         {
            yp[i] = (xp[i] - sum) / diag_p->Value;
         }
         else if (xp[i] == sum)
         {
            yp[i] = sum;
         }
         else
         {
            mfem_error("SparseMatrix::Gauss_Seidel_forw()");
         }
      }
   }
   else
   {
      const int s = height;
      const int nnz = J.Capacity();
      const int *Ip = HostRead(I, s+1);
      const int *Jp = HostRead(J, nnz);
      const double *Ap = HostRead(A, nnz);
      double *yp = y.HostReadWrite();
      const double *xp = x.HostRead();

      for (int i = 0, j = Ip[0]; i < s; i++)
      {
         const int end = Ip[i+1];
         double sum = 0.0;
         int d = -1;
         for ( ; j < end; j++)
         {
            const int c = Jp[j];
            if (c == i)
            {
               d = j;
            }
            else
            {
               sum += Ap[j] * yp[c];
            }
         }

         if (d >= 0 && Ap[d] != 0.0)
         {
            yp[i] = (xp[i] - sum) / Ap[d];
         }
         else if (xp[i] == sum)
         {
            yp[i] = sum;
         }
         else
         {
            mfem_error("SparseMatrix::Gauss_Seidel_forw(...) #2");
         }
      }
   }
}

void SparseMatrix::Gauss_Seidel_back(const Vector &x, Vector &y) const
{
   if (!Finalized())
   {
      double *yp = y.GetData();
      const double *xp = x.GetData();
      RowNode *diag_p, *n_p, **R = Rows;

      for (int i = height-1; i >= 0; i--)
      {
         double sum = 0.;
         diag_p = NULL;
         for (n_p = R[i]; n_p != NULL; n_p = n_p->Prev)
         {
            const int c = n_p->Column;
            if (c == i)
            {
               diag_p = n_p;
            }
            else
            {
               sum += n_p->Value * yp[c];
            }
         }

         if (diag_p != NULL && diag_p->Value != 0.0)
         {
            yp[i] = (xp[i] - sum) / diag_p->Value;
         }
         else if (xp[i] == sum)
         {
            yp[i] = sum;
         }
         else
         {
            mfem_error("SparseMatrix::Gauss_Seidel_back()");
         }
      }
   }
   else
   {
      const int s = height;
      const int nnz = J.Capacity();
      const int *Ip = HostRead(I, s+1);
      const int *Jp = HostRead(J, nnz);
      const double *Ap = HostRead(A, nnz);
      double *yp = y.HostReadWrite();
      const double *xp = x.HostRead();

      for (int i = s-1, j = Ip[s]-1; i >= 0; i--)
      {
         const int beg = Ip[i];
         double sum = 0.;
         int d = -1;
         for ( ; j >= beg; j--)
         {
            const int c = Jp[j];
            if (c == i)
            {
               d = j;
            }
            else
            {
               sum += Ap[j] * yp[c];
            }
         }

         if (d >= 0 && Ap[d] != 0.0)
         {
            yp[i] = (xp[i] - sum) / Ap[d];
         }
         else if (xp[i] == sum)
         {
            yp[i] = sum;
         }
         else
         {
            mfem_error("SparseMatrix::Gauss_Seidel_back(...) #2");
         }
      }
   }
}

double SparseMatrix::GetJacobiScaling() const
{
   MFEM_VERIFY(Finalized(), "Matrix must be finalized.");

   double sc = 1.0;
   for (int i = 0; i < height; i++)
   {
      int d = -1;
      double norm = 0.0;
      for (int j = I[i]; j < I[i+1]; j++)
      {
         if (J[j] == i)
         {
            d = j;
         }
         norm += fabs(A[j]);
      }
      if (d >= 0 && A[d] != 0.0)
      {
         double a = 1.8 * fabs(A[d]) / norm;
         if (a < sc)
         {
            sc = a;
         }
      }
      else
      {
         mfem_error("SparseMatrix::GetJacobiScaling() #2");
      }
   }
   return sc;
}

void SparseMatrix::Jacobi(const Vector &b, const Vector &x0, Vector &x1,
                          double sc, bool use_abs_diag) const
{
   MFEM_VERIFY(Finalized(), "Matrix must be finalized.");

   for (int i = 0; i < height; i++)
   {
      int d = -1;
      double sum = b(i);
      for (int j = I[i]; j < I[i+1]; j++)
      {
         if (J[j] == i)
         {
            d = j;
         }
         else
         {
            sum -= A[j] * x0(J[j]);
         }
      }
      if (d >= 0 && A[d] != 0.0)
      {
         const double diag = (use_abs_diag) ? fabs(A[d]) : A[d];
         x1(i) = sc * (sum / diag) + (1.0 - sc) * x0(i);
      }
      else
      {
         mfem_error("SparseMatrix::Jacobi(...) #2");
      }
   }
}

void SparseMatrix::DiagScale(const Vector &b, Vector &x,
                             double sc, bool use_abs_diag) const
{
   MFEM_VERIFY(Finalized(), "Matrix must be finalized.");

   const int H = height;
   const int nnz = J.Capacity();
   const bool use_dev = b.UseDevice() || x.UseDevice();

   const auto Ap = Read(A, nnz, use_dev);
   const auto Ip = Read(I, height+1, use_dev);
   const auto Jp = Read(J, nnz, use_dev);

   const auto bp = b.Read(use_dev);
   auto xp = x.Write(use_dev);

   MFEM_FORALL_SWITCH(use_dev, i, H,
   {
      const int end = Ip[i+1];
      for (int j = Ip[i]; true; j++)
      {
         if (j == end)
         {
            MFEM_ABORT_KERNEL("Diagonal not found in SparseMatrix::DiagScale");
         }
         if (Jp[j] == i)
         {
            const double diag = (use_abs_diag) ? fabs(Ap[j]) : Ap[j];
            if (diag == 0.0)
            {
               MFEM_ABORT_KERNEL("Zero diagonal in SparseMatrix::DiagScale");
            }
            xp[i] = sc * bp[i] / diag;
            break;
         }
      }
   });
}

template <bool useFabs>
static void JacobiDispatch(const Vector &b, const Vector &x0, Vector &x1,
                           const Memory<int> &I, const Memory<int> &J,
                           const Memory<double> &A, const int height,
                           const double sc)
{
   const bool useDevice = b.UseDevice() || x0.UseDevice() || x1.UseDevice();

   const auto bp  = b.Read(useDevice);
   const auto x0p = x0.Read(useDevice);
   auto       x1p = x1.Write(useDevice);

   const auto Ip = Read(I, height+1, useDevice);
   const auto Jp = Read(J, J.Capacity(), useDevice);
   const auto Ap = Read(A, J.Capacity(), useDevice);

   MFEM_FORALL_SWITCH(useDevice, i, height,
   {
      double resi = bp[i], norm = 0.0;
      for (int j = Ip[i]; j < Ip[i+1]; j++)
      {
         resi -= Ap[j] * x0p[Jp[j]];
         if (useFabs)
         {
            norm += fabs(Ap[j]);
         }
         else
         {
            norm += Ap[j];
         }
      }
      if (norm > 0.0)
      {
         x1p[i] = x0p[i] + sc * resi / norm;
      }
      else
      {
         if (useFabs)
         {
            MFEM_ABORT_KERNEL("L1 norm of row is zero.");
         }
         else
         {
            MFEM_ABORT_KERNEL("sum of row is zero.");
         }
      }
   });
}

void SparseMatrix::Jacobi2(const Vector &b, const Vector &x0, Vector &x1,
                           double sc) const
{
   MFEM_VERIFY(Finalized(), "Matrix must be finalized.");
   JacobiDispatch<true>(b,x0,x1,I,J,A,height,sc);
}

void SparseMatrix::Jacobi3(const Vector &b, const Vector &x0, Vector &x1,
                           double sc) const
{
   MFEM_VERIFY(Finalized(), "Matrix must be finalized.");
   JacobiDispatch<false>(b,x0,x1,I,J,A,height,sc);
}

void SparseMatrix::AddSubMatrix(const Array<int> &rows, const Array<int> &cols,
                                const DenseMatrix &subm, int skip_zeros)
{
   int i, j, gi, gj, s, t;
   double a;

   if (Finalized())
   {
      HostReadI();
      HostReadJ();
      HostReadWriteData();
   }

   for (i = 0; i < rows.Size(); i++)
   {
      if ((gi=rows[i]) < 0) { gi = -1-gi, s = -1; }
      else { s = 1; }
      MFEM_ASSERT(gi < height,
                  "Trying to insert a row " << gi << " outside the matrix height "
                  << height);
      SetColPtr(gi);
      for (j = 0; j < cols.Size(); j++)
      {
         if ((gj=cols[j]) < 0) { gj = -1-gj, t = -s; }
         else { t = s; }
         MFEM_ASSERT(gj < width,
                     "Trying to insert a column " << gj << " outside the matrix width "
                     << width);
         a = subm(i, j);
         if (skip_zeros && a == 0.0)
         {
            // Skip assembly of zero elements if either:
            // (i) user specified to skip zeros regardless of symmetry, or
            // (ii) symmetry is not broken.
            if (skip_zeros == 2 || &rows != &cols || subm(j, i) == 0.0)
            {
               continue;
            }
         }
         if (t < 0) { a = -a; }
         _Add_(gj, a);
      }
      ClearColPtr();
   }
}

void SparseMatrix::Set(const int i, const int j, const double val)
{
   double a = val;
   int gi, gj, s, t;

   if ((gi=i) < 0) { gi = -1-gi, s = -1; }
   else { s = 1; }
   MFEM_ASSERT(gi < height,
               "Trying to set a row " << gi << " outside the matrix height "
               << height);
   if ((gj=j) < 0) { gj = -1-gj, t = -s; }
   else { t = s; }
   MFEM_ASSERT(gj < width,
               "Trying to set a column " << gj << " outside the matrix width "
               << width);
   if (t < 0) { a = -a; }
   _Set_(gi, gj, a);
}

void SparseMatrix::Add(const int i, const int j, const double val)
{
   int gi, gj, s, t;
   double a = val;

   if ((gi=i) < 0) { gi = -1-gi, s = -1; }
   else { s = 1; }
   MFEM_ASSERT(gi < height,
               "Trying to insert a row " << gi << " outside the matrix height "
               << height);
   if ((gj=j) < 0) { gj = -1-gj, t = -s; }
   else { t = s; }
   MFEM_ASSERT(gj < width,
               "Trying to insert a column " << gj << " outside the matrix width "
               << width);
   if (t < 0) { a = -a; }
   _Add_(gi, gj, a);
}

void SparseMatrix::SetSubMatrix(const Array<int> &rows, const Array<int> &cols,
                                const DenseMatrix &subm, int skip_zeros)
{
   int i, j, gi, gj, s, t;
   double a;

   for (i = 0; i < rows.Size(); i++)
   {
      if ((gi=rows[i]) < 0) { gi = -1-gi, s = -1; }
      else { s = 1; }
      MFEM_ASSERT(gi < height,
                  "Trying to set a row " << gi << " outside the matrix height "
                  << height);
      SetColPtr(gi);
      for (j = 0; j < cols.Size(); j++)
      {
         a = subm(i, j);
         if (skip_zeros && a == 0.0)
         {
            // Skip assembly of zero elements if either:
            // (i) user specified to skip zeros regardless of symmetry, or
            // (ii) symmetry is not broken.
            if (skip_zeros == 2 || &rows != &cols || subm(j, i) == 0.0)
            {
               continue;
            }
         }
         if ((gj=cols[j]) < 0) { gj = -1-gj, t = -s; }
         else { t = s; }
         MFEM_ASSERT(gj < width,
                     "Trying to set a column " << gj << " outside the matrix width "
                     << width);
         if (t < 0) { a = -a; }
         _Set_(gj, a);
      }
      ClearColPtr();
   }
}

void SparseMatrix::SetSubMatrixTranspose(const Array<int> &rows,
                                         const Array<int> &cols,
                                         const DenseMatrix &subm,
                                         int skip_zeros)
{
   int i, j, gi, gj, s, t;
   double a;

   for (i = 0; i < rows.Size(); i++)
   {
      if ((gi=rows[i]) < 0) { gi = -1-gi, s = -1; }
      else { s = 1; }
      MFEM_ASSERT(gi < height,
                  "Trying to set a row " << gi << " outside the matrix height "
                  << height);
      SetColPtr(gi);
      for (j = 0; j < cols.Size(); j++)
      {
         a = subm(j, i);
         if (skip_zeros && a == 0.0)
         {
            // Skip assembly of zero elements if either:
            // (i) user specified to skip zeros regardless of symmetry, or
            // (ii) symmetry is not broken.
            if (skip_zeros == 2 || &rows != &cols || subm(j, i) == 0.0)
            {
               continue;
            }
         }
         if ((gj=cols[j]) < 0) { gj = -1-gj, t = -s; }
         else { t = s; }
         MFEM_ASSERT(gj < width,
                     "Trying to set a column " << gj << " outside the matrix width "
                     << width);
         if (t < 0) { a = -a; }
         _Set_(gj, a);
      }
      ClearColPtr();
   }
}

void SparseMatrix::GetSubMatrix(const Array<int> &rows, const Array<int> &cols,
                                DenseMatrix &subm) const
{
   int i, j, gi, gj, s, t;
   double a;

   for (i = 0; i < rows.Size(); i++)
   {
      if ((gi=rows[i]) < 0) { gi = -1-gi, s = -1; }
      else { s = 1; }
      MFEM_ASSERT(gi < height,
                  "Trying to read a row " << gi << " outside the matrix height "
                  << height);
      SetColPtr(gi);
      for (j = 0; j < cols.Size(); j++)
      {
         if ((gj=cols[j]) < 0) { gj = -1-gj, t = -s; }
         else { t = s; }
         MFEM_ASSERT(gj < width,
                     "Trying to read a column " << gj << " outside the matrix width "
                     << width);
         a = _Get_(gj);
         subm(i, j) = (t < 0) ? (-a) : (a);
      }
      ClearColPtr();
   }
}

bool SparseMatrix::RowIsEmpty(const int row) const
{
   int gi;

   if ((gi=row) < 0)
   {
      gi = -1-gi;
   }
   MFEM_ASSERT(gi < height,
               "Trying to query a row " << gi << " outside the matrix height "
               << height);
   if (Rows)
   {
      return (Rows[gi] == NULL);
   }
   else
   {
      return (I[gi] == I[gi+1]);
   }
}

int SparseMatrix::GetRow(const int row, Array<int> &cols, Vector &srow) const
{
   RowNode *n;
   int j, gi;

   if ((gi=row) < 0) { gi = -1-gi; }
   MFEM_ASSERT(gi < height,
               "Trying to read a row " << gi << " outside the matrix height "
               << height);
   if (Rows)
   {
      for (n = Rows[gi], j = 0; n; n = n->Prev)
      {
         j++;
      }
      cols.SetSize(j);
      srow.SetSize(j);
      for (n = Rows[gi], j = 0; n; n = n->Prev, j++)
      {
         cols[j] = n->Column;
         srow(j) = n->Value;
      }
      if (row < 0)
      {
         srow.Neg();
      }

      return 0;
   }
   else
   {
      j = I[gi];
      cols.MakeRef(const_cast<int*>((const int*)J) + j, I[gi+1]-j);
      srow.NewDataAndSize(
         const_cast<double*>((const double*)A) + j, cols.Size());
      MFEM_ASSERT(row >= 0, "Row not valid: " << row << ", height: " << height);
      return 1;
   }
}

void SparseMatrix::SetRow(const int row, const Array<int> &cols,
                          const Vector &srow)
{
   int gi, gj, s, t;
   double a;

   if ((gi=row) < 0) { gi = -1-gi, s = -1; }
   else { s = 1; }
   MFEM_ASSERT(gi < height,
               "Trying to set a row " << gi << " outside the matrix height "
               << height);

   if (!Finalized())
   {
      SetColPtr(gi);
      for (int j = 0; j < cols.Size(); j++)
      {
         if ((gj=cols[j]) < 0) { gj = -1-gj, t = -s; }
         else { t = s; }
         MFEM_ASSERT(gj < width,
                     "Trying to set a column " << gj << " outside the matrix"
                     " width " << width);
         a = srow(j);
         if (t < 0) { a = -a; }
         _Set_(gj, a);
      }
      ClearColPtr();
   }
   else
   {
      MFEM_ASSERT(cols.Size() == RowSize(gi), "");
      MFEM_ASSERT(cols.Size() == srow.Size(), "");

      for (int i = I[gi], j = 0; j < cols.Size(); j++, i++)
      {
         if ((gj=cols[j]) < 0) { gj = -1-gj, t = -s; }
         else { t = s; }
         MFEM_ASSERT(gj < width,
                     "Trying to set a column " << gj << " outside the matrix"
                     " width " << width);

         J[i] = gj;
         A[i] = srow[j] * t;
      }
   }
}

void SparseMatrix::AddRow(const int row, const Array<int> &cols,
                          const Vector &srow)
{
   int j, gi, gj, s, t;
   double a;

   MFEM_VERIFY(!Finalized(), "Matrix must NOT be finalized.");

   if ((gi=row) < 0) { gi = -1-gi, s = -1; }
   else { s = 1; }
   MFEM_ASSERT(gi < height,
               "Trying to insert a row " << gi << " outside the matrix height "
               << height);
   SetColPtr(gi);
   for (j = 0; j < cols.Size(); j++)
   {
      if ((gj=cols[j]) < 0) { gj = -1-gj, t = -s; }
      else { t = s; }
      MFEM_ASSERT(gj < width,
                  "Trying to insert a column " << gj << " outside the matrix width "
                  << width);
      a = srow(j);
      if (a == 0.0)
      {
         continue;
      }
      if (t < 0) { a = -a; }
      _Add_(gj, a);
   }
   ClearColPtr();
}

void SparseMatrix::ScaleRow(const int row, const double scale)
{
   int i;

   if ((i=row) < 0)
   {
      i = -1-i;
   }
   if (Rows != NULL)
   {
      RowNode *aux;

      for (aux = Rows[i]; aux != NULL; aux = aux -> Prev)
      {
         aux -> Value *= scale;
      }
   }
   else
   {
      int j, end = I[i+1];

      for (j = I[i]; j < end; j++)
      {
         A[j] *= scale;
      }
   }
}

void SparseMatrix::ScaleRows(const Vector & sl)
{
   double scale;
   if (Rows != NULL)
   {
      RowNode *aux;
      for (int i=0; i < height; ++i)
      {
         scale = sl(i);
         for (aux = Rows[i]; aux != NULL; aux = aux -> Prev)
         {
            aux -> Value *= scale;
         }
      }
   }
   else
   {
      int j, end;

      for (int i=0; i < height; ++i)
      {
         end = I[i+1];
         scale = sl(i);
         for (j = I[i]; j < end; j++)
         {
            A[j] *= scale;
         }
      }
   }
}

void SparseMatrix::ScaleColumns(const Vector & sr)
{
   if (Rows != NULL)
   {
      RowNode *aux;
      for (int i=0; i < height; ++i)
      {
         for (aux = Rows[i]; aux != NULL; aux = aux -> Prev)
         {
            aux -> Value *= sr(aux->Column);
         }
      }
   }
   else
   {
      int j, end;

      for (int i=0; i < height; ++i)
      {
         end = I[i+1];
         for (j = I[i]; j < end; j++)
         {
            A[j] *= sr(J[j]);
         }
      }
   }
}

SparseMatrix &SparseMatrix::operator+=(const SparseMatrix &B)
{
   MFEM_ASSERT(height == B.height && width == B.width,
               "Mismatch of this matrix size and rhs.  This height = "
               << height << ", width = " << width << ", B.height = "
               << B.height << ", B.width = " << width);

   for (int i = 0; i < height; i++)
   {
      SetColPtr(i);
      if (B.Rows)
      {
         for (RowNode *aux = B.Rows[i]; aux != NULL; aux = aux->Prev)
         {
            _Add_(aux->Column, aux->Value);
         }
      }
      else
      {
         for (int j = B.I[i]; j < B.I[i+1]; j++)
         {
            _Add_(B.J[j], B.A[j]);
         }
      }
      ClearColPtr();
   }

   return (*this);
}

void SparseMatrix::Add(const double a, const SparseMatrix &B)
{
   for (int i = 0; i < height; i++)
   {
      B.SetColPtr(i);
      if (Rows)
      {
         for (RowNode *np = Rows[i]; np != NULL; np = np->Prev)
         {
            np->Value += a * B._Get_(np->Column);
         }
      }
      else
      {
         for (int j = I[i]; j < I[i+1]; j++)
         {
            A[j] += a * B._Get_(J[j]);
         }
      }
      B.ClearColPtr();
   }
}

SparseMatrix &SparseMatrix::operator=(double a)
{
   if (Rows == NULL)
   {
      const int nnz = J.Capacity();
      double *h_A = HostWrite(A, nnz);
      for (int i = 0; i < nnz; i++)
      {
         h_A[i] = a;
      }
   }
   else
   {
      for (int i = 0; i < height; i++)
      {
         for (RowNode *node_p = Rows[i]; node_p != NULL;
              node_p = node_p -> Prev)
         {
            node_p -> Value = a;
         }
      }
   }

   return (*this);
}

SparseMatrix &SparseMatrix::operator*=(double a)
{
   if (Rows == NULL)
   {
      for (int i = 0, nnz = I[height]; i < nnz; i++)
      {
         A[i] *= a;
      }
   }
   else
   {
      for (int i = 0; i < height; i++)
      {
         for (RowNode *node_p = Rows[i]; node_p != NULL;
              node_p = node_p -> Prev)
         {
            node_p -> Value *= a;
         }
      }
   }

   return (*this);
}

void SparseMatrix::Print(std::ostream & os, int width_) const
{
   int i, j;

   if (A == NULL)
   {
      RowNode *nd;
      for (i = 0; i < height; i++)
      {
         os << "[row " << i << "]\n";
         for (nd = Rows[i], j = 0; nd != NULL; nd = nd->Prev, j++)
         {
            os << " (" << nd->Column << "," << nd->Value << ")";
            if ( !((j+1) % width_) )
            {
               os << '\n';
            }
         }
         if (j % width_)
         {
            os << '\n';
         }
      }
      return;
   }

   // HostRead forces synchronization
   HostReadI();
   HostReadJ();
   HostReadData();
   for (i = 0; i < height; i++)
   {
      os << "[row " << i << "]\n";
      for (j = I[i]; j < I[i+1]; j++)
      {
         os << " (" << J[j] << "," << A[j] << ")";
         if ( !((j+1-I[i]) % width_) )
         {
            os << '\n';
         }
      }
      if ((j-I[i]) % width_)
      {
         os << '\n';
      }
   }
}

void SparseMatrix::PrintMatlab(std::ostream & os) const
{
   os << "% size " << height << " " << width << "\n";
   os << "% Non Zeros " << NumNonZeroElems() << "\n";
   int i, j;
   ios::fmtflags old_fmt = os.flags();
   os.setf(ios::scientific);
   std::streamsize old_prec = os.precision(14);

   for (i = 0; i < height; i++)
   {
      for (j = I[i]; j < I[i+1]; j++)
      {
         os << i+1 << " " << J[j]+1 << " " << A[j] << '\n';
      }
   }
   // Write a zero entry at (m,n) to make sure MATLAB doesn't shrink the matrix
   os << height << " " << width << " 0.0\n";
   os.precision(old_prec);
   os.flags(old_fmt);
}

void SparseMatrix::PrintMM(std::ostream & os) const
{
   int i, j;
   ios::fmtflags old_fmt = os.flags();
   os.setf(ios::scientific);
   std::streamsize old_prec = os.precision(14);

   os << "%%MatrixMarket matrix coordinate real general" << '\n'
      << "% Generated by MFEM" << '\n';

   os << height << " " << width << " " << NumNonZeroElems() << '\n';
   for (i = 0; i < height; i++)
   {
      for (j = I[i]; j < I[i+1]; j++)
      {
         os << i+1 << " " << J[j]+1 << " " << A[j] << '\n';
      }
   }
   os.precision(old_prec);
   os.flags(old_fmt);
}

void SparseMatrix::PrintCSR(std::ostream & os) const
{
   MFEM_VERIFY(Finalized(), "Matrix must be finalized.");

   int i;

   os << height << '\n';  // number of rows

   for (i = 0; i <= height; i++)
   {
      os << I[i]+1 << '\n';
   }

   for (i = 0; i < I[height]; i++)
   {
      os << J[i]+1 << '\n';
   }

   for (i = 0; i < I[height]; i++)
   {
      os << A[i] << '\n';
   }
}

void SparseMatrix::PrintCSR2(std::ostream & os) const
{
   MFEM_VERIFY(Finalized(), "Matrix must be finalized.");

   int i;

   os << height << '\n'; // number of rows
   os << width << '\n';  // number of columns

   for (i = 0; i <= height; i++)
   {
      os << I[i] << '\n';
   }

   for (i = 0; i < I[height]; i++)
   {
      os << J[i] << '\n';
   }

   for (i = 0; i < I[height]; i++)
   {
      os << A[i] << '\n';
   }
}

void SparseMatrix::PrintInfo(std::ostream &os) const
{
   const double MiB = 1024.*1024;
   int nnz = NumNonZeroElems();
   double pz = 100./nnz;
   int nz = CountSmallElems(0.0);
   double max_norm = MaxNorm();
   double symm = IsSymmetric();
   int nnf = CheckFinite();
   int ns12 = CountSmallElems(1e-12*max_norm);
   int ns15 = CountSmallElems(1e-15*max_norm);
   int ns18 = CountSmallElems(1e-18*max_norm);

   os <<
      "SparseMatrix statistics:\n"
      "  Format                      : " <<
      (Empty() ? "(empty)" : (Finalized() ? "CSR" : "LIL")) << "\n"
      "  Dimensions                  : " << height << " x " << width << "\n"
      "  Number of entries (total)   : " << nnz << "\n"
      "  Number of entries (per row) : " << 1.*nnz/Height() << "\n"
      "  Number of stored zeros      : " << nz*pz << "% (" << nz << ")\n"
      "  Number of Inf/Nan entries   : " << nnf*pz << "% ("<< nnf << ")\n"
      "  Norm, max |a_ij|            : " << max_norm << "\n"
      "  Symmetry, max |a_ij-a_ji|   : " << symm << "\n"
      "  Number of small entries:\n"
      "    |a_ij| <= 1e-12*Norm      : " << ns12*pz << "% (" << ns12 << ")\n"
      "    |a_ij| <= 1e-15*Norm      : " << ns15*pz << "% (" << ns15 << ")\n"
      "    |a_ij| <= 1e-18*Norm      : " << ns18*pz << "% (" << ns18 << ")\n";
   if (Finalized())
   {
      os << "  Memory used by CSR          : " <<
         (sizeof(int)*(height+1+nnz)+sizeof(double)*nnz)/MiB << " MiB\n";
   }
   if (Rows != NULL)
   {
      size_t used_mem = sizeof(RowNode*)*height;
#ifdef MFEM_USE_MEMALLOC
      used_mem += NodesMem->MemoryUsage();
#else
      for (int i = 0; i < height; i++)
      {
         for (RowNode *aux = Rows[i]; aux != NULL; aux = aux->Prev)
         {
            used_mem += sizeof(RowNode);
         }
      }
#endif
      os << "  Memory used by LIL          : " << used_mem/MiB << " MiB\n";
   }
}

void SparseMatrix::Destroy()
{
   I.Delete();
   J.Delete();
   A.Delete();

   if (Rows != NULL)
   {
#if !defined(MFEM_USE_MEMALLOC)
      for (int i = 0; i < height; i++)
      {
         RowNode *aux, *node_p = Rows[i];
         while (node_p != NULL)
         {
            aux = node_p;
            node_p = node_p->Prev;
            delete aux;
         }
      }
#endif
      delete [] Rows;
   }

   delete [] ColPtrJ;
   delete [] ColPtrNode;
#ifdef MFEM_USE_MEMALLOC
   delete NodesMem;
#endif
   delete At;

   ClearGPUSparse();
}

int SparseMatrix::ActualWidth() const
{
   int awidth = 0;
   if (A)
   {
      const int *start_j = J;
      const int *end_j = J + I[height];
      for (const int *jptr = start_j; jptr != end_j; ++jptr)
      {
         awidth = std::max(awidth, *jptr + 1);
      }
   }
   else
   {
      RowNode *aux;
      for (int i = 0; i < height; i++)
      {
         for (aux = Rows[i]; aux != NULL; aux = aux->Prev)
         {
            awidth = std::max(awidth, aux->Column + 1);
         }
      }
   }
   return awidth;
}

void SparseMatrixFunction (SparseMatrix & S, double (*f)(double))
{
   int n = S.NumNonZeroElems();
   double * s = S.GetData();

   for (int i = 0; i < n; i++)
   {
      s[i] = f(s[i]);
   }
}

SparseMatrix *Transpose (const SparseMatrix &A)
{
   MFEM_VERIFY(
      A.Finalized(),
      "Finalize must be called before Transpose. Use TransposeRowMatrix instead");

   int i, j, end;
   const int *A_i, *A_j;
   int m, n, nnz, *At_i, *At_j;
   const double *A_data;
   double *At_data;

   m      = A.Height(); // number of rows of A
   n      = A.Width();  // number of columns of A
   nnz    = A.NumNonZeroElems();
   A_i    = A.HostReadI();
   A_j    = A.HostReadJ();
   A_data = A.HostReadData();

   At_i = Memory<int>(n+1);
   At_j = Memory<int>(nnz);
   At_data = Memory<double>(nnz);

   for (i = 0; i <= n; i++)
   {
      At_i[i] = 0;
   }
   for (i = 0; i < nnz; i++)
   {
      At_i[A_j[i]+1]++;
   }
   for (i = 1; i < n; i++)
   {
      At_i[i+1] += At_i[i];
   }

   for (i = j = 0; i < m; i++)
   {
      end = A_i[i+1];
      for ( ; j < end; j++)
      {
         At_j[At_i[A_j[j]]] = i;
         At_data[At_i[A_j[j]]] = A_data[j];
         At_i[A_j[j]]++;
      }
   }

   for (i = n; i > 0; i--)
   {
      At_i[i] = At_i[i-1];
   }
   At_i[0] = 0;

   return  new SparseMatrix(At_i, At_j, At_data, n, m);
}

SparseMatrix *TransposeAbstractSparseMatrix (const AbstractSparseMatrix &A,
                                             int useActualWidth)
{
   int i, j;
   int m, n, nnz, *At_i, *At_j;
   double *At_data;
   Array<int> Acols;
   Vector Avals;

   m = A.Height(); // number of rows of A
   if (useActualWidth)
   {
      n = 0;
      int tmp;
      for (i = 0; i < m; i++)
      {
         A.GetRow(i, Acols, Avals);
         if (Acols.Size())
         {
            tmp = Acols.Max();
            if (tmp > n)
            {
               n = tmp;
            }
         }
      }
      ++n;
   }
   else
   {
      n = A.Width(); // number of columns of A
   }
   nnz = A.NumNonZeroElems();

   At_i = Memory<int>(n+1);
   At_j = Memory<int>(nnz);
   At_data = Memory<double>(nnz);

   for (i = 0; i <= n; i++)
   {
      At_i[i] = 0;
   }

   for (i = 0; i < m; i++)
   {
      A.GetRow(i, Acols, Avals);
      for (j = 0; j<Acols.Size(); ++j)
      {
         At_i[Acols[j]+1]++;
      }
   }
   for (i = 1; i < n; i++)
   {
      At_i[i+1] += At_i[i];
   }

   for (i = 0; i < m; i++)
   {
      A.GetRow(i, Acols, Avals);
      for (j = 0; j<Acols.Size(); ++j)
      {
         At_j[At_i[Acols[j]]] = i;
         At_data[At_i[Acols[j]]] = Avals[j];
         At_i[Acols[j]]++;
      }
   }

   for (i = n; i > 0; i--)
   {
      At_i[i] = At_i[i-1];
   }
   At_i[0] = 0;

   return new SparseMatrix(At_i, At_j, At_data, n, m);
}


SparseMatrix *Mult (const SparseMatrix &A, const SparseMatrix &B,
                    SparseMatrix *OAB)
{
   int nrowsA, ncolsA, nrowsB, ncolsB;
   const int *A_i, *A_j, *B_i, *B_j;
   int *C_i, *C_j, *B_marker;
   const double *A_data, *B_data;
   double *C_data;
   int ia, ib, ic, ja, jb, num_nonzeros;
   int row_start, counter;
   double a_entry, b_entry;
   SparseMatrix *C;

   nrowsA = A.Height();
   ncolsA = A.Width();
   nrowsB = B.Height();
   ncolsB = B.Width();

   MFEM_VERIFY(ncolsA == nrowsB,
               "number of columns of A (" << ncolsA
               << ") must equal number of rows of B (" << nrowsB << ")");

   A_i    = A.HostReadI();
   A_j    = A.HostReadJ();
   A_data = A.HostReadData();
   B_i    = B.HostReadI();
   B_j    = B.HostReadJ();
   B_data = B.HostReadData();

   B_marker = new int[ncolsB];

   for (ib = 0; ib < ncolsB; ib++)
   {
      B_marker[ib] = -1;
   }

   if (OAB == NULL)
   {
      C_i = Memory<int>(nrowsA+1);

      C_i[0] = num_nonzeros = 0;
      for (ic = 0; ic < nrowsA; ic++)
      {
         for (ia = A_i[ic]; ia < A_i[ic+1]; ia++)
         {
            ja = A_j[ia];
            for (ib = B_i[ja]; ib < B_i[ja+1]; ib++)
            {
               jb = B_j[ib];
               if (B_marker[jb] != ic)
               {
                  B_marker[jb] = ic;
                  num_nonzeros++;
               }
            }
         }
         C_i[ic+1] = num_nonzeros;
      }

      C_j    = Memory<int>(num_nonzeros);
      C_data = Memory<double>(num_nonzeros);

      C = new SparseMatrix(C_i, C_j, C_data, nrowsA, ncolsB);

      for (ib = 0; ib < ncolsB; ib++)
      {
         B_marker[ib] = -1;
      }
   }
   else
   {
      C = OAB;

      MFEM_VERIFY(nrowsA == C->Height() && ncolsB == C->Width(),
                  "Input matrix sizes do not match output sizes"
                  << " nrowsA = " << nrowsA
                  << ", C->Height() = " << C->Height()
                  << " ncolsB = " << ncolsB
                  << ", C->Width() = " << C->Width());

      // C_i    = C->HostReadI(); // not used
      C_j    = C->HostWriteJ();
      C_data = C->HostWriteData();
   }

   counter = 0;
   for (ic = 0; ic < nrowsA; ic++)
   {
      // row_start = C_i[ic];
      row_start = counter;
      for (ia = A_i[ic]; ia < A_i[ic+1]; ia++)
      {
         ja = A_j[ia];
         a_entry = A_data[ia];
         for (ib = B_i[ja]; ib < B_i[ja+1]; ib++)
         {
            jb = B_j[ib];
            b_entry = B_data[ib];
            if (B_marker[jb] < row_start)
            {
               B_marker[jb] = counter;
               if (OAB == NULL)
               {
                  C_j[counter] = jb;
               }
               C_data[counter] = a_entry*b_entry;
               counter++;
            }
            else
            {
               C_data[B_marker[jb]] += a_entry*b_entry;
            }
         }
      }
   }

   MFEM_VERIFY(
      OAB == NULL || counter == OAB->NumNonZeroElems(),
      "With pre-allocated output matrix, number of non-zeros ("
      << OAB->NumNonZeroElems()
      << ") did not match number of entries changed from matrix-matrix multiply, "
      << counter);

   delete [] B_marker;

   return C;
}

SparseMatrix * TransposeMult(const SparseMatrix &A, const SparseMatrix &B)
{
   SparseMatrix *At  = Transpose(A);
   SparseMatrix *AtB = Mult(*At, B);
   delete At;
   return AtB;
}

SparseMatrix *MultAbstractSparseMatrix (const AbstractSparseMatrix &A,
                                        const AbstractSparseMatrix &B)
{
   int nrowsA, ncolsA, nrowsB, ncolsB;
   int *C_i, *C_j, *B_marker;
   double *C_data;
   int ia, ib, ic, ja, jb, num_nonzeros;
   int row_start, counter;
   double a_entry, b_entry;
   SparseMatrix *C;

   nrowsA = A.Height();
   ncolsA = A.Width();
   nrowsB = B.Height();
   ncolsB = B.Width();

   MFEM_VERIFY(ncolsA == nrowsB,
               "number of columns of A (" << ncolsA
               << ") must equal number of rows of B (" << nrowsB << ")");

   B_marker = new int[ncolsB];

   for (ib = 0; ib < ncolsB; ib++)
   {
      B_marker[ib] = -1;
   }

   C_i = Memory<int>(nrowsA+1);

   C_i[0] = num_nonzeros = 0;

   Array<int> colsA, colsB;
   Vector dataA, dataB;
   for (ic = 0; ic < nrowsA; ic++)
   {
      A.GetRow(ic, colsA, dataA);
      for (ia = 0; ia < colsA.Size(); ia++)
      {
         ja = colsA[ia];
         B.GetRow(ja, colsB, dataB);
         for (ib = 0; ib < colsB.Size(); ib++)
         {
            jb = colsB[ib];
            if (B_marker[jb] != ic)
            {
               B_marker[jb] = ic;
               num_nonzeros++;
            }
         }
      }
      C_i[ic+1] = num_nonzeros;
   }

   C_j    = Memory<int>(num_nonzeros);
   C_data = Memory<double>(num_nonzeros);

   C = new SparseMatrix(C_i, C_j, C_data, nrowsA, ncolsB);

   for (ib = 0; ib < ncolsB; ib++)
   {
      B_marker[ib] = -1;
   }

   counter = 0;
   for (ic = 0; ic < nrowsA; ic++)
   {
      row_start = counter;
      A.GetRow(ic, colsA, dataA);
      for (ia = 0; ia < colsA.Size(); ia++)
      {
         ja = colsA[ia];
         a_entry = dataA[ia];
         B.GetRow(ja, colsB, dataB);
         for (ib = 0; ib < colsB.Size(); ib++)
         {
            jb = colsB[ib];
            b_entry = dataB[ib];
            if (B_marker[jb] < row_start)
            {
               B_marker[jb] = counter;
               C_j[counter] = jb;
               C_data[counter] = a_entry*b_entry;
               counter++;
            }
            else
            {
               C_data[B_marker[jb]] += a_entry*b_entry;
            }
         }
      }
   }

   delete [] B_marker;

   return C;
}

DenseMatrix *Mult (const SparseMatrix &A, DenseMatrix &B)
{
   DenseMatrix *C = new DenseMatrix(A.Height(), B.Width());
   Vector columnB, columnC;
   for (int j = 0; j < B.Width(); ++j)
   {
      B.GetColumnReference(j, columnB);
      C->GetColumnReference(j, columnC);
      A.Mult(columnB, columnC);
   }
   return C;
}

DenseMatrix *RAP (const SparseMatrix &A, DenseMatrix &P)
{
   DenseMatrix R (P, 't'); // R = P^T
   DenseMatrix *AP   = Mult (A, P);
   DenseMatrix *RAP_ = new DenseMatrix(R.Height(), AP->Width());
   Mult (R, *AP, *RAP_);
   delete AP;
   return RAP_;
}

DenseMatrix *RAP(DenseMatrix &A, const SparseMatrix &P)
{
   SparseMatrix *R  = Transpose(P);
   DenseMatrix  *RA = Mult(*R, A);
   DenseMatrix   AtP(*RA, 't');
   delete RA;
   DenseMatrix  *RAtP = Mult(*R, AtP);
   delete R;
   DenseMatrix * RAP_ = new DenseMatrix(*RAtP, 't');
   delete RAtP;
   return RAP_;
}

SparseMatrix *RAP (const SparseMatrix &A, const SparseMatrix &R,
                   SparseMatrix *ORAP)
{
   SparseMatrix *P  = Transpose (R);
   SparseMatrix *AP = Mult (A, *P);
   delete P;
   SparseMatrix *RAP_ = Mult (R, *AP, ORAP);
   delete AP;
   return RAP_;
}

SparseMatrix *RAP(const SparseMatrix &Rt, const SparseMatrix &A,
                  const SparseMatrix &P)
{
   SparseMatrix * R = Transpose(Rt);
   SparseMatrix * RA = Mult(*R,A);
   delete R;
   SparseMatrix * RAP_ = Mult(*RA, P);
   delete RA;
   return RAP_;
}

SparseMatrix *Mult_AtDA (const SparseMatrix &A, const Vector &D,
                         SparseMatrix *OAtDA)
{
   int i, At_nnz, *At_j;
   double *At_data;

   SparseMatrix *At = Transpose (A);
   At_nnz  = At -> NumNonZeroElems();
   At_j    = At -> GetJ();
   At_data = At -> GetData();
   for (i = 0; i < At_nnz; i++)
   {
      At_data[i] *= D(At_j[i]);
   }
   SparseMatrix *AtDA = Mult (*At, A, OAtDA);
   delete At;
   return AtDA;
}

SparseMatrix * Add(double a, const SparseMatrix & A, double b,
                   const SparseMatrix & B)
{
   int nrows = A.Height();
   int ncols = A.Width();

   int * C_i = Memory<int>(nrows+1);
   int * C_j;
   double * C_data;

   const int *A_i = A.GetI();
   const int *A_j = A.GetJ();
   const double *A_data = A.GetData();

   const int *B_i = B.GetI();
   const int *B_j = B.GetJ();
   const double *B_data = B.GetData();

   int * marker = new int[ncols];
   std::fill(marker, marker+ncols, -1);

   int num_nonzeros = 0, jcol;
   C_i[0] = 0;
   for (int ic = 0; ic < nrows; ic++)
   {
      for (int ia = A_i[ic]; ia < A_i[ic+1]; ia++)
      {
         jcol = A_j[ia];
         marker[jcol] = ic;
         num_nonzeros++;
      }
      for (int ib = B_i[ic]; ib < B_i[ic+1]; ib++)
      {
         jcol = B_j[ib];
         if (marker[jcol] != ic)
         {
            marker[jcol] = ic;
            num_nonzeros++;
         }
      }
      C_i[ic+1] = num_nonzeros;
   }

   C_j = Memory<int>(num_nonzeros);
   C_data = Memory<double>(num_nonzeros);

   for (int ia = 0; ia < ncols; ia++)
   {
      marker[ia] = -1;
   }

   int pos = 0;
   for (int ic = 0; ic < nrows; ic++)
   {
      for (int ia = A_i[ic]; ia < A_i[ic+1]; ia++)
      {
         jcol = A_j[ia];
         C_j[pos] = jcol;
         C_data[pos] = a*A_data[ia];
         marker[jcol] = pos;
         pos++;
      }
      for (int ib = B_i[ic]; ib < B_i[ic+1]; ib++)
      {
         jcol = B_j[ib];
         if (marker[jcol] < C_i[ic])
         {
            C_j[pos] = jcol;
            C_data[pos] = b*B_data[ib];
            marker[jcol] = pos;
            pos++;
         }
         else
         {
            C_data[marker[jcol]] += b*B_data[ib];
         }
      }
   }

   delete[] marker;
   return new SparseMatrix(C_i, C_j, C_data, nrows, ncols);
}

SparseMatrix * Add(const SparseMatrix & A, const SparseMatrix & B)
{
   return Add(1.,A,1.,B);
}

SparseMatrix * Add(Array<SparseMatrix *> & Ai)
{
   MFEM_ASSERT(Ai.Size() > 0, "invalid size Ai.Size() = " << Ai.Size());

   SparseMatrix * accumulate = Ai[0];
   SparseMatrix * result = accumulate;

   for (int i=1; i < Ai.Size(); ++i)
   {
      result = Add(*accumulate, *Ai[i]);
      if (i != 1)
      {
         delete accumulate;
      }

      accumulate = result;
   }

   return result;
}

/// B += alpha * A
void Add(const SparseMatrix &A,
         double alpha, DenseMatrix &B)
{
   for (int r = 0; r < B.Height(); r++)
   {
      const int    * colA = A.GetRowColumns(r);
      const double * valA = A.GetRowEntries(r);
      for (int i=0; i<A.RowSize(r); i++)
      {
         B(r, colA[i]) += alpha * valA[i];
      }
   }
}

/// Produces a block matrix with blocks A_{ij}*B
DenseMatrix *OuterProduct(const DenseMatrix &A, const DenseMatrix &B)
{
   int mA = A.Height(), nA = A.Width();
   int mB = B.Height(), nB = B.Width();

   DenseMatrix *C = new DenseMatrix(mA * mB, nA * nB);
   *C = 0.0;
   for (int i=0; i<mA; i++)
   {
      for (int j=0; j<nA; j++)
      {
         C->AddMatrix(A(i,j), B, i * mB, j * nB);
      }
   }
   return C;
}

/// Produces a block matrix with blocks A_{ij}*B
SparseMatrix *OuterProduct(const DenseMatrix &A, const SparseMatrix &B)
{
   int mA = A.Height(), nA = A.Width();
   int mB = B.Height(), nB = B.Width();

   SparseMatrix *C = new SparseMatrix(mA * mB, nA * nB);

   for (int i=0; i<mA; i++)
   {
      for (int j=0; j<nA; j++)
      {
         for (int r=0; r<mB; r++)
         {
            const int    * colB = B.GetRowColumns(r);
            const double * valB = B.GetRowEntries(r);

            for (int cj=0; cj<B.RowSize(r); cj++)
            {
               C->Set(i * mB + r, j * nB + colB[cj], A(i,j) * valB[cj]);
            }
         }
      }
   }
   C->Finalize();

   return C;
}

/// Produces a block matrix with blocks A_{ij}*B
SparseMatrix *OuterProduct(const SparseMatrix &A, const DenseMatrix &B)
{
   int mA = A.Height(), nA = A.Width();
   int mB = B.Height(), nB = B.Width();

   SparseMatrix *C = new SparseMatrix(mA * mB, nA * nB);

   for (int r=0; r<mA; r++)
   {
      const int    * colA = A.GetRowColumns(r);
      const double * valA = A.GetRowEntries(r);

      for (int aj=0; aj<A.RowSize(r); aj++)
      {
         for (int i=0; i<mB; i++)
         {
            for (int j=0; j<nB; j++)
            {
               C->Set(r * mB + i, colA[aj] * nB + j, valA[aj] * B(i, j));
            }
         }
      }
   }
   C->Finalize();

   return C;
}

/// Produces a block matrix with blocks A_{ij}*B
SparseMatrix *OuterProduct(const SparseMatrix &A, const SparseMatrix &B)
{
   int mA = A.Height(), nA = A.Width();
   int mB = B.Height(), nB = B.Width();

   SparseMatrix *C = new SparseMatrix(mA * mB, nA * nB);

   for (int ar=0; ar<mA; ar++)
   {
      const int    * colA = A.GetRowColumns(ar);
      const double * valA = A.GetRowEntries(ar);

      for (int aj=0; aj<A.RowSize(ar); aj++)
      {
         for (int br=0; br<mB; br++)
         {
            const int    * colB = B.GetRowColumns(br);
            const double * valB = B.GetRowEntries(br);

            for (int bj=0; bj<B.RowSize(br); bj++)
            {
               C->Set(ar * mB + br, colA[aj] * nB + colB[bj],
                      valA[aj] * valB[bj]);
            }
         }
      }
   }
   C->Finalize();

   return C;
}

void SparseMatrix::Swap(SparseMatrix &other)
{
   mfem::Swap(width, other.width);
   mfem::Swap(height, other.height);
   mfem::Swap(I, other.I);
   mfem::Swap(J, other.J);
   mfem::Swap(A, other.A);
   mfem::Swap(Rows, other.Rows);
   mfem::Swap(current_row, other.current_row);
   mfem::Swap(ColPtrJ, other.ColPtrJ);
   mfem::Swap(ColPtrNode, other.ColPtrNode);
   mfem::Swap(At, other.At);

#ifdef MFEM_USE_MEMALLOC
   mfem::Swap(NodesMem, other.NodesMem);
#endif

   mfem::Swap(isSorted, other.isSorted);
}

SparseMatrix::~SparseMatrix()
{
   Destroy();
#ifdef MFEM_USE_CUDA_OR_HIP
   if (Device::Allows(Backend::CUDA_MASK | Backend::HIP_MASK))
   {
      if (SparseMatrixCount==1)
      {
         if (handle)
         {
            MFEM_cu_or_hip(sparseDestroy)(handle);
            handle = nullptr;
         }
         if (dBuffer)
         {
            MFEM_Cu_or_Hip(MemFree)(dBuffer);
            dBuffer = nullptr;
            bufferSize = 0;
         }
      }
      SparseMatrixCount--;
   }
#endif // MFEM_USE_CUDA_OR_HIP
}

}<|MERGE_RESOLUTION|>--- conflicted
+++ resolved
@@ -1503,12 +1503,7 @@
 
 int SparseMatrix::NumNonZeroElems() const
 {
-<<<<<<< HEAD
    if (Finalized())
-=======
-
-   if ( Finalized() )
->>>>>>> f66df8d3
    {
       HostReadI();
       return I[height];
