--- conflicted
+++ resolved
@@ -47,12 +47,7 @@
 
 #ifdef MFEM_USE_CUDA
 /// Vector interface for SUNDIALS Device (e.g. GPU) vectors.
-<<<<<<< HEAD
 class SundialsDeviceVector : public Vector
-=======
-class SundialsDeviceVector : public
-   sundials::device::VectorContentInterface<double, long>
->>>>>>> 6b576adf
 {
 public:
    SundialsDeviceVector();
