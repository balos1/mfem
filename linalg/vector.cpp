--- conflicted
+++ resolved
@@ -580,28 +580,17 @@
    MFEM_ASSERT(dofs.Size() == elemvect.Size(), "Size mismatch: "
                "length of dofs is " << dofs.Size() <<
                ", length of elemvect is " << elemvect.Size());
-<<<<<<< HEAD
-   kernels::vector::AddElement(dofs.Size(), dofs, elemvect, data);
-=======
    mfem::AddElement(dofs.Size(), dofs, elemvect.GetData(), data);
->>>>>>> 21cdc4d8
 }
 
 void Vector::AddElementVector(const Array<int> &dofs, double *y)
 {
-<<<<<<< HEAD
-   kernels::vector::AddElement(dofs.Size(), dofs, y, data);
-=======
    mfem::AddElement(dofs.Size(), dofs, elem_data, data);
->>>>>>> 21cdc4d8
 }
 
 void Vector::AddElementVector(const Array<int> &dofs, const double a,
                               const Vector &x)
 {
-<<<<<<< HEAD
-   kernels::vector::AddElementAlpha(dofs.Size(), dofs, x, data, a);
-=======
    const int N = dofs.Size();
    const double alpha = a;
    DeviceVector d_y(data, N);
@@ -617,7 +606,6 @@
          d_y[-1-j] -= alpha * d_x[i];
       }
    });
->>>>>>> 21cdc4d8
 }
 
 void Vector::SetSubVectorComplement(const Array<int> &dofs, const double val)
