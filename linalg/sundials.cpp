--- conflicted
+++ resolved
@@ -514,26 +514,16 @@
 CVODESolver::CVODESolver(int lmm)
    : lmm_type(lmm), step_mode(CV_NORMAL)
 {
-<<<<<<< HEAD
-   // Allocate an empty serial N_Vector
-   AllocateEmptyNVector(y);
-=======
    Y = new SundialsNVector();
->>>>>>> fbb91639
 }
 
 #ifdef MFEM_USE_MPI
 CVODESolver::CVODESolver(MPI_Comm comm, int lmm)
    : lmm_type(lmm), step_mode(CV_NORMAL)
 {
-<<<<<<< HEAD
-   // Allocate an empty vector
-   AllocateEmptyNVector(y, comm);
-=======
    Y = new SundialsNVector(comm);
->>>>>>> fbb91639
-}
-#endif // MFEM_USE_MPI
+}
+#endif
 
 void CVODESolver::Init(TimeDependentOperator &f_)
 {
@@ -547,12 +537,8 @@
    if (Parallel())
    {
       MPI_Allreduce(&local_size, &global_size, 1, MPI_LONG, MPI_SUM,
-<<<<<<< HEAD
-                    NV_COMM_P(y));
-=======
                     Y->Communicator());
 #endif
->>>>>>> fbb91639
    }
 #endif
 
@@ -587,17 +573,19 @@
 
    if (!sundials_mem)
    {
-<<<<<<< HEAD
       // Temporarly set N_Vector wrapper data to create CVODE. The correct
       // initial condition will be set using CVodeReInit() when Step() is
       // called.
 
-      Vector temp(local_size);
-      temp.ToNVector(y, global_size);
-=======
+      dbg("!sundials_mem");
       if (!Parallel())
       {
+         dbg("\033[32mY SetSize");
          Y->SetSize(local_size);
+         Y->HostReadWrite();
+         //dbg("Y flags:"); Y->GetMemory().PrintFlags();
+         //dbg("Y: %p", (const double*)Y->GetMemory());
+         //dbg("Y flags:"); Y->GetMemory().PrintFlags();
       }
 #ifdef MFEM_USE_MPI
       else
@@ -606,11 +594,9 @@
          saved_global_size = global_size;
       }
 #endif
->>>>>>> fbb91639
 
       // Create CVODE
       sundials_mem = CVodeCreate(lmm_type);
-      MFEM_VERIFY(sundials_mem, "error in CVodeCreate()");
 
       // Initialize CVODE
       flag = CVodeInit(sundials_mem, CVODESolver::RHS, t, *Y);
@@ -1321,12 +1307,7 @@
    : rk_type(type), step_mode(ARK_NORMAL),
      use_implicit(type == IMPLICIT || type == IMEX)
 {
-<<<<<<< HEAD
-   // Allocate an empty serial N_Vector
-   AllocateEmptyNVector(y);
-=======
    Y = new SundialsNVector();
->>>>>>> fbb91639
 }
 
 #ifdef MFEM_USE_MPI
@@ -1334,17 +1315,13 @@
    : rk_type(type), step_mode(ARK_NORMAL),
      use_implicit(type == IMPLICIT || type == IMEX)
 {
-<<<<<<< HEAD
-   AllocateEmptyNVector(y, comm);
-=======
    Y = new SundialsNVector(comm);
->>>>>>> fbb91639
 }
 #endif
 
 void ARKStepSolver::Init(TimeDependentOperator &f_)
 {
-   // Initialize the base class
+ // Initialize the base class
    ODESolver::Init(f_);
 
    // Get the vector length
@@ -1756,16 +1733,9 @@
    : global_strategy(strategy), use_oper_grad(oper_grad), y_scale(NULL),
      f_scale(NULL), jacobian(NULL), maa(0)
 {
-   // Allocate empty serial N_Vectors
-<<<<<<< HEAD
-   AllocateEmptyNVector(y);
-   AllocateEmptyNVector(y_scale);
-   AllocateEmptyNVector(f_scale);
-=======
    Y = new SundialsNVector();
    y_scale = new SundialsNVector();
    f_scale = new SundialsNVector();
->>>>>>> fbb91639
 
    // Default abs_tol and print_level
    abs_tol     = pow(UNIT_ROUNDOFF, 1.0/3.0);
@@ -1777,16 +1747,9 @@
    : global_strategy(strategy), use_oper_grad(oper_grad), y_scale(NULL),
      f_scale(NULL), jacobian(NULL), maa(0)
 {
-<<<<<<< HEAD
-   // Allocate empty N_Vectors
-   AllocateEmptyNVector(y, comm);
-   AllocateEmptyNVector(y_scale, comm);
-   AllocateEmptyNVector(f_scale, comm);
-=======
    Y = new SundialsNVector(comm);
    y_scale = new SundialsNVector(comm);
    f_scale = new SundialsNVector(comm);
->>>>>>> fbb91639
 
    // Default abs_tol and print_level
    abs_tol     = pow(UNIT_ROUNDOFF, 1.0/3.0);
