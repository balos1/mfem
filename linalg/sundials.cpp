// Copyright (c) 2010-2020, Lawrence Livermore National Security, LLC. Produced
// at the Lawrence Livermore National Laboratory. All Rights reserved. See files
// LICENSE and NOTICE for details. LLNL-CODE-806117.
//
// This file is part of the MFEM library. For more information and source code
// availability visit https://mfem.org.
//
// MFEM is free software; you can redistribute it and/or modify it under the
// terms of the BSD-3 license. We welcome feedback and contributions, see file
// CONTRIBUTING.md for details.

#include "sundials.hpp"

#ifdef MFEM_USE_SUNDIALS

#include "solvers.hpp"
#ifdef MFEM_USE_MPI
#include "hypre.hpp"
#endif

// SUNDIALS vectors
#include <nvector/nvector_serial.h>
#ifdef MFEM_USE_CUDA
#include <nvector/nvector_cuda.h>
#include <sunmemory/sunmemory_cuda.h>
#endif
#ifdef MFEM_USE_MPI
#include <nvector/nvector_mpiplusx.h>
#include <nvector/nvector_parallel.h>
#endif

// SUNDIALS linear solvers
#include <sunlinsol/sunlinsol_spgmr.h>

// SUNDIALS memory interface
#include <sundials/sundials_memory.h>
<<<<<<< HEAD
#ifdef MFEM_USE_CUDA
#include <sunmemory/sunmemory_cuda.h>
#endif
=======

>>>>>>> 18c3ed59

// Access SUNDIALS object's content pointer
#define GET_CONTENT(X) ( X->content )

using namespace std;

namespace mfem
{

// ---------------------------------------------------------------------------
// SUNMemory interface functions
// ---------------------------------------------------------------------------

//
// TODO: need to handle MFEM UVM
//

#ifdef MFEM_USE_CUDA
SUNMemory SundialsMemHelper_Alloc(SUNMemoryHelper helper,
                                  size_t memsize,
                                  SUNMemoryType mem_type)
{
   int length = memsize/sizeof(double);
   SUNMemory sunmem = SUNMemoryNewEmpty();

   sunmem->ptr = NULL;
   sunmem->own = SUNTRUE;

   if (mem_type == SUNMEMTYPE_HOST || mem_type == SUNMEMTYPE_PINNED)
   {
      Memory<double> mem(length, Device::GetHostMemoryType());
      mem.SetHostPtrOwner(false);
      sunmem->ptr  = mfem::HostReadWrite(mem, length);
      sunmem->type = SUNMEMTYPE_HOST;
      mem.Delete();
   }
   else if (mem_type == SUNMEMTYPE_DEVICE)
   {
      Memory<double> mem(length, Device::GetDeviceMemoryType());
      mem.SetDevicePtrOwner(false);
      sunmem->ptr  = mfem::ReadWrite(mem, length);
      sunmem->type = SUNMEMTYPE_DEVICE;
      mem.Delete();
   }
   else
   {
      free(sunmem);
      return NULL;
   }

   return sunmem;
}

void SundialsMemHelper_Dealloc(SUNMemoryHelper helper, SUNMemory sunmem)
{
   if (sunmem->ptr && sunmem->own && !mm.IsKnown(sunmem->ptr))
   {
      if (sunmem->type == SUNMEMTYPE_HOST)
      {
         Memory<double> mem(static_cast<double*>(sunmem->ptr), 1,
                            Device::GetHostMemoryType(), true);
         mem.Delete();
      }
      else if (sunmem->type == SUNMEMTYPE_DEVICE)
      {
         Memory<double> mem(static_cast<double*>(sunmem->ptr), 1,
                            Device::GetDeviceMemoryType(), true);
         mem.Delete();
      }
      else
      {
         MFEM_ABORT("Invalid SUNMEMTYPE");
      }
   }
}

SUNMemoryHelper SundialsMemHelper()
{
   SUNMemoryHelper helper;
   SUNMemoryHelper_Ops ops;

   /* Create the ops */
   ops = (SUNMemoryHelper_Ops) malloc(sizeof(struct _SUNMemoryHelper_Ops));
   memset(ops, 0, sizeof(struct _SUNMemoryHelper_Ops));

   /* Set the ops */
   ops->alloc     = SundialsMemHelper_Alloc;
   ops->dealloc   = SundialsMemHelper_Dealloc;
#ifdef MFEM_USE_CUDA
   ops->copy      = SUNMemoryHelper_Copy_Cuda;
   ops->copyasync = SUNMemoryHelper_CopyAsync_Cuda;
#endif

   /* Allocate helper */
   helper = (SUNMemoryHelper) malloc(sizeof(struct _SUNMemoryHelper));
   memset(helper, 0, sizeof(struct _SUNMemoryHelper));

   /* Attach user data and ops */
   helper->content = NULL;
   helper->ops     = ops;

   return helper;
}
#endif


// ---------------------------------------------------------------------------
// SUNDIALS N_Vector interface functions
// ---------------------------------------------------------------------------

void SundialsNVector::_SetNvecDataAndSize_(long glob_size)
{
#ifdef MFEM_USE_MPI
   N_Vector local_x = MPIPlusX() ? N_VGetLocalVector_MPIPlusX(x) : x;
   N_Vector_ID id = MPIPlusX() ? N_VGetVectorID(local_x) : N_VGetVectorID(x);
#else
   N_Vector local_x = x;
   N_Vector_ID id = N_VGetVectorID(x);
#endif

   // Set the N_Vector data and length from the Vector data and size.
   switch (id)
   {
      case SUNDIALS_NVEC_SERIAL:
      {
         MFEM_ASSERT(NV_OWN_DATA_S(local_x) == SUNFALSE, "invalid serial N_Vector");
         NV_DATA_S(local_x) = HostReadWrite();
         NV_LENGTH_S(local_x) = size;
         break;
      }
#ifdef MFEM_USE_CUDA
      case SUNDIALS_NVEC_CUDA:
      {
         N_VSetHostArrayPointer_Cuda(HostReadWrite(), local_x);
         N_VSetDeviceArrayPointer_Cuda(ReadWrite(), local_x);
         static_cast<N_VectorContent_Cuda>(GET_CONTENT(local_x))->length = size;
         break;
      }
#endif
#ifdef MFEM_USE_MPI
      case SUNDIALS_NVEC_PARALLEL:
      {
         MFEM_ASSERT(NV_OWN_DATA_P(x) == SUNFALSE, "invalid parallel N_Vector");
         NV_DATA_P(x) = HostReadWrite();
         NV_LOCLENGTH_P(x) = size;
         if (glob_size == 0)
         {
            glob_size = GlobalSize();

            if (glob_size == 0 && glob_size != size)
            {
               long local_size = size;
               MPI_Allreduce(&local_size, &glob_size, 1, MPI_LONG,
                             MPI_SUM, GetComm());
            }
         }
         NV_GLOBLENGTH_P(x) = glob_size;
         break;
      }
#endif
      default:
         MFEM_ABORT("N_Vector type " << id << " is not supported");
   }

#ifdef MFEM_USE_MPI
   if (MPIPlusX())
   {
      if (glob_size == 0)
      {
         glob_size = GlobalSize();

         if (glob_size == 0 && glob_size != size)
         {
            long local_size = size;
            MPI_Allreduce(&local_size, &glob_size, 1, MPI_LONG,
                          MPI_SUM, GetComm());
         }
      }
      static_cast<N_VectorContent_MPIPlusX>(GET_CONTENT(x))->global_length =
         glob_size;
   }
#endif
}

void SundialsNVector::_SetDataAndSize_()
{
#ifdef MFEM_USE_MPI
   N_Vector local_x = MPIPlusX() ? N_VGetLocalVector_MPIPlusX(x) : x;
   N_Vector_ID id = MPIPlusX() ? N_VGetVectorID(local_x) : N_VGetVectorID(x);
#else
   N_Vector local_x = x;
   N_Vector_ID id = N_VGetVectorID(x);
#endif


   // The SUNDIALS NVector owns the data if it created it.
   switch (id)
   {
      case SUNDIALS_NVEC_SERIAL:
      {
         const bool known = mm.IsKnown(NV_DATA_S(local_x));
         size = NV_LENGTH_S(local_x);
         data.Wrap(NV_DATA_S(local_x), size, false);
         if (known) { data.ClearOwnerFlags(); }
         break;
      }
#ifdef MFEM_USE_CUDA
      case SUNDIALS_NVEC_CUDA:
      {
         double *h_ptr = N_VGetHostArrayPointer_Cuda(local_x);
         double *d_ptr = N_VGetDeviceArrayPointer_Cuda(local_x);
         const bool known = mm.IsKnown(h_ptr);
         size = N_VGetLength_Cuda(local_x);
         data.Wrap(h_ptr, d_ptr, size, Device::GetHostMemoryType(), false);
         if (known) { data.ClearOwnerFlags(); }
         UseDevice(true);
         break;
      }
#endif
#ifdef MFEM_USE_MPI
      case SUNDIALS_NVEC_PARALLEL:
      {
         const bool known = mm.IsKnown(NV_DATA_P(x));
         size = NV_LENGTH_S(x);
         data.Wrap(NV_DATA_P(x), NV_LOCLENGTH_P(x), false);
         if (known) { data.ClearOwnerFlags(); }
         break;
      }
#endif
      default:
         MFEM_ABORT("N_Vector type " << id << " is not supported");
   }
}

SundialsNVector::SundialsNVector()
   : Vector()
{
   // MFEM creates and owns the data,
   // and provides it to the SUNDIALS NVector.
   UseDevice(Device::IsAvailable());
   x = MakeNVector(UseDevice());
   own_NVector = 1;
}

SundialsNVector::SundialsNVector(double *_data, int _size)
   : Vector(_data, _size)
{
   UseDevice(Device::IsAvailable());
   x = MakeNVector(UseDevice());
   own_NVector = 1;
   _SetNvecDataAndSize_();
}

SundialsNVector::SundialsNVector(N_Vector nv)
   : x(nv)
{
   _SetDataAndSize_();
   own_NVector = 0;
}

#ifdef MFEM_USE_MPI
SundialsNVector::SundialsNVector(MPI_Comm comm)
   : Vector()
{
   UseDevice(Device::IsAvailable());
   x = MakeNVector(comm, UseDevice());
   own_NVector = 1;
}

SundialsNVector::SundialsNVector(MPI_Comm comm, int s, long glob_size)
   : Vector(glob_size) // size is uninitialized when used here
{
   UseDevice(Device::IsAvailable());
   x = MakeNVector(comm, UseDevice());
   own_NVector = 1;
   _SetNvecDataAndSize_(glob_size);
}

SundialsNVector::SundialsNVector(MPI_Comm comm, double *_data, int _size,
                                 long glob_size)
   : Vector(_data, _size)
{
   UseDevice(Device::IsAvailable());
   x = MakeNVector(comm, UseDevice());
   own_NVector = 1;
   _SetNvecDataAndSize_(glob_size);
}

SundialsNVector::SundialsNVector(HypreParVector& vec)
   : SundialsNVector(vec.GetComm(), vec.GetData(), vec.Size(), vec.GlobalSize())
{}
#endif

SundialsNVector::~SundialsNVector()
{
   if (own_NVector)
   {
#ifdef MFEM_USE_MPI
      if (MPIPlusX())
      {
         N_VDestroy(N_VGetLocalVector_MPIPlusX(x));
      }
#endif
      N_VDestroy(x);
   }
}

void SundialsNVector::SetSize(int s, long glob_size)
{
   Vector::SetSize(s);
   _SetNvecDataAndSize_(glob_size);
}

void SundialsNVector::SetData(double *d)
{
   Vector::SetData(d);
   _SetNvecDataAndSize_();
}

void SundialsNVector::SetDataAndSize(double *d, int s, long glob_size)
{
   Vector::SetDataAndSize(d, s);
   _SetNvecDataAndSize_(glob_size);
}

N_Vector SundialsNVector::MakeNVector(bool use_device)
{
   N_Vector x;
#ifdef MFEM_USE_CUDA
   if (use_device)
   {
      x = N_VNewCustom_Cuda(0, SundialsMemHelper());
   }
   else
   {
      x = N_VNewEmpty_Serial(0);
   }
#else
   x = N_VNewEmpty_Serial(0);
#endif

   MFEM_VERIFY(x, "Error in SundialsNVector::MakeNVector.");

   return x;
}

#ifdef MFEM_USE_MPI
N_Vector SundialsNVector::MakeNVector(MPI_Comm comm, bool use_device)
{
   N_Vector x;

   if (comm == MPI_COMM_NULL)
   {
      x = MakeNVector(use_device);
   }
   else
   {
#ifdef MFEM_USE_CUDA
      if (use_device)
      {
         x = N_VMake_MPIPlusX(comm, N_VNewCustom_Cuda(0, SundialsMemHelper()));
      }
      else
      {
         // x = N_VNewEmpty_Parallel(comm, 0, 0);
         x = N_VMake_MPIPlusX(comm, N_VNewEmpty_Serial(0));
      }
#else
      // x = N_VNewEmpty_Parallel(comm, 0, 0);
      x = N_VMake_MPIPlusX(comm, N_VNewEmpty_Serial(0));
#endif // MFEM_USE_CUDA
   }

   MFEM_VERIFY(x, "Error in SundialsNVector::MakeNVector.");

   return x;
}
#endif // MFEM_USE_MPI


// ---------------------------------------------------------------------------
// SUNMatrix interface functions
// ---------------------------------------------------------------------------

// Return the matrix ID
static SUNMatrix_ID MatGetID(SUNMatrix)
{
   return (SUNMATRIX_CUSTOM);
}

static void MatDestroy(SUNMatrix A)
{
   if (A->content) { A->content = NULL; }
   if (A->ops) { free(A->ops); A->ops = NULL; }
   free(A); A = NULL;
   return;
}

// ---------------------------------------------------------------------------
// SUNLinearSolver interface functions
// ---------------------------------------------------------------------------

// Return the linear solver type
static SUNLinearSolver_Type LSGetType(SUNLinearSolver)
{
   return (SUNLINEARSOLVER_MATRIX_ITERATIVE);
}

static int LSFree(SUNLinearSolver LS)
{
   if (LS->content) { LS->content = NULL; }
   if (LS->ops) { free(LS->ops); LS->ops = NULL; }
   free(LS); LS = NULL;
   return (0);
}

// ---------------------------------------------------------------------------
// CVODE interface
// ---------------------------------------------------------------------------
int CVODESolver::RHS(realtype t, const N_Vector y, N_Vector ydot,
                     void *user_data)
{
   // At this point the up-to-date data for N_Vector y and ydot is on the device.
   const SundialsNVector mfem_y(y);
   SundialsNVector mfem_ydot(ydot);

   CVODESolver *self = static_cast<CVODESolver*>(user_data);

   // Compute y' = f(t, y)
   self->f->SetTime(t);
   self->f->Mult(mfem_y, mfem_ydot);

   // Return success
   return (0);
}

int CVODESolver::root(realtype t, N_Vector y, realtype *gout, void *user_data)
{
   CVODESolver *self = static_cast<CVODESolver*>(user_data);

   if (!self->root_func) { return CV_RTFUNC_FAIL; }

   SundialsNVector mfem_y(y);
   SundialsNVector mfem_gout(gout, self->root_components);

   return self->root_func(t, mfem_y, mfem_gout, self);
}

void CVODESolver::SetRootFinder(int components, RootFunction func)
{
   root_func = func;

   flag = CVodeRootInit(sundials_mem, components, root);
   MFEM_VERIFY(flag == CV_SUCCESS, "error in SetRootFinder()");
}

int CVODESolver::LinSysSetup(realtype t, N_Vector y, N_Vector fy, SUNMatrix A,
                             booleantype jok, booleantype *jcur, realtype gamma,
                             void*, N_Vector, N_Vector, N_Vector)
{
   // Get data from N_Vectors
   const SundialsNVector mfem_y(y);
   const SundialsNVector mfem_fy(fy);
   CVODESolver *self = static_cast<CVODESolver*>(GET_CONTENT(A));

   // Compute the linear system
   self->f->SetTime(t);
   return (self->f->SUNImplicitSetup(mfem_y, mfem_fy, jok, jcur, gamma));
}

int CVODESolver::LinSysSolve(SUNLinearSolver LS, SUNMatrix, N_Vector x,
                             N_Vector b, realtype tol)
{
   SundialsNVector mfem_x(x);
   const SundialsNVector mfem_b(b);
   CVODESolver *self = static_cast<CVODESolver*>(GET_CONTENT(LS));
   // Solve the linear system
   return (self->f->SUNImplicitSolve(mfem_b, mfem_x, tol));
}

CVODESolver::CVODESolver(int lmm)
   : lmm_type(lmm), step_mode(CV_NORMAL)
{
   Y = new SundialsNVector();
}

#ifdef MFEM_USE_MPI
CVODESolver::CVODESolver(MPI_Comm comm, int lmm)
   : lmm_type(lmm), step_mode(CV_NORMAL)
{
   Y = new SundialsNVector(comm);
}
#endif

void CVODESolver::Init(TimeDependentOperator &f_)
{
   // Initialize the base class
   ODESolver::Init(f_);

   // Get the vector length
   long local_size = f_.Height();

#ifdef MFEM_USE_MPI
   long global_size = 0;
   if (Parallel())
   {
      MPI_Allreduce(&local_size, &global_size, 1, MPI_LONG, MPI_SUM,
                    Y->GetComm());
   }
#endif

   // Get current time
   double t = f_.GetTime();

   if (sundials_mem)
   {
      // Check if the problem size has changed since the last Init() call
      int resize = 0;
      if (!Parallel())
      {
         resize = (Y->Size() != local_size);
      }
      else
      {
#ifdef MFEM_USE_MPI
         int l_resize = (Y->Size() != local_size) ||
                        (saved_global_size != global_size);
         MPI_Allreduce(&l_resize, &resize, 1, MPI_INT, MPI_LOR,
                       Y->GetComm());
#endif
      }

      // Free existing solver memory and re-create with new vector size
      if (resize)
      {
         CVodeFree(&sundials_mem);
         sundials_mem = NULL;
      }
   }

   if (!sundials_mem)
   {
      // Temporarly set N_Vector wrapper data to create CVODE. The correct
      // initial condition will be set using CVodeReInit() when Step() is
      // called.

      if (!Parallel())
      {
         Y->SetSize(local_size);
      }
#ifdef MFEM_USE_MPI
      else
      {
         Y->SetSize(local_size, global_size);
         saved_global_size = global_size;
      }
#endif

      // Create CVODE
      sundials_mem = CVodeCreate(lmm_type);

      // Initialize CVODE
      flag = CVodeInit(sundials_mem, CVODESolver::RHS, t, *Y);
      MFEM_VERIFY(flag == CV_SUCCESS, "error in CVodeInit()");

      // Attach the CVODESolver as user-defined data
      flag = CVodeSetUserData(sundials_mem, this);
      MFEM_VERIFY(flag == CV_SUCCESS, "error in CVodeSetUserData()");

      // Set default tolerances
      flag = CVodeSStolerances(sundials_mem, default_rel_tol, default_abs_tol);
      MFEM_VERIFY(flag == CV_SUCCESS, "error in CVodeSetSStolerances()");

      // Attach MFEM linear solver by default
      UseMFEMLinearSolver();
   }

   // Set the reinit flag to call CVodeReInit() in the next Step() call.
   reinit = true;
}

void CVODESolver::Step(Vector &x, double &t, double &dt)
{
   Y->MakeRef(x, 0, x.Size());
   MFEM_VERIFY(Y->Size() == x.Size(), "");

   // Reinitialize CVODE memory if needed
   if (reinit)
   {
      flag = CVodeReInit(sundials_mem, t, *Y);
      MFEM_VERIFY(flag == CV_SUCCESS, "error in CVodeReInit()");
      // reset flag
      reinit = false;
   }

   // Integrate the system
   double tout = t + dt;
   flag = CVode(sundials_mem, tout, *Y, &t, step_mode);
   MFEM_VERIFY(flag >= 0, "error in CVode()");

   // Return the last incremental step size
   flag = CVodeGetLastStep(sundials_mem, &dt);
   MFEM_VERIFY(flag == CV_SUCCESS, "error in CVodeGetLastStep()");
}

void CVODESolver::UseMFEMLinearSolver()
{
   // Free any existing matrix and linear solver
   if (A != NULL)   { SUNMatDestroy(A); A = NULL; }
   if (LSA != NULL) { SUNLinSolFree(LSA); LSA = NULL; }

   // Wrap linear solver as SUNLinearSolver and SUNMatrix
   LSA = SUNLinSolNewEmpty();
   MFEM_VERIFY(LSA, "error in SUNLinSolNewEmpty()");

   LSA->content      = this;
   LSA->ops->gettype = LSGetType;
   LSA->ops->solve   = CVODESolver::LinSysSolve;
   LSA->ops->free    = LSFree;

   A = SUNMatNewEmpty();
   MFEM_VERIFY(A, "error in SUNMatNewEmpty()");

   A->content      = this;
   A->ops->getid   = MatGetID;
   A->ops->destroy = MatDestroy;

   // Attach the linear solver and matrix
   flag = CVodeSetLinearSolver(sundials_mem, LSA, A);
   MFEM_VERIFY(flag == CV_SUCCESS, "error in CVodeSetLinearSolver()");

   // Set the linear system evaluation function
   flag = CVodeSetLinSysFn(sundials_mem, CVODESolver::LinSysSetup);
   MFEM_VERIFY(flag == CV_SUCCESS, "error in CVodeSetLinSysFn()");
}

void CVODESolver::UseSundialsLinearSolver()
{
   // Free any existing matrix and linear solver
   if (A != NULL)   { SUNMatDestroy(A); A = NULL; }
   if (LSA != NULL) { SUNLinSolFree(LSA); LSA = NULL; }

   // Create linear solver
   LSA = SUNLinSol_SPGMR(*Y, PREC_NONE, 0);
   MFEM_VERIFY(LSA, "error in SUNLinSol_SPGMR()");

   // Attach linear solver
   flag = CVodeSetLinearSolver(sundials_mem, LSA, NULL);
   MFEM_VERIFY(flag == CV_SUCCESS, "error in CVodeSetLinearSolver()");
}

void CVODESolver::SetStepMode(int itask)
{
   step_mode = itask;
}

void CVODESolver::SetSStolerances(double reltol, double abstol)
{
   flag = CVodeSStolerances(sundials_mem, reltol, abstol);
   MFEM_VERIFY(flag == CV_SUCCESS, "error in CVodeSStolerances()");
}

void CVODESolver::SetSVtolerances(double reltol, Vector abstol)
{
   MFEM_VERIFY(abstol.Size() == f->Height(),
               "abs tolerance is not the same size.");

   SundialsNVector mfem_abstol;
   mfem_abstol.MakeRef(abstol, 0, abstol.Size());

   flag = CVodeSVtolerances(sundials_mem, reltol, mfem_abstol);
   MFEM_VERIFY(flag == CV_SUCCESS, "error in CVodeSVtolerances()");
}

void CVODESolver::SetMaxStep(double dt_max)
{
   flag = CVodeSetMaxStep(sundials_mem, dt_max);
   MFEM_VERIFY(flag == CV_SUCCESS, "error in CVodeSetMaxStep()");
}

void CVODESolver::SetMaxNSteps(int mxsteps)
{
   flag = CVodeSetMaxNumSteps(sundials_mem, mxsteps);
   MFEM_VERIFY(flag == CV_SUCCESS, "error in CVodeSetMaxNSteps()");
}

long CVODESolver::GetNumSteps()
{
   long nsteps;
   flag = CVodeGetNumSteps(sundials_mem, &nsteps);
   MFEM_VERIFY(flag == CV_SUCCESS, "error in CVodeGetNumSteps()");
   return nsteps;
}

void CVODESolver::SetMaxOrder(int max_order)
{
   flag = CVodeSetMaxOrd(sundials_mem, max_order);
   MFEM_VERIFY(flag == CV_SUCCESS, "error in CVodeSetMaxOrd()");
}

void CVODESolver::PrintInfo() const
{
   long int nsteps, nfevals, nlinsetups, netfails;
   int      qlast, qcur;
   double   hinused, hlast, hcur, tcur;
   long int nniters, nncfails;

   // Get integrator stats
   flag = CVodeGetIntegratorStats(sundials_mem,
                                  &nsteps,
                                  &nfevals,
                                  &nlinsetups,
                                  &netfails,
                                  &qlast,
                                  &qcur,
                                  &hinused,
                                  &hlast,
                                  &hcur,
                                  &tcur);
   MFEM_VERIFY(flag == CV_SUCCESS, "error in CVodeGetIntegratorStats()");

   // Get nonlinear solver stats
   flag = CVodeGetNonlinSolvStats(sundials_mem,
                                  &nniters,
                                  &nncfails);
   MFEM_VERIFY(flag == CV_SUCCESS, "error in CVodeGetNonlinSolvStats()");

   mfem::out <<
             "CVODE:\n"
             "num steps:            " << nsteps << "\n"
             "num rhs evals:        " << nfevals << "\n"
             "num lin setups:       " << nlinsetups << "\n"
             "num nonlin sol iters: " << nniters << "\n"
             "num nonlin conv fail: " << nncfails << "\n"
             "num error test fails: " << netfails << "\n"
             "last order:           " << qlast << "\n"
             "current order:        " << qcur << "\n"
             "initial dt:           " << hinused << "\n"
             "last dt:              " << hlast << "\n"
             "current dt:           " << hcur << "\n"
             "current t:            " << tcur << "\n" << endl;

   return;
}

CVODESolver::~CVODESolver()
{
   delete Y;
   SUNMatDestroy(A);
   SUNLinSolFree(LSA);
   SUNNonlinSolFree(NLS);
   CVodeFree(&sundials_mem);
}

// ---------------------------------------------------------------------------
// CVODESSolver interface
// ---------------------------------------------------------------------------

CVODESSolver::CVODESSolver(int lmm) :
   CVODESolver(lmm),
   ncheck(0),
   indexB(0),
   AB(nullptr),
   LSB(nullptr)
{
   q  = new SundialsNVector();
   qB = new SundialsNVector();
   yB = new SundialsNVector();
   yy = new SundialsNVector();
}

#ifdef MFEM_USE_MPI
CVODESSolver::CVODESSolver(MPI_Comm comm, int lmm) :
   CVODESolver(comm, lmm),
   ncheck(0),
   indexB(0),
   AB(nullptr),
   LSB(nullptr)
{
   q  = new SundialsNVector(comm);
   qB = new SundialsNVector(comm);
   yB = new SundialsNVector(comm);
   yy = new SundialsNVector(comm);
}
#endif

void CVODESSolver::EvalQuadIntegration(double t, Vector &Q)
{
   MFEM_VERIFY(t <= f->GetTime(), "t > current forward solver time");

   flag = CVodeGetQuad(sundials_mem, &t, *q);
   MFEM_VERIFY(flag == CV_SUCCESS, "error in CVodeGetQuad()");

   Q.Set(1., *q);
}

void CVODESSolver::EvalQuadIntegrationB(double t, Vector &dG_dp)
{
   MFEM_VERIFY(t <= f->GetTime(), "t > current forward solver time");

   flag = CVodeGetQuadB(sundials_mem, indexB, &t, *qB);
   MFEM_VERIFY(flag == CV_SUCCESS, "error in CVodeGetQuadB()");

   dG_dp.Set(-1., *qB);
}

void CVODESSolver::GetForwardSolution(double tB, mfem::Vector &yyy)
{
   yy->MakeRef(yyy, 0, yyy.Size());

   flag = CVodeGetAdjY(sundials_mem, tB, *yy);
   MFEM_VERIFY(flag >= 0, "error in CVodeGetAdjY()");
}

// Implemented to enforce type checking for TimeDependentAdjointOperator
void CVODESSolver::Init(TimeDependentAdjointOperator &f_)
{
   CVODESolver::Init(f_);
}

void CVODESSolver::InitB(TimeDependentAdjointOperator &f_)
{
   long local_size = f_.GetAdjointHeight();

   // Get current time
   double tB = f_.GetTime();

   yB->SetSize(local_size);

   // Create the solver memory
   flag = CVodeCreateB(sundials_mem, CV_BDF, &indexB);
   MFEM_VERIFY(flag == CV_SUCCESS, "error in CVodeCreateB()");

   // Initialize
   flag = CVodeInitB(sundials_mem, indexB, RHSB, tB, *yB);
   MFEM_VERIFY(flag == CV_SUCCESS, "error in CVodeInit()");

   // Attach the CVODESSolver as user-defined data
   flag = CVodeSetUserDataB(sundials_mem, indexB, this);
   MFEM_VERIFY(flag == CV_SUCCESS, "error in CVodeSetUserDataB()");

   // Set default tolerances
   flag = CVodeSStolerancesB(sundials_mem, indexB, default_rel_tolB,
                             default_abs_tolB);
   MFEM_VERIFY(flag == CV_SUCCESS, "error in CVodeSetSStolerancesB()");

   // Attach MFEM linear solver by default
   UseMFEMLinearSolverB();

   // Set the reinit flag to call CVodeReInit() in the next Step() call.
   reinit = true;
}

void CVODESSolver::InitAdjointSolve(int steps, int interpolation)
{
   flag = CVodeAdjInit(sundials_mem, steps, interpolation);
   MFEM_VERIFY(flag == CV_SUCCESS, "Error in CVodeAdjInit");
}

void CVODESSolver::InitQuadIntegration(mfem::Vector &q0, double reltolQ,
                                       double abstolQ)
{
   q->MakeRef(q0, 0, q0.Size());

   flag = CVodeQuadInit(sundials_mem, RHSQ, *q);
   MFEM_VERIFY(flag == CV_SUCCESS, "Error in CVodeQuadInit()");

   flag = CVodeSetQuadErrCon(sundials_mem, SUNTRUE);
   MFEM_VERIFY(flag == CV_SUCCESS, "Error in CVodeSetQuadErrCon");

   flag = CVodeQuadSStolerances(sundials_mem, reltolQ, abstolQ);
   MFEM_VERIFY(flag == CV_SUCCESS, "Error in CVodeQuadSStolerances");
}

void CVODESSolver::InitQuadIntegrationB(mfem::Vector &qB0, double reltolQB,
                                        double abstolQB)
{
   qB->MakeRef(qB0, 0, qB0.Size());

   flag = CVodeQuadInitB(sundials_mem, indexB, RHSQB, *qB);
   MFEM_VERIFY(flag == CV_SUCCESS, "Error in CVodeQuadInitB()");

   flag = CVodeSetQuadErrConB(sundials_mem, indexB, SUNTRUE);
   MFEM_VERIFY(flag == CV_SUCCESS, "Error in CVodeSetQuadErrConB");

   flag = CVodeQuadSStolerancesB(sundials_mem, indexB, reltolQB, abstolQB);
   MFEM_VERIFY(flag == CV_SUCCESS, "Error in CVodeQuadSStolerancesB");
}

void CVODESSolver::UseMFEMLinearSolverB()
{
   // Free any existing linear solver
   if (AB != NULL)   { SUNMatDestroy(AB); AB = NULL; }
   if (LSB != NULL) { SUNLinSolFree(LSB); LSB = NULL; }

   // Wrap linear solver as SUNLinearSolver and SUNMatrix
   LSB = SUNLinSolNewEmpty();
   MFEM_VERIFY(LSB, "error in SUNLinSolNewEmpty()");

   LSB->content         = this;
   LSB->ops->gettype    = LSGetType;
   LSB->ops->solve      = CVODESSolver::LinSysSolveB; // JW change
   LSB->ops->free       = LSFree;

   AB = SUNMatNewEmpty();
   MFEM_VERIFY(AB, "error in SUNMatNewEmpty()");

   AB->content      = this;
   AB->ops->getid   = MatGetID;
   AB->ops->destroy = MatDestroy;

   // Attach the linear solver and matrix
   flag = CVodeSetLinearSolverB(sundials_mem, indexB, LSB, AB);
   MFEM_VERIFY(flag == CV_SUCCESS, "error in CVodeSetLinearSolverB()");

   // Set the linear system evaluation function
   flag = CVodeSetLinSysFnB(sundials_mem, indexB,
                            CVODESSolver::LinSysSetupB); // JW change
   MFEM_VERIFY(flag == CV_SUCCESS, "error in CVodeSetLinSysFn()");
}

void CVODESSolver::UseSundialsLinearSolverB()
{
   // Free any existing matrix and linear solver
   if (AB != NULL)   { SUNMatDestroy(AB); AB = NULL; }
   if (LSB != NULL) { SUNLinSolFree(LSB); LSB = NULL; }

   // Set default linear solver (Newton is the default Nonlinear Solver)
   LSB = SUNLinSol_SPGMR(*yB, PREC_NONE, 0);
   MFEM_VERIFY(LSB, "error in SUNLinSol_SPGMR()");

   /* Attach the matrix and linear solver */
   flag = CVodeSetLinearSolverB(sundials_mem, indexB, LSB, NULL);
   MFEM_VERIFY(flag == CV_SUCCESS, "error in CVodeSetLinearSolverB()");
}

int CVODESSolver::LinSysSetupB(realtype t, N_Vector y, N_Vector yB,
                               N_Vector fyB, SUNMatrix AB,
                               booleantype jokB, booleantype *jcurB,
                               realtype gammaB, void *user_data, N_Vector tmp1,
                               N_Vector tmp2, N_Vector tmp3)
{
   // Get data from N_Vectors
   const SundialsNVector mfem_y(y);
   const SundialsNVector mfem_yB(yB);
   SundialsNVector mfem_fyB(fyB);
   CVODESSolver *self = static_cast<CVODESSolver*>(GET_CONTENT(AB));
   TimeDependentAdjointOperator * f = static_cast<TimeDependentAdjointOperator *>
                                      (self->f);
   f->SetTime(t);
   // Compute the linear system
   return (f->SUNImplicitSetupB(t, mfem_y, mfem_yB, mfem_fyB, jokB, jcurB,
                                gammaB));
}

int CVODESSolver::LinSysSolveB(SUNLinearSolver LS, SUNMatrix AB, N_Vector yB,
                               N_Vector Rb, realtype tol)
{
   SundialsNVector mfem_yB(yB);
   const SundialsNVector mfem_Rb(Rb);
   CVODESSolver *self = static_cast<CVODESSolver*>(GET_CONTENT(LS));
   TimeDependentAdjointOperator * f = static_cast<TimeDependentAdjointOperator *>
                                      (self->f);
   // Solve the linear system
   int ret = f->SUNImplicitSolveB(mfem_yB, mfem_Rb, tol);
   return (ret);
}

void CVODESSolver::SetSStolerancesB(double reltol, double abstol)
{
   flag = CVodeSStolerancesB(sundials_mem, indexB, reltol, abstol);
   MFEM_VERIFY(flag == CV_SUCCESS, "error in CVodeSStolerancesB()");
}

void CVODESSolver::SetSVtolerancesB(double reltol, Vector abstol)
{
   MFEM_VERIFY(abstol.Size() == f->Height(),
               "abs tolerance is not the same size.");

   SundialsNVector mfem_abstol;
   mfem_abstol.MakeRef(abstol, 0, abstol.Size());

   flag = CVodeSVtolerancesB(sundials_mem, indexB, reltol, mfem_abstol);
   MFEM_VERIFY(flag == CV_SUCCESS, "error in CVodeSVtolerancesB()");
}

void CVODESSolver::SetWFTolerances(EWTFunction func)
{
   ewt_func = func;
   CVodeWFtolerances(sundials_mem, ewt);
}

// CVODESSolver static functions

int CVODESSolver::RHSQ(realtype t, const N_Vector y, N_Vector qdot,
                       void *user_data)
{
   CVODESSolver *self = static_cast<CVODESSolver*>(user_data);
   const SundialsNVector mfem_y(y);
   SundialsNVector mfem_qdot(qdot);
   TimeDependentAdjointOperator * f = static_cast<TimeDependentAdjointOperator *>
                                      (self->f);
   f->SetTime(t);
   f->QuadratureIntegration(mfem_y, mfem_qdot);
   return 0;
}

int CVODESSolver::RHSQB(realtype t, N_Vector y, N_Vector yB, N_Vector qBdot,
                        void *user_dataB)
{
   CVODESSolver *self = static_cast<CVODESSolver*>(user_dataB);
   SundialsNVector mfem_y(y);
   SundialsNVector mfem_yB(yB);
   SundialsNVector mfem_qBdot(qBdot);
   TimeDependentAdjointOperator * f = static_cast<TimeDependentAdjointOperator *>
                                      (self->f);
   f->SetTime(t);
   f->QuadratureSensitivityMult(mfem_y, mfem_yB, mfem_qBdot);
   return 0;
}

int CVODESSolver::RHSB(realtype t, N_Vector y, N_Vector yB, N_Vector yBdot,
                       void *user_dataB)
{
   CVODESSolver *self = static_cast<CVODESSolver*>(user_dataB);
   SundialsNVector mfem_y(y);
   SundialsNVector mfem_yB(yB);
   SundialsNVector mfem_yBdot(yBdot);

   mfem_yBdot = 0.;
   TimeDependentAdjointOperator * f = static_cast<TimeDependentAdjointOperator *>
                                      (self->f);
   f->SetTime(t);
   f->AdjointRateMult(mfem_y, mfem_yB, mfem_yBdot);
   return 0;
}

int CVODESSolver::ewt(N_Vector y, N_Vector w, void *user_data)
{
   CVODESSolver *self = static_cast<CVODESSolver*>(user_data);

   SundialsNVector mfem_y(y);
   SundialsNVector mfem_w(w);

   return self->ewt_func(mfem_y, mfem_w, self);
}

// Pretty much a copy of CVODESolver::Step except we use CVodeF instead of CVode
void CVODESSolver::Step(Vector &x, double &t, double &dt)
{
   Y->MakeRef(x, 0, x.Size());
   MFEM_VERIFY(Y->Size() == x.Size(), "");

   // Reinitialize CVODE memory if needed, initializes the N_Vector y with x
   if (reinit)
   {
      flag = CVodeReInit(sundials_mem, t, *Y);
      MFEM_VERIFY(flag == CV_SUCCESS, "error in CVodeReInit()");

      // reset flag
      reinit = false;
   }

   // Integrate the system
   double tout = t + dt;
   flag = CVodeF(sundials_mem, tout, *Y, &t, step_mode, &ncheck);
   MFEM_VERIFY(flag >= 0, "error in CVodeF()");

   // Return the last incremental step size
   flag = CVodeGetLastStep(sundials_mem, &dt);
   MFEM_VERIFY(flag == CV_SUCCESS, "error in CVodeGetLastStep()");
}

void CVODESSolver::StepB(Vector &xB, double &tB, double &dtB)
{
   yB->MakeRef(xB, 0, xB.Size());
   MFEM_VERIFY(yB->Size() == xB.Size(), "");

   // Reinitialize CVODE memory if needed
   if (reinit)
   {
      flag = CVodeReInitB(sundials_mem, indexB, tB, *yB);
      MFEM_VERIFY(flag == CV_SUCCESS, "error in CVodeReInit()");

      // reset flag
      reinit = false;
   }

   // Integrate the system
   double tout = tB - dtB;
   flag = CVodeB(sundials_mem, tout, step_mode);
   MFEM_VERIFY(flag >= 0, "error in CVodeB()");

   // Call CVodeGetB to get yB of the backward ODE problem.
   flag = CVodeGetB(sundials_mem, indexB, &tB, *yB);
   MFEM_VERIFY(flag >= 0, "error in CVodeGetB()");
}

CVODESSolver::~CVODESSolver()
{
   delete yB;
   delete yy;
   delete qB;
   delete q;
   SUNMatDestroy(AB);
   SUNLinSolFree(LSB);
}


// ---------------------------------------------------------------------------
// ARKStep interface
// ---------------------------------------------------------------------------

int ARKStepSolver::RHS1(realtype t, const N_Vector y, N_Vector ydot,
                        void *user_data)
{
   // Get data from N_Vectors
   const SundialsNVector mfem_y(y);
   SundialsNVector mfem_ydot(ydot);
   ARKStepSolver *self = static_cast<ARKStepSolver*>(user_data);

   // Compute f(t, y) in y' = f(t, y) or fe(t, y) in y' = fe(t, y) + fi(t, y)
   self->f->SetTime(t);
   if (self->rk_type == IMEX)
   {
      self->f->SetEvalMode(TimeDependentOperator::ADDITIVE_TERM_1);
   }
   self->f->Mult(mfem_y, mfem_ydot);

   // Return success
   return (0);
}

int ARKStepSolver::RHS2(realtype t, const N_Vector y, N_Vector ydot,
                        void *user_data)
{
   // Get data from N_Vectors
   const SundialsNVector mfem_y(y);
   SundialsNVector mfem_ydot(ydot);
   ARKStepSolver *self = static_cast<ARKStepSolver*>(user_data);

   // Compute fi(t, y) in y' = fe(t, y) + fi(t, y)
   self->f->SetTime(t);
   self->f->SetEvalMode(TimeDependentOperator::ADDITIVE_TERM_2);
   self->f->Mult(mfem_y, mfem_ydot);

   // Return success
   return (0);
}

int ARKStepSolver::LinSysSetup(realtype t, N_Vector y, N_Vector fy, SUNMatrix A,
                               SUNMatrix, booleantype jok, booleantype *jcur,
                               realtype gamma,
                               void*, N_Vector, N_Vector, N_Vector)
{
   // Get data from N_Vectors
   const SundialsNVector mfem_y(y);
   const SundialsNVector mfem_fy(fy);
   ARKStepSolver *self = static_cast<ARKStepSolver*>(GET_CONTENT(A));

   // Compute the linear system
   self->f->SetTime(t);
   if (self->rk_type == IMEX)
   {
      self->f->SetEvalMode(TimeDependentOperator::ADDITIVE_TERM_2);
   }
   return (self->f->SUNImplicitSetup(mfem_y, mfem_fy, jok, jcur, gamma));
}

int ARKStepSolver::LinSysSolve(SUNLinearSolver LS, SUNMatrix, N_Vector x,
                               N_Vector b, realtype tol)
{
   SundialsNVector mfem_x(x);
   const SundialsNVector mfem_b(b);
   ARKStepSolver *self = static_cast<ARKStepSolver*>(GET_CONTENT(LS));

   // Solve the linear system
   if (self->rk_type == IMEX)
   {
      self->f->SetEvalMode(TimeDependentOperator::ADDITIVE_TERM_2);
   }
   return (self->f->SUNImplicitSolve(mfem_b, mfem_x, tol));
}

int ARKStepSolver::MassSysSetup(realtype t, SUNMatrix M,
                                void*, N_Vector, N_Vector, N_Vector)
{
   ARKStepSolver *self = static_cast<ARKStepSolver*>(GET_CONTENT(M));

   // Compute the mass matrix system
   self->f->SetTime(t);
   return (self->f->SUNMassSetup());
}

int ARKStepSolver::MassSysSolve(SUNLinearSolver LS, SUNMatrix, N_Vector x,
                                N_Vector b, realtype tol)
{
   SundialsNVector mfem_x(x);
   const SundialsNVector mfem_b(b);
   ARKStepSolver *self = static_cast<ARKStepSolver*>(GET_CONTENT(LS));

   // Solve the mass matrix system
   return (self->f->SUNMassSolve(mfem_b, mfem_x, tol));
}

int ARKStepSolver::MassMult1(SUNMatrix M, N_Vector x, N_Vector v)
{
   const SundialsNVector mfem_x(x);
   SundialsNVector mfem_v(v);
   ARKStepSolver *self = static_cast<ARKStepSolver*>(GET_CONTENT(M));

   // Compute the mass matrix-vector product
   return (self->f->SUNMassMult(mfem_x, mfem_v));
}

int ARKStepSolver::MassMult2(N_Vector x, N_Vector v, realtype t,
                             void* mtimes_data)
{
   const SundialsNVector mfem_x(x);
   SundialsNVector mfem_v(v);
   ARKStepSolver *self = static_cast<ARKStepSolver*>(mtimes_data);

   // Compute the mass matrix-vector product
   self->f->SetTime(t);
   return (self->f->SUNMassMult(mfem_x, mfem_v));
}

ARKStepSolver::ARKStepSolver(Type type)
   : rk_type(type), step_mode(ARK_NORMAL),
     use_implicit(type == IMPLICIT || type == IMEX)
{
   Y = new SundialsNVector();
}

#ifdef MFEM_USE_MPI
ARKStepSolver::ARKStepSolver(MPI_Comm comm, Type type)
   : rk_type(type), step_mode(ARK_NORMAL),
     use_implicit(type == IMPLICIT || type == IMEX)
{
   Y = new SundialsNVector(comm);
}
#endif

void ARKStepSolver::Init(TimeDependentOperator &f_)
{
   // Initialize the base class
   ODESolver::Init(f_);

   // Get the vector length
   long local_size = f_.Height();
#ifdef MFEM_USE_MPI
   long global_size;
#endif

   if (Parallel())
   {
#ifdef MFEM_USE_MPI
      MPI_Allreduce(&local_size, &global_size, 1, MPI_LONG, MPI_SUM,
                    Y->GetComm());
#endif
   }

   // Get current time
   double t = f_.GetTime();

   if (sundials_mem)
   {
      // Check if the problem size has changed since the last Init() call
      int resize = 0;
      if (!Parallel())
      {
         resize = (Y->Size() != local_size);
      }
      else
      {
#ifdef MFEM_USE_MPI
         int l_resize = (Y->Size() != local_size) ||
                        (saved_global_size != global_size);
         MPI_Allreduce(&l_resize, &resize, 1, MPI_INT, MPI_LOR,
                       Y->GetComm());
#endif
      }

      // Free existing solver memory and re-create with new vector size
      if (resize)
      {
         ARKStepFree(&sundials_mem);
         sundials_mem = NULL;
      }
   }

   if (!sundials_mem)
   {
      if (!Parallel())
      {
         Y->SetSize(local_size);
      }
#ifdef MFEM_USE_MPI
      else
      {
         Y->SetSize(local_size, global_size);
         saved_global_size = global_size;
      }
#endif

      // Create ARKStep memory
      if (rk_type == IMPLICIT)
      {
         sundials_mem = ARKStepCreate(NULL, ARKStepSolver::RHS1, t, *Y);
      }
      else if (rk_type == EXPLICIT)
      {
         sundials_mem = ARKStepCreate(ARKStepSolver::RHS1, NULL, t, *Y);
      }
      else
      {
         sundials_mem = ARKStepCreate(ARKStepSolver::RHS1, ARKStepSolver::RHS2,
                                      t, *Y);
      }
      MFEM_VERIFY(sundials_mem, "error in ARKStepCreate()");

      // Attach the ARKStepSolver as user-defined data
      flag = ARKStepSetUserData(sundials_mem, this);
      MFEM_VERIFY(flag == ARK_SUCCESS, "error in ARKStepSetUserData()");

      // Set default tolerances
      flag = ARKStepSStolerances(sundials_mem, default_rel_tol, default_abs_tol);
      MFEM_VERIFY(flag == ARK_SUCCESS, "error in ARKStepSetSStolerances()");

      // If implicit, attach MFEM linear solver by default
      if (use_implicit) { UseMFEMLinearSolver(); }
   }

   // Set the reinit flag to call ARKStepReInit() in the next Step() call.
   reinit = true;
}

void ARKStepSolver::Step(Vector &x, double &t, double &dt)
{
   Y->SetData(x.GetMemory());

   MFEM_VERIFY(Y->Size() == x.Size(), "");

   // Reinitialize ARKStep memory if needed
   if (reinit)
   {
      if (rk_type == IMPLICIT)
      {
         flag = ARKStepReInit(sundials_mem, NULL, ARKStepSolver::RHS1, t, *Y);
      }
      else if (rk_type == EXPLICIT)
      {
         flag = ARKStepReInit(sundials_mem, ARKStepSolver::RHS1, NULL, t, *Y);
      }
      else
      {
         flag = ARKStepReInit(sundials_mem,
                              ARKStepSolver::RHS1, ARKStepSolver::RHS2, t, *Y);
      }
      MFEM_VERIFY(flag == ARK_SUCCESS, "error in ARKStepReInit()");

      // reset flag
      reinit = false;
   }

   // Integrate the system
   double tout = t + dt;
   flag = ARKStepEvolve(sundials_mem, tout, *Y, &t, step_mode);
   MFEM_VERIFY(flag >= 0, "error in ARKStepEvolve()");

   // Return the last incremental step size
   flag = ARKStepGetLastStep(sundials_mem, &dt);
   MFEM_VERIFY(flag == ARK_SUCCESS, "error in ARKStepGetLastStep()");
}

void ARKStepSolver::UseMFEMLinearSolver()
{
   // Free any existing matrix and linear solver
   if (A != NULL)   { SUNMatDestroy(A); A = NULL; }
   if (LSA != NULL) { SUNLinSolFree(LSA); LSA = NULL; }

   // Wrap linear solver as SUNLinearSolver and SUNMatrix
   LSA = SUNLinSolNewEmpty();
   MFEM_VERIFY(LSA, "error in SUNLinSolNewEmpty()");

   LSA->content      = this;
   LSA->ops->gettype = LSGetType;
   LSA->ops->solve   = ARKStepSolver::LinSysSolve;
   LSA->ops->free    = LSFree;

   A = SUNMatNewEmpty();
   MFEM_VERIFY(A, "error in SUNMatNewEmpty()");

   A->content      = this;
   A->ops->getid   = MatGetID;
   A->ops->destroy = MatDestroy;

   // Attach the linear solver and matrix
   flag = ARKStepSetLinearSolver(sundials_mem, LSA, A);
   MFEM_VERIFY(flag == ARK_SUCCESS, "error in ARKStepSetLinearSolver()");

   // Set the linear system evaluation function
   flag = ARKStepSetLinSysFn(sundials_mem, ARKStepSolver::LinSysSetup);
   MFEM_VERIFY(flag == ARK_SUCCESS, "error in ARKStepSetLinSysFn()");
}

void ARKStepSolver::UseSundialsLinearSolver()
{
   // Free any existing matrix and linear solver
   if (A != NULL)   { SUNMatDestroy(A); A = NULL; }
   if (LSA != NULL) { SUNLinSolFree(LSA); LSA = NULL; }

   // Create linear solver
   LSA = SUNLinSol_SPGMR(*Y, PREC_NONE, 0);
   MFEM_VERIFY(LSA, "error in SUNLinSol_SPGMR()");

   // Attach linear solver
   flag = ARKStepSetLinearSolver(sundials_mem, LSA, NULL);
   MFEM_VERIFY(flag == ARK_SUCCESS, "error in ARKStepSetLinearSolver()");
}

void ARKStepSolver::UseMFEMMassLinearSolver(int tdep)
{
   // Free any existing matrix and linear solver
   if (M != NULL)   { SUNMatDestroy(M); M = NULL; }
   if (LSM != NULL) { SUNLinSolFree(LSM); LSM = NULL; }

   // Wrap linear solver as SUNLinearSolver and SUNMatrix
   LSM = SUNLinSolNewEmpty();
   MFEM_VERIFY(LSM, "error in SUNLinSolNewEmpty()");

   LSM->content      = this;
   LSM->ops->gettype = LSGetType;
   LSM->ops->solve   = ARKStepSolver::MassSysSolve;
   LSA->ops->free    = LSFree;

   M = SUNMatNewEmpty();
   MFEM_VERIFY(M, "error in SUNMatNewEmpty()");

   M->content      = this;
   M->ops->getid   = SUNMatGetID;
   M->ops->matvec  = ARKStepSolver::MassMult1;
   M->ops->destroy = MatDestroy;

   // Attach the linear solver and matrix
   flag = ARKStepSetMassLinearSolver(sundials_mem, LSM, M, tdep);
   MFEM_VERIFY(flag == ARK_SUCCESS, "error in ARKStepSetLinearSolver()");

   // Set the linear system function
   flag = ARKStepSetMassFn(sundials_mem, ARKStepSolver::MassSysSetup);
   MFEM_VERIFY(flag == ARK_SUCCESS, "error in ARKStepSetMassFn()");
}

void ARKStepSolver::UseSundialsMassLinearSolver(int tdep)
{
   // Free any existing matrix and linear solver
   if (M != NULL)   { SUNMatDestroy(A); M = NULL; }
   if (LSM != NULL) { SUNLinSolFree(LSM); LSM = NULL; }

   // Create linear solver
   LSM = SUNLinSol_SPGMR(*Y, PREC_NONE, 0);
   MFEM_VERIFY(LSM, "error in SUNLinSol_SPGMR()");

   // Attach linear solver
   flag = ARKStepSetMassLinearSolver(sundials_mem, LSM, NULL, tdep);
   MFEM_VERIFY(flag == ARK_SUCCESS, "error in ARKStepSetMassLinearSolver()");

   // Attach matrix multiplication function
   flag = ARKStepSetMassTimes(sundials_mem, NULL, ARKStepSolver::MassMult2,
                              this);
   MFEM_VERIFY(flag == ARK_SUCCESS, "error in ARKStepSetMassTimes()");
}

void ARKStepSolver::SetStepMode(int itask)
{
   step_mode = itask;
}

void ARKStepSolver::SetSStolerances(double reltol, double abstol)
{
   flag = ARKStepSStolerances(sundials_mem, reltol, abstol);
   MFEM_VERIFY(flag == ARK_SUCCESS, "error in ARKStepSStolerances()");
}

void ARKStepSolver::SetMaxStep(double dt_max)
{
   flag = ARKStepSetMaxStep(sundials_mem, dt_max);
   MFEM_VERIFY(flag == ARK_SUCCESS, "error in ARKStepSetMaxStep()");
}

void ARKStepSolver::SetOrder(int order)
{
   flag = ARKStepSetOrder(sundials_mem, order);
   MFEM_VERIFY(flag == ARK_SUCCESS, "error in ARKStepSetOrder()");
}

void ARKStepSolver::SetERKTableNum(int table_num)
{
   flag = ARKStepSetTableNum(sundials_mem, -1, table_num);
   MFEM_VERIFY(flag == ARK_SUCCESS, "error in ARKStepSetTableNum()");
}

void ARKStepSolver::SetIRKTableNum(int table_num)
{
   flag = ARKStepSetTableNum(sundials_mem, table_num, -1);
   MFEM_VERIFY(flag == ARK_SUCCESS, "error in ARKStepSetTableNum()");
}

void ARKStepSolver::SetIMEXTableNum(int etable_num, int itable_num)
{
   flag = ARKStepSetTableNum(sundials_mem, itable_num, etable_num);
   MFEM_VERIFY(flag == ARK_SUCCESS, "error in ARKStepSetTableNum()");
}

void ARKStepSolver::SetFixedStep(double dt)
{
   flag = ARKStepSetFixedStep(sundials_mem, dt);
   MFEM_VERIFY(flag == ARK_SUCCESS, "error in ARKStepSetFixedStep()");
}

void ARKStepSolver::PrintInfo() const
{
   long int nsteps, expsteps, accsteps, step_attempts;
   long int nfe_evals, nfi_evals;
   long int nlinsetups, netfails;
   double   hinused, hlast, hcur, tcur;
   long int nniters, nncfails;

   // Get integrator stats
   flag = ARKStepGetTimestepperStats(sundials_mem,
                                     &expsteps,
                                     &accsteps,
                                     &step_attempts,
                                     &nfe_evals,
                                     &nfi_evals,
                                     &nlinsetups,
                                     &netfails);
   MFEM_VERIFY(flag == ARK_SUCCESS, "error in ARKStepGetTimestepperStats()");

   flag = ARKStepGetStepStats(sundials_mem,
                              &nsteps,
                              &hinused,
                              &hlast,
                              &hcur,
                              &tcur);

   // Get nonlinear solver stats
   flag = ARKStepGetNonlinSolvStats(sundials_mem,
                                    &nniters,
                                    &nncfails);
   MFEM_VERIFY(flag == ARK_SUCCESS, "error in ARKStepGetNonlinSolvStats()");

   mfem::out <<
             "ARKStep:\n"
             "num steps:                 " << nsteps << "\n"
             "num exp rhs evals:         " << nfe_evals << "\n"
             "num imp rhs evals:         " << nfi_evals << "\n"
             "num lin setups:            " << nlinsetups << "\n"
             "num nonlin sol iters:      " << nniters << "\n"
             "num nonlin conv fail:      " << nncfails << "\n"
             "num steps attempted:       " << step_attempts << "\n"
             "num acc limited steps:     " << accsteps << "\n"
             "num exp limited stepfails: " << expsteps << "\n"
             "num error test fails:      " << netfails << "\n"
             "initial dt:                " << hinused << "\n"
             "last dt:                   " << hlast << "\n"
             "current dt:                " << hcur << "\n"
             "current t:                 " << tcur << "\n" << endl;

   return;
}

ARKStepSolver::~ARKStepSolver()
{
   delete Y;
   SUNMatDestroy(A);
   SUNLinSolFree(LSA);
   SUNNonlinSolFree(NLS);
   ARKStepFree(&sundials_mem);
}

// ---------------------------------------------------------------------------
// KINSOL interface
// ---------------------------------------------------------------------------

// Wrapper for evaluating the nonlinear residual F(u) = 0
int KINSolver::Mult(const N_Vector u, N_Vector fu, void *user_data)
{
   const SundialsNVector mfem_u(u);
   SundialsNVector mfem_fu(fu);
   KINSolver *self = static_cast<KINSolver*>(user_data);

   // Compute the non-linear action F(u).
   self->oper->Mult(mfem_u, mfem_fu);

   // Return success
   return 0;
}

// Wrapper for computing Jacobian-vector products
int KINSolver::GradientMult(N_Vector v, N_Vector Jv, N_Vector u,
                            booleantype *new_u, void *user_data)
{
   const SundialsNVector mfem_v(v);
   SundialsNVector mfem_Jv(Jv);
   KINSolver *self = static_cast<KINSolver*>(user_data);

   // Update Jacobian information if needed
   if (*new_u)
   {
      const SundialsNVector mfem_u(u);
      self->jacobian = &self->oper->GetGradient(mfem_u);
      *new_u = SUNFALSE;
   }

   // Compute the Jacobian-vector product
   self->jacobian->Mult(mfem_v, mfem_Jv);

   // Return success
   return 0;
}

// Wrapper for evaluating linear systems J u = b
int KINSolver::LinSysSetup(N_Vector u, N_Vector, SUNMatrix J,
                           void *, N_Vector , N_Vector )
{
   const SundialsNVector mfem_u(u);
   KINSolver *self = static_cast<KINSolver*>(GET_CONTENT(J));

   // Update the Jacobian
   self->jacobian = &self->oper->GetGradient(mfem_u);

   // Set the Jacobian solve operator
   self->prec->SetOperator(*self->jacobian);

   // Return success
   return (0);
}

// Wrapper for solving linear systems J u = b
int KINSolver::LinSysSolve(SUNLinearSolver LS, SUNMatrix, N_Vector u,
                           N_Vector b, realtype)
{
   SundialsNVector mfem_u(u), mfem_b(b);
   KINSolver *self = static_cast<KINSolver*>(GET_CONTENT(LS));

   // Solve for u = [J(u)]^{-1} b, maybe approximately.
   self->prec->Mult(mfem_b, mfem_u);

   // Return success
   return (0);
}

KINSolver::KINSolver(int strategy, bool oper_grad)
   : global_strategy(strategy), use_oper_grad(oper_grad), y_scale(NULL),
     f_scale(NULL), jacobian(NULL), maa(0)
{
   Y = new SundialsNVector();
   y_scale = new SundialsNVector();
   f_scale = new SundialsNVector();

   // Default abs_tol and print_level
   abs_tol     = pow(UNIT_ROUNDOFF, 1.0/3.0);
   print_level = 0;
}

#ifdef MFEM_USE_MPI
KINSolver::KINSolver(MPI_Comm comm, int strategy, bool oper_grad)
   : global_strategy(strategy), use_oper_grad(oper_grad), y_scale(NULL),
     f_scale(NULL), jacobian(NULL), maa(0)
{
   Y = new SundialsNVector(comm);
   y_scale = new SundialsNVector(comm);
   f_scale = new SundialsNVector(comm);

   // Default abs_tol and print_level
   abs_tol     = pow(UNIT_ROUNDOFF, 1.0/3.0);
   print_level = 0;
}
#endif


void KINSolver::SetOperator(const Operator &op)
{
   // Initialize the base class
   NewtonSolver::SetOperator(op);
   jacobian = NULL;

   // Get the vector length
   long local_size = height;
#ifdef MFEM_USE_MPI
   long global_size;
#endif

   if (Parallel())
   {
#ifdef MFEM_USE_MPI
      MPI_Allreduce(&local_size, &global_size, 1, MPI_LONG, MPI_SUM,
                    Y->GetComm());
#endif
   }

   if (sundials_mem)
   {
      // Check if the problem size has changed since the last SetOperator call
      int resize = 0;
      if (!Parallel())
      {
         resize = (Y->Size() != local_size);
      }
      else
      {
#ifdef MFEM_USE_MPI
         int l_resize = (Y->Size() != local_size) ||
                        (saved_global_size != global_size);
         MPI_Allreduce(&l_resize, &resize, 1, MPI_INT, MPI_LOR,
                       Y->GetComm());
#endif
      }

      // Free existing solver memory and re-create with new vector size
      if (resize)
      {
         KINFree(&sundials_mem);
         sundials_mem = NULL;
      }
   }

   if (!sundials_mem)
   {
      if (!Parallel())
      {
         Y->SetSize(local_size);
      }
#ifdef MFEM_USE_MPI
      else
      {
         Y->SetSize(local_size, global_size);
         y_scale->SetSize(local_size, global_size);
         f_scale->SetSize(local_size, global_size);
         saved_global_size = global_size;
      }
#endif

      // Create the solver memory
      sundials_mem = KINCreate();
      MFEM_VERIFY(sundials_mem, "Error in KINCreate().");

      // Set number of acceleration vectors
      if (maa > 0)
      {
         flag = KINSetMAA(sundials_mem, maa);
         MFEM_ASSERT(flag == KIN_SUCCESS, "error in KINSetMAA()");
      }

      // Initialize KINSOL
      flag = KINInit(sundials_mem, KINSolver::Mult, *Y);
      MFEM_VERIFY(flag == KIN_SUCCESS, "error in KINInit()");

      // Attach the KINSolver as user-defined data
      flag = KINSetUserData(sundials_mem, this);
      MFEM_ASSERT(flag == KIN_SUCCESS, "error in KINSetUserData()");

      // Set the linear solver
      if (prec)
      {
         KINSolver::SetSolver(*prec);
      }
      else
      {
         // Free any existing linear solver
         if (A != NULL) { SUNMatDestroy(A); A = NULL; }
         if (LSA != NULL) { SUNLinSolFree(LSA); LSA = NULL; }

         LSA = SUNLinSol_SPGMR(*Y, PREC_NONE, 0);
         MFEM_VERIFY(LSA, "error in SUNLinSol_SPGMR()");

         flag = KINSetLinearSolver(sundials_mem, LSA, NULL);
         MFEM_ASSERT(flag == KIN_SUCCESS, "error in KINSetLinearSolver()");

         // Set Jacobian-vector product function
         if (use_oper_grad)
         {
            flag = KINSetJacTimesVecFn(sundials_mem, KINSolver::GradientMult);
            MFEM_ASSERT(flag == KIN_SUCCESS, "error in KINSetJacTimesVecFn()");
         }
      }
   }
}

void KINSolver::SetSolver(Solver &solver)
{
   // Store the solver
   prec = &solver;

   // Free any existing linear solver
   if (A != NULL) { SUNMatDestroy(A); A = NULL; }
   if (LSA != NULL) { SUNLinSolFree(LSA); LSA = NULL; }

   // Wrap KINSolver as SUNLinearSolver and SUNMatrix
   LSA = SUNLinSolNewEmpty();
   MFEM_VERIFY(LSA, "error in SUNLinSolNewEmpty()");

   LSA->content      = this;
   LSA->ops->gettype = LSGetType;
   LSA->ops->solve   = KINSolver::LinSysSolve;
   LSA->ops->free    = LSFree;

   A = SUNMatNewEmpty();
   MFEM_VERIFY(A, "error in SUNMatNewEmpty()");

   A->content      = this;
   A->ops->getid   = MatGetID;
   A->ops->destroy = MatDestroy;

   // Attach the linear solver and matrix
   flag = KINSetLinearSolver(sundials_mem, LSA, A);
   MFEM_VERIFY(flag == KIN_SUCCESS, "error in KINSetLinearSolver()");

   // Set the Jacobian evaluation function
   flag = KINSetJacFn(sundials_mem, KINSolver::LinSysSetup);
   MFEM_VERIFY(flag == KIN_SUCCESS, "error in KINSetJacFn()");
}

void KINSolver::SetScaledStepTol(double sstol)
{
   flag = KINSetScaledStepTol(sundials_mem, sstol);
   MFEM_ASSERT(flag == KIN_SUCCESS, "error in KINSetScaledStepTol()");
}

void KINSolver::SetMaxSetupCalls(int max_calls)
{
   flag = KINSetMaxSetupCalls(sundials_mem, max_calls);
   MFEM_ASSERT(flag == KIN_SUCCESS, "error in KINSetMaxSetupCalls()");
}

void KINSolver::SetMAA(int m_aa)
{
   // Store internally as maa must be set before calling KINInit() to
   // set the maximum acceleration space size.
   maa = m_aa;
   if (sundials_mem)
   {
      flag = KINSetMAA(sundials_mem, maa);
      MFEM_ASSERT(flag == KIN_SUCCESS, "error in KINSetMAA()");
   }
}

// Compute the scaling vectors and solve nonlinear system
void KINSolver::Mult(const Vector&, Vector &x) const
{
   // residual norm tolerance
   double tol;

   // Uses c = 1, corresponding to x_scale.
   c = 1.0;

   if (!iterative_mode) { x = 0.0; }

   // For relative tolerance, r = 1 / |residual(x)|, corresponding to fx_scale.
   if (rel_tol > 0.0)
   {

      oper->Mult(x, r);

      // Note that KINSOL uses infinity norms.
      double norm = r.Normlinf();
#ifdef MFEM_USE_MPI
      if (Parallel())
      {
         double lnorm = norm;
         MPI_Allreduce(&lnorm, &norm, 1, MPI_DOUBLE, MPI_MAX,
                       Y->GetComm());
      }
#endif
      if (abs_tol > rel_tol * norm)
      {
         r = 1.0;
         tol = abs_tol;
      }
      else
      {
         r =  1.0 / norm;
         tol = rel_tol;
      }
   }
   else
   {
      r = 1.0;
      tol = abs_tol;
   }

   // Set the residual norm tolerance
   flag = KINSetFuncNormTol(sundials_mem, tol);
   MFEM_ASSERT(flag == KIN_SUCCESS, "error in KINSetFuncNormTol()");

   // Solve the nonlinear system by calling the other Mult method
   KINSolver::Mult(x, c, r);
}

// Solve the nonlinear system using the provided scaling vectors
void KINSolver::Mult(Vector &x,
                     const Vector &x_scale, const Vector &fx_scale) const
{
   flag = KINSetNumMaxIters(sundials_mem, max_iter);
   MFEM_ASSERT(flag == KIN_SUCCESS, "KINSetNumMaxIters() failed!");

   Y->SetData(x.GetMemory());
   y_scale->SetData(const_cast<Memory<double>&>(x_scale.GetMemory()));
   f_scale->SetData(const_cast<Memory<double>&>(fx_scale.GetMemory()));

   if (!Parallel())
   {
      flag = KINSetPrintLevel(sundials_mem, print_level);
      MFEM_VERIFY(flag == KIN_SUCCESS, "KINSetPrintLevel() failed!");
   }
   else
   {

#ifdef MFEM_USE_MPI
      int rank;
      MPI_Comm_rank(Y->GetComm(), &rank);
      if (rank == 0)
      {
         flag = KINSetPrintLevel(sundials_mem, print_level);
         MFEM_VERIFY(flag == KIN_SUCCESS, "KINSetPrintLevel() failed!");
      }
#endif

   }

   if (!iterative_mode) { x = 0.0; }

   // Solve the nonlinear system
   flag = KINSol(sundials_mem, *Y, global_strategy, *y_scale, *f_scale);
   converged = (flag >= 0);

   // Get number of nonlinear iterations
   long int tmp_nni;
   flag = KINGetNumNonlinSolvIters(sundials_mem, &tmp_nni);
   MFEM_ASSERT(flag == KIN_SUCCESS, "error in KINGetNumNonlinSolvIters()");
   final_iter = (int) tmp_nni;

   // Get the residual norm
   flag = KINGetFuncNorm(sundials_mem, &final_norm);
   MFEM_ASSERT(flag == KIN_SUCCESS, "error in KINGetFuncNorm()");
}

KINSolver::~KINSolver()
{
   delete Y;
   delete y_scale;
   delete f_scale;
   SUNMatDestroy(A);
   SUNLinSolFree(LSA);
   KINFree(&sundials_mem);
}

} // namespace mfem

#endif // MFEM_USE_SUNDIALS<|MERGE_RESOLUTION|>--- conflicted
+++ resolved
@@ -34,13 +34,6 @@
 
 // SUNDIALS memory interface
 #include <sundials/sundials_memory.h>
-<<<<<<< HEAD
-#ifdef MFEM_USE_CUDA
-#include <sunmemory/sunmemory_cuda.h>
-#endif
-=======
-
->>>>>>> 18c3ed59
 
 // Access SUNDIALS object's content pointer
 #define GET_CONTENT(X) ( X->content )
