// Copyright (c) 2010-2020, Lawrence Livermore National Security, LLC. Produced
// at the Lawrence Livermore National Laboratory. All Rights reserved. See files
// LICENSE and NOTICE for details. LLNL-CODE-806117.
//
// This file is part of the MFEM library. For more information and source code
// availability visit https://mfem.org.
//
// MFEM is free software; you can redistribute it and/or modify it under the
// terms of the BSD-3 license. We welcome feedback and contributions, see file
// CONTRIBUTING.md for details.

#include "../general/dbg.hpp"

#include "sundials.hpp"

#ifdef MFEM_USE_SUNDIALS

#include "solvers.hpp"
#ifdef MFEM_USE_MPI
#include "hypre.hpp"
#endif

// SUNDIALS vectors
#include <nvector/nvector_serial.h>
#ifdef MFEM_USE_CUDA
#include <nvector/nvector_cuda.h>
#endif
#ifdef MFEM_USE_MPI
#include <nvector/nvector_mpiplusx.h>
#include <nvector/nvector_parallel.h>
#endif

// SUNDIALS linear solvers
#include <sunlinsol/sunlinsol_spgmr.h>

// Access SUNDIALS object's content pointer
#define GET_CONTENT(X) ( X->content )

using namespace std;

namespace mfem
{

// ---------------------------------------------------------------------------
// SUNDIALS DeviceVector interface functions
// ---------------------------------------------------------------------------

#ifdef MFEM_USE_CUDA
SundialsDeviceVector::SundialsDeviceVector() : Vector()
<<<<<<< HEAD
{ dbg(""); }
=======
{}
>>>>>>> aa37e565

SundialsDeviceVector::SundialsDeviceVector(int s) : Vector(s)
{ dbg(""); }

SundialsDeviceVector::SundialsDeviceVector(double *wrap, int s) :
   Vector(wrap, s) { dbg(""); }

double SundialsDeviceVector::NvecDot(N_Vector nvecx, N_Vector nvecy)
{
   dbg("");
   Vector x = Vector(nvecx);
   Vector y = Vector(nvecy);
   dbg("x.mt:%d", x.GetMemory().GetMemoryType());
   return x * y;
}

N_Vector SundialsDeviceVector::MakeEmptySundialsCudaVector()
{
   dbg("");
   N_Vector nvecx = N_VNewEmpty_Cuda();
   nvecx->ops->nvdotprod = SundialsDeviceVector::NvecDot;
   return nvecx;
}
#endif // MFEM_USE_CUDA

// ---------------------------------------------------------------------------
// SUNMatrix interface functions
// ---------------------------------------------------------------------------

// Return the matrix ID
static SUNMatrix_ID MatGetID(SUNMatrix)
{
   return (SUNMATRIX_CUSTOM);
}

static void MatDestroy(SUNMatrix A)
{
   if (A->content) { A->content = NULL; }
   if (A->ops) { free(A->ops); A->ops = NULL; }
   free(A); A = NULL;
   return;
}

// ---------------------------------------------------------------------------
// SUNLinearSolver interface functions
// ---------------------------------------------------------------------------

// Return the linear solver type
static SUNLinearSolver_Type LSGetType(SUNLinearSolver)
{
   return (SUNLINEARSOLVER_MATRIX_ITERATIVE);
}

static int LSFree(SUNLinearSolver LS)
{
   if (LS->content) { LS->content = NULL; }
   if (LS->ops) { free(LS->ops); LS->ops = NULL; }
   free(LS); LS = NULL;
   return (0);
}

// ---------------------------------------------------------------------------
// CVODE interface
// ---------------------------------------------------------------------------

int CVODESolver::RHS(realtype t, const N_Vector y, N_Vector ydot,
                     void *user_data)
{
   dbg("");
<<<<<<< HEAD
   const Vector mfem_y(y);
   //does SetDataAndSize(N_VGetHostArrayPointer_Cuda(y), N_VGetLength(y))
   Vector mfem_ydot(ydot);
   //does SetDataAndSize(N_VGetHostArrayPointer_Cuda(ydot), N_VGetLength(ydot))
=======
   // At this point the up-to-date data (which was allocated by sundials) for N_Vector y and ydot is on the device.
   // The host array pointer is out of date unless we call N_VCopyFromDevice_Cuda.
#ifdef MFEM_USE_CUDA
   N_VCopyFromDevice_Cuda(y);
   N_VCopyFromDevice_Cuda(ydot);
#endif
   const Vector mfem_y(y);//does SetDataAndSize(N_VGetHostArrayPointer_Cuda(y), N_VGetLength(y))
   Vector mfem_ydot(ydot);//does SetDataAndSize(N_VGetHostArrayPointer_Cuda(ydot), N_VGetLength(ydot))

>>>>>>> aa37e565
   dbg("mfem_y.mt:%d", mfem_y.GetMemory().GetMemoryType());
   dbg("mfem_ydot.mt:%d", mfem_ydot.GetMemory().GetMemoryType());

   CVODESolver *self = static_cast<CVODESolver*>(user_data);
   dbg("f.mc:%d",self->f->GetMemoryClass());

   // Compute y' = f(t, y)
   self->f->SetTime(t);
   self->f->Mult(mfem_y, mfem_ydot);

#ifdef MFEM_USE_CUDA
   // mfem_ydot.ToNVector(y); // cannot do this because mfem_ydot will go out of scope taking the data with it
   // Since MFEM is not using the ydot device pointer underneath mfem_ydot, we have to copy from the host.
   // Is the mfem_ydot data coherent across the host and device after calling Mult???
   N_VCopyToDevice_Cuda(ydot);
#endif

   dbg("done");
   // Return success
   return (0);
}

int CVODESolver::LinSysSetup(realtype t, N_Vector y, N_Vector fy, SUNMatrix A,
                             booleantype jok, booleantype *jcur, realtype gamma,
                             void*, N_Vector, N_Vector, N_Vector)
{
   dbg("");
   // Get data from N_Vectors
   const Vector mfem_y(y);
   const Vector mfem_fy(fy);

   dbg("mfem_y.mt:%d", mfem_y.GetMemory().GetMemoryType());
   dbg("mfem_ydot.mt:%d", mfem_fy.GetMemory().GetMemoryType());

   CVODESolver *self = static_cast<CVODESolver*>(GET_CONTENT(A));
   dbg("f.mc:%d",self->f->GetMemoryClass());

   // Compute the linear system
   self->f->SetTime(t);
   return (self->f->SUNImplicitSetup(mfem_y, mfem_fy, jok, jcur, gamma));
}

int CVODESolver::LinSysSolve(SUNLinearSolver LS, SUNMatrix, N_Vector x,
                             N_Vector b, realtype tol)
{
   dbg("");
   Vector mfem_x(x);
   const Vector mfem_b(b);

   dbg("mfem_y.mt:%d", mfem_x.GetMemory().GetMemoryType());
   dbg("mfem_ydot.mt:%d", mfem_b.GetMemory().GetMemoryType());

   CVODESolver *self = static_cast<CVODESolver*>(GET_CONTENT(LS));
   dbg("f.mc:%d",self->f->GetMemoryClass());

   // Solve the linear system
   return (self->f->SUNImplicitSolve(mfem_b, mfem_x, tol));
}

CVODESolver::CVODESolver(int lmm)
   : lmm_type(lmm), step_mode(CV_NORMAL)
{
   dbg("");
#ifdef MFEM_USE_CUDA
   // Allocate an empty cuda N_Vector
   y = SundialsDeviceVector::MakeEmptySundialsCudaVector();
   MFEM_VERIFY(y, "error in SundialsDeviceVector::MakeEmptySundialsCudaVector()");
#else
   // Allocate an empty serial N_Vector
   y = N_VNewEmpty_Serial(0);
   MFEM_VERIFY(y, "error in N_VNewEmpty_Serial()");
#endif
}

#ifdef MFEM_USE_MPI
CVODESolver::CVODESolver(MPI_Comm comm, int lmm)
   : lmm_type(lmm), step_mode(CV_NORMAL)
{
   if (comm == MPI_COMM_NULL)
   {
#ifdef MFEM_USE_CUDA
      // Allocate an empty cuda N_Vector
      y = SundialsDeviceVector::MakeEmptySundialsCudaVector();
      MFEM_VERIFY(y, "error in SundialsDeviceVector::MakeEmptySundialsCudaVector()");
#else
      // Allocate an empty serial N_Vector
      y = N_VNewEmpty_Serial(0);
      MFEM_VERIFY(y, "error in N_VNewEmpty_Serial()");
#endif
   }
   else
   {
#ifdef MFEM_USE_CUDA
      MFEM_ABORT("SUNDIALS MPI+CUDA not yet implemented\n");
#else
      // Allocate an empty parallel N_Vector
      y = N_VNewEmpty_Parallel(comm, 0, 0);  // calls MPI_Allreduce()
      MFEM_VERIFY(y, "error in N_VNewEmpty_Parallel()");
#endif
   }
}
#endif // MFEM_USE_MPI

void CVODESolver::Init(TimeDependentOperator &f_)
{
   dbg("");
   // Initialize the base class
   ODESolver::Init(f_);
   dbg("mem_type:%d", mem_type);

   if (false)
   {
      Vector v(3072);
      Memory<double>(v.ReadWrite(), v.Size(), mem_type, true);
   }

   // Get the vector length
   long local_size = f_.Height();
#ifdef MFEM_USE_MPI
   long global_size;
#endif

   if (Parallel())
   {
#ifdef MFEM_USE_MPI
      MPI_Allreduce(&local_size, &global_size, 1, MPI_LONG, MPI_SUM,
                    *static_cast<MPI_Comm*>(N_VGetCommunicator(y)));
#endif
   }

   // Get current time
   double t = f_.GetTime();

   if (sundials_mem)
   {
      // Check if the problem size has changed since the last Init() call
      int resize = 0;
      if (!Parallel())
      {
         resize = (N_VGetLength(y) != local_size);
      }
      else
      {
#ifdef MFEM_USE_MPI
         int l_resize = (NV_LOCLENGTH_P(y) != local_size) ||
                        (saved_global_size != global_size);
         MPI_Allreduce(&l_resize, &resize, 1, MPI_INT, MPI_LOR,
                       *static_cast<MPI_Comm*>(N_VGetCommunicator(y)));
#endif
      }

      // Free existing solver memory and re-create with new vector size
      if (resize)
      {
         CVodeFree(&sundials_mem);
         sundials_mem = NULL;
      }
   }

   if (!sundials_mem)
   {
#ifdef MFEM_USE_CUDA
      SundialsDeviceVector mfem_y(local_size);
      mfem_y.UseDevice(true);
#endif

      // Temporarly set N_Vector wrapper data to create CVODE. The correct
      // initial condition will be set using CVodeReInit() when Step() is
      // called.
      if (!Parallel())
      {
#ifdef MFEM_USE_CUDA
         mfem_y.ToNVector(y);
#else
         NV_LENGTH_S(y) = local_size;
         NV_DATA_S(y)   = new double[local_size](); // value-initialize
         //NV_DATA_S(y)   = Memory<double>(local_size); // value-initialize
         //Vector(NV_DATA_S(y), NV_LENGTH_S(y)) = 0.0;
         //dbg("GetHostMemoryType:%d", MemoryManager::GetHostMemoryType());
         //dbg("\033[32m%p = Memory<double>(%d)", NV_DATA_S(y), NV_LENGTH_S(y));
#endif
      }
      else
      {
#ifdef MFEM_USE_MPI
#ifdef MFEM_USE_CUDA
         MFEM_ABORT("SUNDIALS MPI+CUDA not yet implemented");
#else
         NV_LOCLENGTH_P(y)  = local_size;
         NV_GLOBLENGTH_P(y) = global_size;
         saved_global_size  = global_size;
         NV_DATA_P(y)       = new double[local_size](); // value-initialize
#endif // MFEM_USE_CUDA
#endif // MFEM_USE_MPI
      }

      // Create CVODE
      sundials_mem = CVodeCreate(lmm_type);
      MFEM_VERIFY(sundials_mem, "error in CVodeCreate()");

      // Initialize CVODE
      flag = CVodeInit(sundials_mem, CVODESolver::RHS, t, y);
      MFEM_VERIFY(flag == CV_SUCCESS, "error in CVodeInit()");

      // Attach the CVODESolver as user-defined data
      flag = CVodeSetUserData(sundials_mem, this);
      MFEM_VERIFY(flag == CV_SUCCESS, "error in CVodeSetUserData()");

      // Set default tolerances
      flag = CVodeSStolerances(sundials_mem, default_rel_tol, default_abs_tol);
      MFEM_VERIFY(flag == CV_SUCCESS, "error in CVodeSetSStolerances()");

      // Attach MFEM linear solver by default
      UseMFEMLinearSolver();

      // Delete the allocated data in y.
      if (!Parallel())
      {
#ifdef MFEM_USE_CUDA
         // Do nothing.
#else
         //dbg("\033[32mDelete %p", NV_DATA_S(y));
         delete [] NV_DATA_S(y);
         NV_DATA_S(y) = NULL;
         //double *ptr =  NV_DATA_S(y);
         //int size = NV_LENGTH_S(y);
         //Memory<double>(ptr, size, true).Delete();
#endif
      }
      else
      {
#ifdef MFEM_USE_MPI
#ifdef MFEM_USE_CUDA
         MFEM_ABORT("SUNDIALS MPI+CUDA not yet implemented");
#else
         delete [] NV_DATA_P(y);
         NV_DATA_P(y) = NULL;
#endif
#endif // MFEM_USE_MPI
      }
   }

   // Set the reinit flag to call CVodeReInit() in the next Step() call.
   reinit = true;
   dbg("Init done");
}

void CVODESolver::Step(Vector &x, double &t, double &dt)
{
   dbg("mem_type:%d, x:%p", mem_type, x.Read());
   MFEM_VERIFY(mm.IsKnown(x.HostRead()),"");
   if (!Parallel())
   {
#ifdef MFEM_USE_CUDA
      // y->content->host_data = x.HostReadWrite();
      // y->content->device_data = x.ReadWrite();
      // y->content->length = x.Size();
      x.ToNVector(y);
#else
      NV_DATA_S(y) = x.ReadWrite();
#endif
      MFEM_VERIFY(N_VGetLength(y) == x.Size(), "");
   }
   else
   {
#ifdef MFEM_USE_MPI
#ifdef MFEM_USE_CUDA
      MFEM_ABORT("SUNDIALS MPI+CUDA not yet implemented");
#else
      NV_DATA_P(y) = x.GetData();
      MFEM_VERIFY(NV_LOCLENGTH_P(y) == x.Size(), "");
#endif
#endif // MFEM_USE_MPI
   }

   // Reinitialize CVODE memory if needed
   if (reinit)
   {
      dbg("reinit");
      flag = CVodeReInit(sundials_mem, t, y);
      MFEM_VERIFY(flag == CV_SUCCESS, "error in CVodeReInit()");
      // reset flag
      reinit = false;
      dbg("mem_type:%d",mem_type);
   }

   dbg("Integrate the system");
   double tout = t + dt;
   flag = CVode(sundials_mem, tout, y, &t, step_mode);
   MFEM_VERIFY(flag >= 0, "error in CVode()");

   // Return the last incremental step size
   flag = CVodeGetLastStep(sundials_mem, &dt);
   MFEM_VERIFY(flag == CV_SUCCESS, "error in CVodeGetLastStep()");
   dbg("mem_type:%d",mem_type);
   Vector y_m(y);
   //y_m.Print();
   dbg("done");
}

void CVODESolver::UseMFEMLinearSolver()
{
   dbg("mem_type:%d",mem_type);
   // Free any existing matrix and linear solver
   if (A != NULL)   { SUNMatDestroy(A); A = NULL; }
   if (LSA != NULL) { SUNLinSolFree(LSA); LSA = NULL; }

   // Wrap linear solver as SUNLinearSolver and SUNMatrix
   LSA = SUNLinSolNewEmpty();
   MFEM_VERIFY(LSA, "error in SUNLinSolNewEmpty()");

   LSA->content      = this;
   LSA->ops->gettype = LSGetType;
   LSA->ops->solve   = CVODESolver::LinSysSolve;
   LSA->ops->free    = LSFree;

   A = SUNMatNewEmpty();
   MFEM_VERIFY(A, "error in SUNMatNewEmpty()");

   A->content      = this;
   A->ops->getid   = MatGetID;
   A->ops->destroy = MatDestroy;

   // Attach the linear solver and matrix
   flag = CVodeSetLinearSolver(sundials_mem, LSA, A);
   MFEM_VERIFY(flag == CV_SUCCESS, "error in CVodeSetLinearSolver()");

   // Set the linear system evaluation function
   flag = CVodeSetLinSysFn(sundials_mem, CVODESolver::LinSysSetup);
   MFEM_VERIFY(flag == CV_SUCCESS, "error in CVodeSetLinSysFn()");
}

void CVODESolver::UseSundialsLinearSolver()
{
   dbg("mem_type:%d",mem_type);
   // Free any existing matrix and linear solver
   if (A != NULL)   { SUNMatDestroy(A); A = NULL; }
   if (LSA != NULL) { SUNLinSolFree(LSA); LSA = NULL; }

   // Create linear solver
   LSA = SUNLinSol_SPGMR(y, PREC_NONE, 0);
   MFEM_VERIFY(LSA, "error in SUNLinSol_SPGMR()");

   // Attach linear solver
   flag = CVodeSetLinearSolver(sundials_mem, LSA, NULL);
   MFEM_VERIFY(flag == CV_SUCCESS, "error in CVodeSetLinearSolver()");
   dbg("done");
}

void CVODESolver::SetStepMode(int itask)
{
   step_mode = itask;
}

void CVODESolver::SetSStolerances(double reltol, double abstol)
{
   flag = CVodeSStolerances(sundials_mem, reltol, abstol);
   MFEM_VERIFY(flag == CV_SUCCESS, "error in CVodeSStolerances()");
}

void CVODESolver::SetMaxStep(double dt_max)
{
   flag = CVodeSetMaxStep(sundials_mem, dt_max);
   MFEM_VERIFY(flag == CV_SUCCESS, "error in CVodeSetMaxStep()");
}

void CVODESolver::SetMaxOrder(int max_order)
{
   flag = CVodeSetMaxOrd(sundials_mem, max_order);
   MFEM_VERIFY(flag == CV_SUCCESS, "error in CVodeSetMaxOrd()");
}

void CVODESolver::PrintInfo() const
{
   long int nsteps, nfevals, nlinsetups, netfails;
   int      qlast, qcur;
   double   hinused, hlast, hcur, tcur;
   long int nniters, nncfails;

   // Get integrator stats
   flag = CVodeGetIntegratorStats(sundials_mem,
                                  &nsteps,
                                  &nfevals,
                                  &nlinsetups,
                                  &netfails,
                                  &qlast,
                                  &qcur,
                                  &hinused,
                                  &hlast,
                                  &hcur,
                                  &tcur);
   MFEM_VERIFY(flag == CV_SUCCESS, "error in CVodeGetIntegratorStats()");

   // Get nonlinear solver stats
   flag = CVodeGetNonlinSolvStats(sundials_mem,
                                  &nniters,
                                  &nncfails);
   MFEM_VERIFY(flag == CV_SUCCESS, "error in CVodeGetNonlinSolvStats()");

   mfem::out <<
             "CVODE:\n"
             "num steps:            " << nsteps << "\n"
             "num rhs evals:        " << nfevals << "\n"
             "num lin setups:       " << nlinsetups << "\n"
             "num nonlin sol iters: " << nniters << "\n"
             "num nonlin conv fail: " << nncfails << "\n"
             "num error test fails: " << netfails << "\n"
             "last order:           " << qlast << "\n"
             "current order:        " << qcur << "\n"
             "initial dt:           " << hinused << "\n"
             "last dt:              " << hlast << "\n"
             "current dt:           " << hcur << "\n"
             "current t:            " << tcur << "\n" << endl;

   return;
}

CVODESolver::~CVODESolver()
{
   dbg("");
   N_VDestroy(y);
   SUNMatDestroy(A);
   SUNLinSolFree(LSA);
   SUNNonlinSolFree(NLS);
   CVodeFree(&sundials_mem);
}

// ---------------------------------------------------------------------------
// ARKStep interface
// ---------------------------------------------------------------------------

int ARKStepSolver::RHS1(realtype t, const N_Vector y, N_Vector ydot,
                        void *user_data)
{
   dbg("");
   // Get data from N_Vectors
   const Vector mfem_y(y);
   Vector mfem_ydot(ydot);
   ARKStepSolver *self = static_cast<ARKStepSolver*>(user_data);

   // Compute f(t, y) in y' = f(t, y) or fe(t, y) in y' = fe(t, y) + fi(t, y)
   self->f->SetTime(t);
   if (self->rk_type == IMEX)
   {
      self->f->SetEvalMode(TimeDependentOperator::ADDITIVE_TERM_1);
   }
   self->f->Mult(mfem_y, mfem_ydot);

   // Return success
   return (0);
}

int ARKStepSolver::RHS2(realtype t, const N_Vector y, N_Vector ydot,
                        void *user_data)
{
   dbg("");
   // Get data from N_Vectors
   const Vector mfem_y(y);
   Vector mfem_ydot(ydot);
   ARKStepSolver *self = static_cast<ARKStepSolver*>(user_data);

   // Compute fi(t, y) in y' = fe(t, y) + fi(t, y)
   self->f->SetTime(t);
   self->f->SetEvalMode(TimeDependentOperator::ADDITIVE_TERM_2);
   self->f->Mult(mfem_y, mfem_ydot);

   // Return success
   return (0);
}

int ARKStepSolver::LinSysSetup(realtype t, N_Vector y, N_Vector fy, SUNMatrix A,
                               SUNMatrix, booleantype jok, booleantype *jcur,
                               realtype gamma,
                               void*, N_Vector, N_Vector, N_Vector)
{
   dbg("");
   // Get data from N_Vectors
   const Vector mfem_y(y);
   const Vector mfem_fy(fy);
   ARKStepSolver *self = static_cast<ARKStepSolver*>(GET_CONTENT(A));

   // Compute the linear system
   self->f->SetTime(t);
   if (self->rk_type == IMEX)
   {
      self->f->SetEvalMode(TimeDependentOperator::ADDITIVE_TERM_2);
   }
   return (self->f->SUNImplicitSetup(mfem_y, mfem_fy, jok, jcur, gamma));
}

int ARKStepSolver::LinSysSolve(SUNLinearSolver LS, SUNMatrix, N_Vector x,
                               N_Vector b, realtype tol)
{
   dbg("");
   Vector mfem_x(x);
   const Vector mfem_b(b);
   ARKStepSolver *self = static_cast<ARKStepSolver*>(GET_CONTENT(LS));

   // Solve the linear system
   if (self->rk_type == IMEX)
   {
      self->f->SetEvalMode(TimeDependentOperator::ADDITIVE_TERM_2);
   }
   return (self->f->SUNImplicitSolve(mfem_b, mfem_x, tol));
}

int ARKStepSolver::MassSysSetup(realtype t, SUNMatrix M,
                                void*, N_Vector, N_Vector, N_Vector)
{
   dbg("");
   ARKStepSolver *self = static_cast<ARKStepSolver*>(GET_CONTENT(M));

   // Compute the mass matrix system
   self->f->SetTime(t);
   return (self->f->SUNMassSetup());
}

int ARKStepSolver::MassSysSolve(SUNLinearSolver LS, SUNMatrix, N_Vector x,
                                N_Vector b, realtype tol)
{
   dbg("");
   Vector mfem_x(x);
   const Vector mfem_b(b);
   ARKStepSolver *self = static_cast<ARKStepSolver*>(GET_CONTENT(LS));

   // Solve the mass matrix system
   return (self->f->SUNMassSolve(mfem_b, mfem_x, tol));
}

int ARKStepSolver::MassMult1(SUNMatrix M, N_Vector x, N_Vector v)
{
   dbg("");
   const Vector mfem_x(x);
   Vector mfem_v(v);
   ARKStepSolver *self = static_cast<ARKStepSolver*>(GET_CONTENT(M));

   // Compute the mass matrix-vector product
   return (self->f->SUNMassMult(mfem_x, mfem_v));
}

int ARKStepSolver::MassMult2(N_Vector x, N_Vector v, realtype t,
                             void* mtimes_data)
{
   dbg("");
   const Vector mfem_x(x);
   Vector mfem_v(v);
   ARKStepSolver *self = static_cast<ARKStepSolver*>(mtimes_data);

   // Compute the mass matrix-vector product
   self->f->SetTime(t);
   return (self->f->SUNMassMult(mfem_x, mfem_v));
}

ARKStepSolver::ARKStepSolver(Type type)
   : rk_type(type), step_mode(ARK_NORMAL),
     use_implicit(type == IMPLICIT || type == IMEX)
{
   dbg("");
#ifdef MFEM_USE_CUDA
   // Allocate an empty cuda N_Vector
   y = SundialsDeviceVector::MakeEmptySundialsCudaVector();
   MFEM_VERIFY(y, "error in SundialsDeviceVector::MakeEmptySundialsCudaVector()");
#else
   // Allocate an empty serial N_Vector
   y = N_VNewEmpty_Serial(0);
   MFEM_VERIFY(y, "error in N_VNewEmpty_Serial()");
#endif
}

#ifdef MFEM_USE_MPI
ARKStepSolver::ARKStepSolver(MPI_Comm comm, Type type)
   : rk_type(type), step_mode(ARK_NORMAL),
     use_implicit(type == IMPLICIT || type == IMEX)
{
   if (comm == MPI_COMM_NULL)
   {
#ifdef MFEM_USE_CUDA
      // Allocate an empty cuda N_Vector
      y = SundialsDeviceVector::MakeEmptySundialsCudaVector();
      MFEM_VERIFY(y, "error in SundialsDeviceVector::MakeEmptySundialsCudaVector()");
#else
      // Allocate an empty serial N_Vector
      y = N_VNewEmpty_Serial(0);
      MFEM_VERIFY(y, "error in N_VNewEmpty_Serial()");
#endif
   }
   else
   {

#ifdef MFEM_USE_CUDA
      MFEM_ABORT("SUNDIALS MPI+CUDA not yet implemented");
#else
      // Allocate an empty parallel N_Vector
      y = N_VNewEmpty_Parallel(comm, 0, 0);  // calls MPI_Allreduce()
      MFEM_VERIFY(y, "error in N_VNewEmpty_Parallel()");
#endif

   }
}
#endif

void ARKStepSolver::Init(TimeDependentOperator &f_)
{
   dbg("");
   // Initialize the base class
   ODESolver::Init(f_);

   // Get the vector length
   long local_size = f_.Height();
#ifdef MFEM_USE_MPI
   long global_size;
#endif

   if (Parallel())
   {
#ifdef MFEM_USE_MPI
      MPI_Allreduce(&local_size, &global_size, 1, MPI_LONG, MPI_SUM,
                    *static_cast<MPI_Comm*>(N_VGetCommunicator(y)));
#endif
   }

   // Get current time
   double t = f_.GetTime();

   if (sundials_mem)
   {
      // Check if the problem size has changed since the last Init() call
      int resize = 0;
      if (!Parallel())
      {
         resize = (NV_LENGTH_S(y) != local_size);
      }
      else
      {
#ifdef MFEM_USE_MPI
         int l_resize = (NV_LOCLENGTH_P(y) != local_size) ||
                        (saved_global_size != global_size);
         MPI_Allreduce(&l_resize, &resize, 1, MPI_INT, MPI_LOR,
                       *static_cast<MPI_Comm*>(N_VGetCommunicator(y)));
#endif
      }

      // Free existing solver memory and re-create with new vector size
      if (resize)
      {
         ARKStepFree(&sundials_mem);
         sundials_mem = NULL;
      }
   }

   if (!sundials_mem)
   {
#ifdef MFEM_USE_CUDA
      SundialsDeviceVector mfem_y(local_size);
      mfem_y.UseDevice(true);
#endif

      // Temporarly set N_Vector wrapper data to create ARKStep. The correct
      // initial condition will be set using ARKStepReInit() when Step() is
      // called.
      if (!Parallel())
      {
#ifdef MFEM_USE_CUDA
         mfem_y.ToNVector(y);
#else
         NV_LENGTH_S(y) = local_size;
         NV_DATA_S(y)   = new double[local_size](); // value-initialize
#endif
      }
      else
      {
#ifdef MFEM_USE_MPI
#ifdef MFEM_USE_CUDA
         MFEM_ABORT("SUNDIALS MPI+CUDA not yet implemented");
#else
         NV_LOCLENGTH_P(y)  = local_size;
         NV_GLOBLENGTH_P(y) = global_size;
         saved_global_size  = global_size;
         NV_DATA_P(y)       = new double[local_size](); // value-initialize
#endif // MFEM_USE_CUDA
#endif // MFEM_USE_MPI
      }

      // Create ARKStep memory
      if (rk_type == IMPLICIT)
      {
         sundials_mem = ARKStepCreate(NULL, ARKStepSolver::RHS1, t, y);
      }
      else if (rk_type == EXPLICIT)
      {
         sundials_mem = ARKStepCreate(ARKStepSolver::RHS1, NULL, t, y);
      }
      else
      {
         sundials_mem = ARKStepCreate(ARKStepSolver::RHS1, ARKStepSolver::RHS2,
                                      t, y);
      }
      MFEM_VERIFY(sundials_mem, "error in ARKStepCreate()");

      // Attach the ARKStepSolver as user-defined data
      flag = ARKStepSetUserData(sundials_mem, this);
      MFEM_VERIFY(flag == ARK_SUCCESS, "error in ARKStepSetUserData()");

      // Set default tolerances
      flag = ARKStepSStolerances(sundials_mem, default_rel_tol, default_abs_tol);
      MFEM_VERIFY(flag == ARK_SUCCESS, "error in ARKStepSetSStolerances()");

      // If implicit, attach MFEM linear solver by default
      if (use_implicit) { UseMFEMLinearSolver(); }

      // Delete the allocated data in y.
      if (!Parallel())
      {
         delete [] NV_DATA_S(y);
         NV_DATA_S(y) = NULL;
      }
      else
      {
#ifdef MFEM_USE_MPI
#ifdef MFEM_USE_CUDA
         MFEM_ABORT("SUNDIALS MPI+CUDA not yet implemented");
#else
         delete [] NV_DATA_P(y);
         NV_DATA_P(y) = NULL;
#endif
#endif // MFEM_USE_MPI
      }
   }

   // Set the reinit flag to call ARKStepReInit() in the next Step() call.
   reinit = true;
}

void ARKStepSolver::Step(Vector &x, double &t, double &dt)
{
   dbg("");
   if (!Parallel())
   {
#ifdef MFEM_USE_CUDA
      x.ToNVector(y);
#else
      NV_DATA_S(y) = x.GetData();
#endif
      MFEM_VERIFY(NV_LENGTH_S(y) == x.Size(), "");
   }
   else
   {
#ifdef MFEM_USE_MPI
#ifdef MFEM_USE_CUDA
      MFEM_ABORT("SUNDIALS MPI+CUDA not yet implemented");
#else
      NV_DATA_P(y) = x.GetData();
      MFEM_VERIFY(NV_LOCLENGTH_P(y) == x.Size(), "");
#endif
#endif
   }

   // Reinitialize ARKStep memory if needed
   if (reinit)
   {
      if (rk_type == IMPLICIT)
      {
         flag = ARKStepReInit(sundials_mem, NULL, ARKStepSolver::RHS1, t, y);
      }
      else if (rk_type == EXPLICIT)
      {
         flag = ARKStepReInit(sundials_mem, ARKStepSolver::RHS1, NULL, t, y);
      }
      else
      {
         flag = ARKStepReInit(sundials_mem,
                              ARKStepSolver::RHS1, ARKStepSolver::RHS2, t, y);
      }
      MFEM_VERIFY(flag == ARK_SUCCESS, "error in ARKStepReInit()");

      // reset flag
      reinit = false;
   }

   // Integrate the system
   double tout = t + dt;
   flag = ARKStepEvolve(sundials_mem, tout, y, &t, step_mode);
   MFEM_VERIFY(flag >= 0, "error in ARKStepEvolve()");

   // Return the last incremental step size
   flag = ARKStepGetLastStep(sundials_mem, &dt);
   MFEM_VERIFY(flag == ARK_SUCCESS, "error in ARKStepGetLastStep()");
}

void ARKStepSolver::UseMFEMLinearSolver()
{
   dbg("");
   // Free any existing matrix and linear solver
   if (A != NULL)   { SUNMatDestroy(A); A = NULL; }
   if (LSA != NULL) { SUNLinSolFree(LSA); LSA = NULL; }

   // Wrap linear solver as SUNLinearSolver and SUNMatrix
   LSA = SUNLinSolNewEmpty();
   MFEM_VERIFY(LSA, "error in SUNLinSolNewEmpty()");

   LSA->content      = this;
   LSA->ops->gettype = LSGetType;
   LSA->ops->solve   = ARKStepSolver::LinSysSolve;
   LSA->ops->free    = LSFree;

   A = SUNMatNewEmpty();
   MFEM_VERIFY(A, "error in SUNMatNewEmpty()");

   A->content      = this;
   A->ops->getid   = MatGetID;
   A->ops->destroy = MatDestroy;

   // Attach the linear solver and matrix
   flag = ARKStepSetLinearSolver(sundials_mem, LSA, A);
   MFEM_VERIFY(flag == ARK_SUCCESS, "error in ARKStepSetLinearSolver()");

   // Set the linear system evaluation function
   flag = ARKStepSetLinSysFn(sundials_mem, ARKStepSolver::LinSysSetup);
   MFEM_VERIFY(flag == ARK_SUCCESS, "error in ARKStepSetLinSysFn()");
}

void ARKStepSolver::UseSundialsLinearSolver()
{
   dbg("");
   // Free any existing matrix and linear solver
   if (A != NULL)   { SUNMatDestroy(A); A = NULL; }
   if (LSA != NULL) { SUNLinSolFree(LSA); LSA = NULL; }

   // Create linear solver
   LSA = SUNLinSol_SPGMR(y, PREC_NONE, 0);
   MFEM_VERIFY(LSA, "error in SUNLinSol_SPGMR()");

   // Attach linear solver
   flag = ARKStepSetLinearSolver(sundials_mem, LSA, NULL);
   MFEM_VERIFY(flag == ARK_SUCCESS, "error in ARKStepSetLinearSolver()");
}

void ARKStepSolver::UseMFEMMassLinearSolver(int tdep)
{
   dbg("");
   // Free any existing matrix and linear solver
   if (M != NULL)   { SUNMatDestroy(M); M = NULL; }
   if (LSM != NULL) { SUNLinSolFree(LSM); LSM = NULL; }

   // Wrap linear solver as SUNLinearSolver and SUNMatrix
   LSM = SUNLinSolNewEmpty();
   MFEM_VERIFY(LSM, "error in SUNLinSolNewEmpty()");

   LSM->content      = this;
   LSM->ops->gettype = LSGetType;
   LSM->ops->solve   = ARKStepSolver::MassSysSolve;
   LSA->ops->free    = LSFree;

   M = SUNMatNewEmpty();
   MFEM_VERIFY(M, "error in SUNMatNewEmpty()");

   M->content      = this;
   M->ops->getid   = SUNMatGetID;
   M->ops->matvec  = ARKStepSolver::MassMult1;
   M->ops->destroy = MatDestroy;

   // Attach the linear solver and matrix
   flag = ARKStepSetMassLinearSolver(sundials_mem, LSM, M, tdep);
   MFEM_VERIFY(flag == ARK_SUCCESS, "error in ARKStepSetLinearSolver()");

   // Set the linear system function
   flag = ARKStepSetMassFn(sundials_mem, ARKStepSolver::MassSysSetup);
   MFEM_VERIFY(flag == ARK_SUCCESS, "error in ARKStepSetMassFn()");
}

void ARKStepSolver::UseSundialsMassLinearSolver(int tdep)
{
   dbg("");
   // Free any existing matrix and linear solver
   if (M != NULL)   { SUNMatDestroy(A); M = NULL; }
   if (LSM != NULL) { SUNLinSolFree(LSM); LSM = NULL; }

   // Create linear solver
   LSM = SUNLinSol_SPGMR(y, PREC_NONE, 0);
   MFEM_VERIFY(LSM, "error in SUNLinSol_SPGMR()");

   // Attach linear solver
   flag = ARKStepSetMassLinearSolver(sundials_mem, LSM, NULL, tdep);
   MFEM_VERIFY(flag == ARK_SUCCESS, "error in ARKStepSetMassLinearSolver()");

   // Attach matrix multiplication function
   flag = ARKStepSetMassTimes(sundials_mem, NULL, ARKStepSolver::MassMult2,
                              this);
   MFEM_VERIFY(flag == ARK_SUCCESS, "error in ARKStepSetMassTimes()");
}

void ARKStepSolver::SetStepMode(int itask)
{
   step_mode = itask;
}

void ARKStepSolver::SetSStolerances(double reltol, double abstol)
{
   flag = ARKStepSStolerances(sundials_mem, reltol, abstol);
   MFEM_VERIFY(flag == ARK_SUCCESS, "error in ARKStepSStolerances()");
}

void ARKStepSolver::SetMaxStep(double dt_max)
{
   flag = ARKStepSetMaxStep(sundials_mem, dt_max);
   MFEM_VERIFY(flag == ARK_SUCCESS, "error in ARKStepSetMaxStep()");
}

void ARKStepSolver::SetOrder(int order)
{
   flag = ARKStepSetOrder(sundials_mem, order);
   MFEM_VERIFY(flag == ARK_SUCCESS, "error in ARKStepSetOrder()");
}

void ARKStepSolver::SetERKTableNum(int table_num)
{
   flag = ARKStepSetTableNum(sundials_mem, -1, table_num);
   MFEM_VERIFY(flag == ARK_SUCCESS, "error in ARKStepSetTableNum()");
}

void ARKStepSolver::SetIRKTableNum(int table_num)
{
   flag = ARKStepSetTableNum(sundials_mem, table_num, -1);
   MFEM_VERIFY(flag == ARK_SUCCESS, "error in ARKStepSetTableNum()");
}

void ARKStepSolver::SetIMEXTableNum(int etable_num, int itable_num)
{
   flag = ARKStepSetTableNum(sundials_mem, itable_num, etable_num);
   MFEM_VERIFY(flag == ARK_SUCCESS, "error in ARKStepSetTableNum()");
}

void ARKStepSolver::SetFixedStep(double dt)
{
   flag = ARKStepSetFixedStep(sundials_mem, dt);
   MFEM_VERIFY(flag == ARK_SUCCESS, "error in ARKStepSetFixedStep()");
}

void ARKStepSolver::PrintInfo() const
{
   long int nsteps, expsteps, accsteps, step_attempts;
   long int nfe_evals, nfi_evals;
   long int nlinsetups, netfails;
   double   hinused, hlast, hcur, tcur;
   long int nniters, nncfails;

   // Get integrator stats
   flag = ARKStepGetTimestepperStats(sundials_mem,
                                     &expsteps,
                                     &accsteps,
                                     &step_attempts,
                                     &nfe_evals,
                                     &nfi_evals,
                                     &nlinsetups,
                                     &netfails);
   MFEM_VERIFY(flag == ARK_SUCCESS, "error in ARKStepGetTimestepperStats()");

   flag = ARKStepGetStepStats(sundials_mem,
                              &nsteps,
                              &hinused,
                              &hlast,
                              &hcur,
                              &tcur);

   // Get nonlinear solver stats
   flag = ARKStepGetNonlinSolvStats(sundials_mem,
                                    &nniters,
                                    &nncfails);
   MFEM_VERIFY(flag == ARK_SUCCESS, "error in ARKStepGetNonlinSolvStats()");

   mfem::out <<
             "ARKStep:\n"
             "num steps:                 " << nsteps << "\n"
             "num exp rhs evals:         " << nfe_evals << "\n"
             "num imp rhs evals:         " << nfi_evals << "\n"
             "num lin setups:            " << nlinsetups << "\n"
             "num nonlin sol iters:      " << nniters << "\n"
             "num nonlin conv fail:      " << nncfails << "\n"
             "num steps attempted:       " << step_attempts << "\n"
             "num acc limited steps:     " << accsteps << "\n"
             "num exp limited stepfails: " << expsteps << "\n"
             "num error test fails:      " << netfails << "\n"
             "initial dt:                " << hinused << "\n"
             "last dt:                   " << hlast << "\n"
             "current dt:                " << hcur << "\n"
             "current t:                 " << tcur << "\n" << endl;

   return;
}

ARKStepSolver::~ARKStepSolver()
{
   N_VDestroy(y);
   SUNMatDestroy(A);
   SUNLinSolFree(LSA);
   SUNNonlinSolFree(NLS);
   ARKStepFree(&sundials_mem);
}

// ---------------------------------------------------------------------------
// KINSOL interface
// ---------------------------------------------------------------------------

// Wrapper for evaluating the nonlinear residual F(u) = 0
int KINSolver::Mult(const N_Vector u, N_Vector fu, void *user_data)
{
   dbg("");
   const Vector mfem_u(u);
   Vector mfem_fu(fu);
   KINSolver *self = static_cast<KINSolver*>(user_data);

   // Compute the non-linear action F(u).
   self->oper->Mult(mfem_u, mfem_fu);

   // Return success
   return 0;
}

// Wrapper for computing Jacobian-vector products
int KINSolver::GradientMult(N_Vector v, N_Vector Jv, N_Vector u,
                            booleantype *new_u, void *user_data)
{
   dbg("");
   const Vector mfem_v(v);
   Vector mfem_Jv(Jv);
   KINSolver *self = static_cast<KINSolver*>(user_data);

   // Update Jacobian information if needed
   if (*new_u)
   {
      const Vector mfem_u(u);
      self->jacobian = &self->oper->GetGradient(mfem_u);
      *new_u = SUNFALSE;
   }

   // Compute the Jacobian-vector product
   self->jacobian->Mult(mfem_v, mfem_Jv);

   // Return success
   return 0;
}

// Wrapper for evaluating linear systems J u = b
int KINSolver::LinSysSetup(N_Vector u, N_Vector, SUNMatrix J,
                           void *, N_Vector , N_Vector )
{
   dbg("");
   const Vector mfem_u(u);
   KINSolver *self = static_cast<KINSolver*>(GET_CONTENT(J));

   // Update the Jacobian
   self->jacobian = &self->oper->GetGradient(mfem_u);

   // Set the Jacobian solve operator
   self->prec->SetOperator(*self->jacobian);

   // Return success
   return (0);
}

// Wrapper for solving linear systems J u = b
int KINSolver::LinSysSolve(SUNLinearSolver LS, SUNMatrix, N_Vector u,
                           N_Vector b, realtype)
{
   dbg("");
   Vector mfem_u(u), mfem_b(b);
   KINSolver *self = static_cast<KINSolver*>(GET_CONTENT(LS));

   // Solve for u = [J(u)]^{-1} b, maybe approximately.
   self->prec->Mult(mfem_b, mfem_u);

   // Return success
   return (0);
}

KINSolver::KINSolver(int strategy, bool oper_grad)
   : global_strategy(strategy), use_oper_grad(oper_grad), y_scale(NULL),
     f_scale(NULL), jacobian(NULL), maa(0)
{
   // Allocate empty serial N_Vectors
   y = N_VNewEmpty_Serial(0);
   y_scale = N_VNewEmpty_Serial(0);
   f_scale = N_VNewEmpty_Serial(0);
   MFEM_VERIFY(y && y_scale && f_scale, "Error in N_VNewEmpty_Serial().");

   // Default abs_tol and print_level
   abs_tol     = pow(UNIT_ROUNDOFF, 1.0/3.0);
   print_level = 0;
}

#ifdef MFEM_USE_MPI
KINSolver::KINSolver(MPI_Comm comm, int strategy, bool oper_grad)
   : global_strategy(strategy), use_oper_grad(oper_grad), y_scale(NULL),
     f_scale(NULL), jacobian(NULL), maa(0)
{
   if (comm == MPI_COMM_NULL)
   {

      // Allocate empty serial N_Vectors
      y = N_VNewEmpty_Serial(0);
      y_scale = N_VNewEmpty_Serial(0);
      f_scale = N_VNewEmpty_Serial(0);
      MFEM_VERIFY(y && y_scale && f_scale, "error in N_VNewEmpty_Serial()");

   }
   else
   {

      // Allocate empty parallel N_Vectors
      y = N_VNewEmpty_Parallel(comm, 0, 0);
      y_scale = N_VNewEmpty_Parallel(comm, 0, 0);
      f_scale = N_VNewEmpty_Parallel(comm, 0, 0);
      MFEM_VERIFY(y && y_scale && f_scale, "error in N_VNewEmpty_Parallel()");

   }

   // Default abs_tol and print_level
   abs_tol     = pow(UNIT_ROUNDOFF, 1.0/3.0);
   print_level = 0;
}
#endif


void KINSolver::SetOperator(const Operator &op)
{
   // Initialize the base class
   NewtonSolver::SetOperator(op);
   jacobian = NULL;

   // Get the vector length
   long local_size = height;
#ifdef MFEM_USE_MPI
   long global_size;
#endif

   if (Parallel())
   {
#ifdef MFEM_USE_MPI
      MPI_Allreduce(&local_size, &global_size, 1, MPI_LONG, MPI_SUM,
                    *static_cast<MPI_Comm*>(N_VGetCommunicator(y)));
#endif
   }

   if (sundials_mem)
   {
      // Check if the problem size has changed since the last SetOperator call
      int resize = 0;
      if (!Parallel())
      {
         resize = (NV_LENGTH_S(y) != local_size);
      }
      else
      {
#ifdef MFEM_USE_MPI
         int l_resize = (NV_LOCLENGTH_P(y) != local_size) ||
                        (saved_global_size != global_size);
         MPI_Allreduce(&l_resize, &resize, 1, MPI_INT, MPI_LOR,
                       *static_cast<MPI_Comm*>(N_VGetCommunicator(y)));
#endif
      }

      // Free existing solver memory and re-create with new vector size
      if (resize)
      {
         KINFree(&sundials_mem);
         sundials_mem = NULL;
      }
   }

   if (!sundials_mem)
   {
      // Set actual size and data in the N_Vector y.
      if (!Parallel())
      {
         NV_LENGTH_S(y)       = local_size;
         NV_DATA_S(y)         = new double[local_size](); // value-initialize
         NV_LENGTH_S(y_scale) = local_size;
         NV_DATA_S(y_scale)   = NULL;
         NV_LENGTH_S(f_scale) = local_size;
         NV_DATA_S(f_scale)   = NULL;
      }
      else
      {
#ifdef MFEM_USE_MPI
         NV_LOCLENGTH_P(y)        = local_size;
         NV_GLOBLENGTH_P(y)       = global_size;
         NV_DATA_P(y)             = new double[local_size](); // value-initialize
         NV_LOCLENGTH_P(y_scale)  = local_size;
         NV_GLOBLENGTH_P(y_scale) = global_size;
         NV_DATA_P(y_scale)       = NULL;
         NV_LOCLENGTH_P(f_scale)  = local_size;
         NV_GLOBLENGTH_P(f_scale) = global_size;
         NV_DATA_P(f_scale)       = NULL;
         saved_global_size        = global_size;
#endif
      }

      // Create the solver memory
      sundials_mem = KINCreate();
      MFEM_VERIFY(sundials_mem, "Error in KINCreate().");

      // Set number of acceleration vectors
      if (maa > 0)
      {
         flag = KINSetMAA(sundials_mem, maa);
         MFEM_ASSERT(flag == KIN_SUCCESS, "error in KINSetMAA()");
      }

      // Initialize KINSOL
      flag = KINInit(sundials_mem, KINSolver::Mult, y);
      MFEM_VERIFY(flag == KIN_SUCCESS, "error in KINInit()");

      // Attach the KINSolver as user-defined data
      flag = KINSetUserData(sundials_mem, this);
      MFEM_ASSERT(flag == KIN_SUCCESS, "error in KINSetUserData()");

      // Set the linear solver
      if (prec)
      {
         KINSolver::SetSolver(*prec);
      }
      else
      {
         // Free any existing linear solver
         if (A != NULL) { SUNMatDestroy(A); A = NULL; }
         if (LSA != NULL) { SUNLinSolFree(LSA); LSA = NULL; }

         LSA = SUNLinSol_SPGMR(y, PREC_NONE, 0);
         MFEM_VERIFY(LSA, "error in SUNLinSol_SPGMR()");

         flag = KINSetLinearSolver(sundials_mem, LSA, NULL);
         MFEM_ASSERT(flag == KIN_SUCCESS, "error in KINSetLinearSolver()");

         // Set Jacobian-vector product function
         if (use_oper_grad)
         {
            flag = KINSetJacTimesVecFn(sundials_mem, KINSolver::GradientMult);
            MFEM_ASSERT(flag == KIN_SUCCESS, "error in KINSetJacTimesVecFn()");
         }
      }

      // Delete the allocated data in y.
      if (!Parallel())
      {
         delete [] NV_DATA_S(y);
         NV_DATA_S(y) = NULL;
      }
      else
      {
#ifdef MFEM_USE_MPI
         delete [] NV_DATA_P(y);
         NV_DATA_P(y) = NULL;
#endif
      }
   }
}

void KINSolver::SetSolver(Solver &solver)
{
   dbg("");
   // Store the solver
   prec = &solver;

   // Free any existing linear solver
   if (A != NULL) { SUNMatDestroy(A); A = NULL; }
   if (LSA != NULL) { SUNLinSolFree(LSA); LSA = NULL; }

   // Wrap KINSolver as SUNLinearSolver and SUNMatrix
   LSA = SUNLinSolNewEmpty();
   MFEM_VERIFY(LSA, "error in SUNLinSolNewEmpty()");

   LSA->content      = this;
   LSA->ops->gettype = LSGetType;
   LSA->ops->solve   = KINSolver::LinSysSolve;
   LSA->ops->free    = LSFree;

   A = SUNMatNewEmpty();
   MFEM_VERIFY(A, "error in SUNMatNewEmpty()");

   A->content      = this;
   A->ops->getid   = MatGetID;
   A->ops->destroy = MatDestroy;

   // Attach the linear solver and matrix
   flag = KINSetLinearSolver(sundials_mem, LSA, A);
   MFEM_VERIFY(flag == KIN_SUCCESS, "error in KINSetLinearSolver()");

   // Set the Jacobian evaluation function
   flag = KINSetJacFn(sundials_mem, KINSolver::LinSysSetup);
   MFEM_VERIFY(flag == KIN_SUCCESS, "error in KINSetJacFn()");
}

void KINSolver::SetScaledStepTol(double sstol)
{
   flag = KINSetScaledStepTol(sundials_mem, sstol);
   MFEM_ASSERT(flag == KIN_SUCCESS, "error in KINSetScaledStepTol()");
}

void KINSolver::SetMaxSetupCalls(int max_calls)
{
   flag = KINSetMaxSetupCalls(sundials_mem, max_calls);
   MFEM_ASSERT(flag == KIN_SUCCESS, "error in KINSetMaxSetupCalls()");
}

void KINSolver::SetMAA(int m_aa)
{
   // Store internally as maa must be set before calling KINInit() to
   // set the maximum acceleration space size.
   maa = m_aa;
   if (sundials_mem)
   {
      flag = KINSetMAA(sundials_mem, maa);
      MFEM_ASSERT(flag == KIN_SUCCESS, "error in KINSetMAA()");
   }
}

// Compute the scaling vectors and solve nonlinear system
void KINSolver::Mult(const Vector&, Vector &x) const
{
   dbg("");
   // residual norm tolerance
   double tol;

   // Uses c = 1, corresponding to x_scale.
   c = 1.0;

   if (!iterative_mode) { x = 0.0; }

   // For relative tolerance, r = 1 / |residual(x)|, corresponding to fx_scale.
   if (rel_tol > 0.0)
   {

      oper->Mult(x, r);

      // Note that KINSOL uses infinity norms.
      double norm = r.Normlinf();
#ifdef MFEM_USE_MPI
      if (Parallel())
      {
         double lnorm = norm;
         MPI_Allreduce(&lnorm, &norm, 1, MPI_DOUBLE, MPI_MAX,
                       *static_cast<MPI_Comm*>(N_VGetCommunicator(y)));
      }
#endif
      if (abs_tol > rel_tol * norm)
      {
         r = 1.0;
         tol = abs_tol;
      }
      else
      {
         r =  1.0 / norm;
         tol = rel_tol;
      }
   }
   else
   {
      r = 1.0;
      tol = abs_tol;
   }

   // Set the residual norm tolerance
   flag = KINSetFuncNormTol(sundials_mem, tol);
   MFEM_ASSERT(flag == KIN_SUCCESS, "error in KINSetFuncNormTol()");

   // Solve the nonlinear system by calling the other Mult method
   KINSolver::Mult(x, c, r);
}

// Solve the nonlinear system using the provided scaling vectors
void KINSolver::Mult(Vector &x,
                     const Vector &x_scale, const Vector &fx_scale) const
{
   flag = KINSetNumMaxIters(sundials_mem, max_iter);
   MFEM_ASSERT(flag == KIN_SUCCESS, "KINSetNumMaxIters() failed!");

   if (!Parallel())
   {

      NV_DATA_S(y) = x.GetData();
      MFEM_VERIFY(NV_LENGTH_S(y) == x.Size(), "");
      NV_DATA_S(y_scale) = x_scale.GetData();
      NV_DATA_S(f_scale) = fx_scale.GetData();

      flag = KINSetPrintLevel(sundials_mem, print_level);
      MFEM_VERIFY(flag == KIN_SUCCESS, "KINSetPrintLevel() failed!");
   }
   else
   {

#ifdef MFEM_USE_MPI
      NV_DATA_P(y) = x.GetData();
      MFEM_VERIFY(NV_LOCLENGTH_P(y) == x.Size(), "");
      NV_DATA_P(y_scale) = x_scale.GetData();
      NV_DATA_P(f_scale) = fx_scale.GetData();

      int rank;
      MPI_Comm_rank(NV_COMM_P(y), &rank);
      if (rank == 0)
      {
         flag = KINSetPrintLevel(sundials_mem, print_level);
         MFEM_VERIFY(flag == KIN_SUCCESS, "KINSetPrintLevel() failed!");
      }
#endif

   }

   if (!iterative_mode) { x = 0.0; }

   // Solve the nonlinear system
   flag = KINSol(sundials_mem, y, global_strategy, y_scale, f_scale);
   converged = (flag >= 0);

   // Get number of nonlinear iterations
   long int tmp_nni;
   flag = KINGetNumNonlinSolvIters(sundials_mem, &tmp_nni);
   MFEM_ASSERT(flag == KIN_SUCCESS, "error in KINGetNumNonlinSolvIters()");
   final_iter = (int) tmp_nni;

   // Get the residual norm
   flag = KINGetFuncNorm(sundials_mem, &final_norm);
   MFEM_ASSERT(flag == KIN_SUCCESS, "error in KINGetFuncNorm()");
}

KINSolver::~KINSolver()
{
   N_VDestroy(y);
   N_VDestroy(y_scale);
   N_VDestroy(f_scale);
   SUNMatDestroy(A);
   SUNLinSolFree(LSA);
   KINFree(&sundials_mem);
}

} // namespace mfem

#endif // MFEM_USE_SUNDIALS<|MERGE_RESOLUTION|>--- conflicted
+++ resolved
@@ -47,11 +47,7 @@
 
 #ifdef MFEM_USE_CUDA
 SundialsDeviceVector::SundialsDeviceVector() : Vector()
-<<<<<<< HEAD
 { dbg(""); }
-=======
-{}
->>>>>>> aa37e565
 
 SundialsDeviceVector::SundialsDeviceVector(int s) : Vector(s)
 { dbg(""); }
@@ -121,12 +117,6 @@
                      void *user_data)
 {
    dbg("");
-<<<<<<< HEAD
-   const Vector mfem_y(y);
-   //does SetDataAndSize(N_VGetHostArrayPointer_Cuda(y), N_VGetLength(y))
-   Vector mfem_ydot(ydot);
-   //does SetDataAndSize(N_VGetHostArrayPointer_Cuda(ydot), N_VGetLength(ydot))
-=======
    // At this point the up-to-date data (which was allocated by sundials) for N_Vector y and ydot is on the device.
    // The host array pointer is out of date unless we call N_VCopyFromDevice_Cuda.
 #ifdef MFEM_USE_CUDA
@@ -136,7 +126,6 @@
    const Vector mfem_y(y);//does SetDataAndSize(N_VGetHostArrayPointer_Cuda(y), N_VGetLength(y))
    Vector mfem_ydot(ydot);//does SetDataAndSize(N_VGetHostArrayPointer_Cuda(ydot), N_VGetLength(ydot))
 
->>>>>>> aa37e565
    dbg("mfem_y.mt:%d", mfem_y.GetMemory().GetMemoryType());
    dbg("mfem_ydot.mt:%d", mfem_ydot.GetMemory().GetMemoryType());
 
