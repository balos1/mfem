// Copyright (c) 2010, Lawrence Livermore National Security, LLC. Produced at
// the Lawrence Livermore National Laboratory. LLNL-CODE-443211. All Rights
// reserved. See file COPYRIGHT for details.
//
// This file is part of the MFEM library. For more information and source code
// availability see http://mfem.org.
//
// MFEM is free software; you can redistribute it and/or modify it under the
// terms of the GNU Lesser General Public License (as published by the Free
// Software Foundation) version 2.1 dated February 1999.

#include "vector.hpp"
#include "dtensor.hpp"
#include "operator.hpp"
#include "../general/forall.hpp"

#include <iostream>
#include <iomanip>

namespace mfem
{

void Operator::FormLinearSystem(const Array<int> &ess_tdof_list,
                                Vector &x, Vector &b,
                                Operator* &Aout, Vector &X, Vector &B,
                                int copy_interior)
{
   ConstrainedOperator *constrainedA;
   FormConstrainedSystemOperator(ess_tdof_list, constrainedA);

   const Operator *P = this->GetProlongation();
   const Operator *R = this->GetRestriction();

   if (P)
   {
      // Variational restriction with P
      B.SetSize(P->Width(), b);
      P->MultTranspose(b, B);
      X.SetSize(R->Height(), x);
      R->Mult(x, X);
   }
   else
   {
      // rap, X and B point to the same data as this, x and b, respectively
      X.NewMemoryAndSize(x.GetMemory(), x.Size(), false);
      B.NewMemoryAndSize(b.GetMemory(), b.Size(), false);
   }

   if (!copy_interior) { X.SetSubVectorComplement(ess_tdof_list, 0.0); }

   constrainedA->EliminateRHS(X, B);
   Aout = constrainedA;
}

void Operator::RecoverFEMSolution(const Vector &X, const Vector &b, Vector &x)
{
   const Operator *P = this->GetProlongation();
   if (P)
   {
      // Apply conforming prolongation
      x.SetSize(P->Height());
      P->Mult(X, x);
   }
   else
   {
      // X and x point to the same data

      // If the validity flags of X's Memory were changed (e.g. if it was moved
      // to device memory) then we need to tell x about that.
      x.SyncMemory(X);
   }
}

void Operator::FormConstrainedSystemOperator(
   const Array<int> &ess_tdof_list, ConstrainedOperator* &Aout)
{
   const Operator *P = this->GetProlongation();
   Operator *rap;

   if (P)
   {
      // Variational restriction with P
      rap = new RAPOperator(*P, *this, *P);
   }
   else
   {
      rap = this;
   }

   // Impose the boundary conditions through a ConstrainedOperator, which owns
   // the rap operator when P and R are non-trivial
   ConstrainedOperator *A = new ConstrainedOperator(rap, ess_tdof_list,
                                                    rap != this);
   Aout = A;
}

void Operator::FormSystemOperator(const Array<int> &ess_tdof_list,
                                  Operator* &Aout)
{
   ConstrainedOperator *A;
   FormConstrainedSystemOperator(ess_tdof_list, A);
   Aout = A;
}

void Operator::FormDiscreteOperator(Operator* &Aout)
{
   const Operator *Pin  = this->GetProlongation();
   const Operator *Rout = this->GetOutputRestriction();
   Aout = new TripleProductOperator(Rout, this, Pin,false, false, false);
}

void Operator::PrintMatlab(std::ostream & out, int n, int m) const
{
   using namespace std;
   if (n == 0) { n = width; }
   if (m == 0) { m = height; }

   Vector x(n), y(m);
   x = 0.0;

   out << setiosflags(ios::scientific | ios::showpos);
   for (int i = 0; i < n; i++)
   {
      x(i) = 1.0;
      Mult(x, y);
      for (int j = 0; j < m; j++)
      {
         if (y(j))
         {
            out << j+1 << " " << i+1 << " " << y(j) << '\n';
         }
      }
      x(i) = 0.0;
   }
}


void TimeDependentOperator::ExplicitMult(const Vector &, Vector &) const
{
   mfem_error("TimeDependentOperator::ExplicitMult() is not overridden!");
}

void TimeDependentOperator::ImplicitMult(const Vector &, const Vector &,
                                         Vector &) const
{
   mfem_error("TimeDependentOperator::ImplicitMult() is not overridden!");
}

void TimeDependentOperator::Mult(const Vector &, Vector &) const
{
   mfem_error("TimeDependentOperator::Mult() is not overridden!");
}

void TimeDependentOperator::ImplicitSolve(const double, const Vector &,
                                          Vector &)
{
   mfem_error("TimeDependentOperator::ImplicitSolve() is not overridden!");
}

Operator &TimeDependentOperator::GetImplicitGradient(
   const Vector &, const Vector &, double) const
{
   mfem_error("TimeDependentOperator::GetImplicitGradient() is "
              "not overridden!");
   return const_cast<Operator &>(dynamic_cast<const Operator &>(*this));
}

Operator &TimeDependentOperator::GetExplicitGradient(const Vector &) const
{
   mfem_error("TimeDependentOperator::GetExplicitGradient() is "
              "not overridden!");
   return const_cast<Operator &>(dynamic_cast<const Operator &>(*this));
}

<<<<<<< HEAD
int TimeDependentOperator::ImplicitSetup(const double, const Vector &,
                                         const Vector &,
                                         int, int *, double)
{
   mfem_error("TimeDependentOperator::ImplicitSetup() is not overridden!");
   return (-1);
}

int TimeDependentOperator::ImplicitSolve(Vector &, const Vector &, double)
{
   mfem_error("TimeDependentOperator::ImplicitSolve() is not overridden!");
   return (-1);
}

int TimeDependentOperator::MassSetup(const double)
{
   mfem_error("TimeDependentOperator::MassSetup() is not overridden!");
   return (-1);
}

int TimeDependentOperator::MassSolve(Vector &, const Vector &, double)
{
   mfem_error("TimeDependentOperator::MassSolve() is not overridden!");
=======
int TimeDependentOperator::SUNImplicitSetup(const Vector &,
                                            const Vector &,
                                            int, int *, double)
{
   mfem_error("TimeDependentOperator::SUNImplicitSetup() is not overridden!");
   return (-1);
}

int TimeDependentOperator::SUNImplicitSolve(const Vector &, Vector &, double)
{
   mfem_error("TimeDependentOperator::SUNImplicitSolve() is not overridden!");
   return (-1);
}

int TimeDependentOperator::SUNMassSetup()
{
   mfem_error("TimeDependentOperator::SUNMassSetup() is not overridden!");
   return (-1);
}

int TimeDependentOperator::SUNMassSolve(const Vector &, Vector &, double)
{
   mfem_error("TimeDependentOperator::SUNMassSolve() is not overridden!");
   return (-1);
}

int TimeDependentOperator::SUNMassMult(const Vector &, Vector &)
{
   mfem_error("TimeDependentOperator::SUNMassMult() is not overridden!");
>>>>>>> 7a869c30
   return (-1);
}


ProductOperator::ProductOperator(const Operator *A, const Operator *B,
                                 bool ownA, bool ownB)
   : Operator(A->Height(), B->Width()),
     A(A), B(B), ownA(ownA), ownB(ownB), z(A->Width())
{
   MFEM_VERIFY(A->Width() == B->Height(),
               "incompatible Operators: A->Width() = " << A->Width()
               << ", B->Height() = " << B->Height());
}

ProductOperator::~ProductOperator()
{
   if (ownA) { delete A; }
   if (ownB) { delete B; }
}


RAPOperator::RAPOperator(const Operator &Rt_, const Operator &A_,
                         const Operator &P_)
   : Operator(Rt_.Width(), P_.Width()), Rt(Rt_), A(A_), P(P_)
{
   MFEM_VERIFY(Rt.Height() == A.Height(),
               "incompatible Operators: Rt.Height() = " << Rt.Height()
               << ", A.Height() = " << A.Height());
   MFEM_VERIFY(A.Width() == P.Height(),
               "incompatible Operators: A.Width() = " << A.Width()
               << ", P.Height() = " << P.Height());

   mem_class = Rt.GetMemoryClass()*P.GetMemoryClass();
   MemoryType mem_type = GetMemoryType(A.GetMemoryClass()*mem_class);
   Px.SetSize(P.Height(), mem_type);
   APx.SetSize(A.Height(), mem_type);
}


TripleProductOperator::TripleProductOperator(
   const Operator *A, const Operator *B, const Operator *C,
   bool ownA, bool ownB, bool ownC)
   : Operator(A->Height(), C->Width())
   , A(A), B(B), C(C)
   , ownA(ownA), ownB(ownB), ownC(ownC)
{
   MFEM_VERIFY(A->Width() == B->Height(),
               "incompatible Operators: A->Width() = " << A->Width()
               << ", B->Height() = " << B->Height());
   MFEM_VERIFY(B->Width() == C->Height(),
               "incompatible Operators: B->Width() = " << B->Width()
               << ", C->Height() = " << C->Height());

   mem_class = A->GetMemoryClass()*C->GetMemoryClass();
   MemoryType mem_type = GetMemoryType(mem_class*B->GetMemoryClass());
   t1.SetSize(C->Height(), mem_type);
   t2.SetSize(B->Height(), mem_type);
}

TripleProductOperator::~TripleProductOperator()
{
   if (ownA) { delete A; }
   if (ownB) { delete B; }
   if (ownC) { delete C; }
}


ConstrainedOperator::ConstrainedOperator(Operator *A, const Array<int> &list,
                                         bool _own_A)
   : Operator(A->Height(), A->Width()), A(A), own_A(_own_A)
{
   // 'mem_class' should work with A->Mult() and MFEM_FORALL():
   mem_class = A->GetMemoryClass()*Device::GetMemoryClass();
   MemoryType mem_type = GetMemoryType(mem_class);
   list.Read(); // TODO: just ensure 'list' is registered, no need to copy it
   constraint_list.MakeRef(list);
   // typically z and w are large vectors, so store them on the device
   z.SetSize(height, mem_type); z.UseDevice(true);
   w.SetSize(height, mem_type); w.UseDevice(true);
}

void ConstrainedOperator::EliminateRHS(const Vector &x, Vector &b) const
{
   w = 0.0;
   const int csz = constraint_list.Size();
   auto idx = constraint_list.Read();
   auto d_x = x.Read();
   // Use read+write access - we are modifying sub-vector of w
   auto d_w = w.ReadWrite();
   MFEM_FORALL(i, csz,
   {
      const int id = idx[i];
      d_w[id] = d_x[id];
   });

   A->Mult(w, z);

   b -= z;
   // Use read+write access - we are modifying sub-vector of b
   auto d_b = b.ReadWrite();
   MFEM_FORALL(i, csz,
   {
      const int id = idx[i];
      d_b[id] = d_x[id];
   });
}

void ConstrainedOperator::Mult(const Vector &x, Vector &y) const
{
   const int csz = constraint_list.Size();
   if (csz == 0)
   {
      A->Mult(x, y);
      return;
   }

   z = x;

   auto idx = constraint_list.Read();
   // Use read+write access - we are modifying sub-vector of z
   auto d_z = z.ReadWrite();
   MFEM_FORALL(i, csz, d_z[idx[i]] = 0.0;);

   A->Mult(z, y);

   auto d_x = x.Read();
   // Use read+write access - we are modifying sub-vector of y
   auto d_y = y.ReadWrite();
   MFEM_FORALL(i, csz,
   {
      const int id = idx[i];
      d_y[id] = d_x[id];
   });
}

}<|MERGE_RESOLUTION|>--- conflicted
+++ resolved
@@ -172,31 +172,6 @@
    return const_cast<Operator &>(dynamic_cast<const Operator &>(*this));
 }
 
-<<<<<<< HEAD
-int TimeDependentOperator::ImplicitSetup(const double, const Vector &,
-                                         const Vector &,
-                                         int, int *, double)
-{
-   mfem_error("TimeDependentOperator::ImplicitSetup() is not overridden!");
-   return (-1);
-}
-
-int TimeDependentOperator::ImplicitSolve(Vector &, const Vector &, double)
-{
-   mfem_error("TimeDependentOperator::ImplicitSolve() is not overridden!");
-   return (-1);
-}
-
-int TimeDependentOperator::MassSetup(const double)
-{
-   mfem_error("TimeDependentOperator::MassSetup() is not overridden!");
-   return (-1);
-}
-
-int TimeDependentOperator::MassSolve(Vector &, const Vector &, double)
-{
-   mfem_error("TimeDependentOperator::MassSolve() is not overridden!");
-=======
 int TimeDependentOperator::SUNImplicitSetup(const Vector &,
                                             const Vector &,
                                             int, int *, double)
@@ -226,7 +201,6 @@
 int TimeDependentOperator::SUNMassMult(const Vector &, Vector &)
 {
    mfem_error("TimeDependentOperator::SUNMassMult() is not overridden!");
->>>>>>> 7a869c30
    return (-1);
 }
 
