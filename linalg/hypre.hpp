// Copyright (c) 2010-2023, Lawrence Livermore National Security, LLC. Produced
// at the Lawrence Livermore National Laboratory. All Rights reserved. See files
// LICENSE and NOTICE for details. LLNL-CODE-806117.
//
// This file is part of the MFEM library. For more information and source code
// availability visit https://mfem.org.
//
// MFEM is free software; you can redistribute it and/or modify it under the
// terms of the BSD-3 license. We welcome feedback and contributions, see file
// CONTRIBUTING.md for details.

#ifndef MFEM_HYPRE
#define MFEM_HYPRE

#include "../config/config.hpp"

#ifdef MFEM_USE_MPI

#include <mpi.h>

// Enable internal hypre timing routines
#define HYPRE_TIMING

// hypre header files
#include "seq_mv.h"
#include "_hypre_parcsr_mv.h"
#include "_hypre_parcsr_ls.h"
#include "temp_multivector.h"
#include "../general/globals.hpp"

#ifdef HYPRE_COMPLEX
#error "MFEM does not work with HYPRE's complex numbers support"
#endif

#if defined(HYPRE_USING_GPU) && \
    !(defined(HYPRE_USING_CUDA) || defined(HYPRE_USING_HIP))
#error "Unsupported GPU build of HYPRE! Only CUDA and HIP builds are supported."
#endif
#if defined(HYPRE_USING_CUDA) && !defined(MFEM_USE_CUDA)
#error "MFEM_USE_CUDA=YES is required when HYPRE is built with CUDA!"
#endif
#if defined(HYPRE_USING_HIP) && !defined(MFEM_USE_HIP)
#error "MFEM_USE_HIP=YES is required when HYPRE is built with HIP!"
#endif

// MFEM_HYPRE_FORALL is a macro similar to mfem::forall, but it executes on the
// device that hypre was configured with (no matter what device was selected
// in MFEM's runtime configuration).
#if defined(HYPRE_USING_CUDA)
#define MFEM_HYPRE_FORALL(i, N,...) CuWrap1D(N, [=] MFEM_DEVICE      \
                                       (int i) {__VA_ARGS__})
#elif defined(HYPRE_USING_HIP)
#define MFEM_HYPRE_FORALL(i, N,...) HipWrap1D(N, [=] MFEM_DEVICE     \
                                        (int i) {__VA_ARGS__})
#else
#define MFEM_HYPRE_FORALL(i, N,...) for (int i = 0; i < N; i++) { __VA_ARGS__ }
#endif

#include "sparsemat.hpp"
#include "hypre_parcsr.hpp"

namespace mfem
{

class ParFiniteElementSpace;
class HypreParMatrix;


/// @brief A simple singleton class for hypre's global settings, that 1) calls
/// HYPRE_Init() and sets some GPU-relevant options at construction and 2) calls
/// HYPRE_Finalize() at destruction.
class Hypre
{
public:
   /// @brief Initialize hypre by calling HYPRE_Init() and set default options.
   /// After calling Hypre::Init(), hypre will be finalized automatically at
   /// program exit.
   ///
   /// Calling HYPRE_Finalize() manually is not compatible with this class.
   static void Init() { Instance(); }

   /// @brief Finalize hypre (called automatically at program exit if
   /// Hypre::Init() has been called).
   ///
   /// Multiple calls to Hypre::Finalize() have no effect. This function can be
   /// called manually to more precisely control when hypre is finalized.
   static void Finalize();

private:
   /// Calls HYPRE_Init() when the singleton is constructed.
   Hypre();

   /// The singleton destructor (called at program exit) finalizes hypre.
   ~Hypre() { Finalize(); }

   /// Set the default hypre global options (mostly GPU-relevant).
   void SetDefaultOptions();

   /// Create and return the Hypre singleton object.
   static Hypre &Instance()
   {
      static Hypre hypre;
      return hypre;
   }

   bool finalized = false; ///< Has Hypre::Finalize() been called already?
};


namespace internal
{

template <typename int_type>
inline int to_int(int_type i)
{
   MFEM_ASSERT(int_type(int(i)) == i, "overflow converting int_type to int");
   return int(i);
}

// Specialization for to_int(int)
template <> inline int to_int(int i) { return i; }

// Convert a HYPRE_Int to int
#ifdef HYPRE_BIGINT
template <>
inline int to_int(HYPRE_Int i)
{
   MFEM_ASSERT(HYPRE_Int(int(i)) == i, "overflow converting HYPRE_Int to int");
   return int(i);
}
#endif

} // namespace internal


/// The MemoryClass used by Hypre objects.
inline constexpr MemoryClass GetHypreMemoryClass()
{
#if !defined(HYPRE_USING_GPU)
   return MemoryClass::HOST;
#elif defined(HYPRE_USING_UNIFIED_MEMORY)
   return MemoryClass::MANAGED;
#else
   return MemoryClass::DEVICE;
#endif
}

/// The MemoryType used by MFEM when allocating arrays for Hypre objects.
inline MemoryType GetHypreMemoryType()
{
#if !defined(HYPRE_USING_GPU)
   return Device::GetHostMemoryType();
#elif defined(HYPRE_USING_UNIFIED_MEMORY)
   return MemoryType::MANAGED;
#else
   return MemoryType::DEVICE;
#endif
}

/// Wrapper for hypre's parallel vector class
class HypreParVector : public Vector
{
private:
   int own_ParVector;

   /// The actual object
   hypre_ParVector *x;

   friend class HypreParMatrix;

   // Set Vector::data and Vector::size from *x
   inline void _SetDataAndSize_();

public:

   /// Default constructor, no underlying @a hypre_ParVector is created.
   HypreParVector()
   {
      own_ParVector = false;
      x = NULL;
   }

   /** @brief Creates vector with given global size and parallel partitioning of
       the rows/columns given by @a col. */
   /** @anchor hypre_partitioning_descr
       The partitioning is defined in one of two ways depending on the
       configuration of HYPRE:
       1. If HYPRE_AssumedPartitionCheck() returns true (the default),
          then col is of length 2 and the local processor owns columns
          [col[0],col[1]).
       2. If HYPRE_AssumedPartitionCheck() returns false, then col is of
          length (number of processors + 1) and processor P owns columns
          [col[P],col[P+1]) i.e. each processor has a copy of the same col
          array. */
   HypreParVector(MPI_Comm comm, HYPRE_BigInt glob_size, HYPRE_BigInt *col);
   /** @brief Creates vector with given global size, partitioning of the
       columns, and data. */
   /** The data must be allocated and destroyed outside. If @a data_ is NULL, a
       dummy vector without a valid data array will be created. See @ref
       hypre_partitioning_descr "here" for a description of the @a col array.

       If @a is_device_ptr is true, the pointer @a data_ is assumed to be
       allocated in the memory location HYPRE_MEMORY_DEVICE. */
   HypreParVector(MPI_Comm comm, HYPRE_BigInt glob_size, double *data_,
                  HYPRE_BigInt *col, bool is_device_ptr = false);
   /// Creates a deep copy of @a y
   HypreParVector(const HypreParVector &y);
   /// Move constructor for HypreParVector. "Steals" data from its argument.
   HypreParVector(HypreParVector&& other);
   /// Creates vector compatible with (i.e. in the domain of) A or A^T
   explicit HypreParVector(const HypreParMatrix &A, int transpose = 0);
   /// Creates vector wrapping y
   explicit HypreParVector(HYPRE_ParVector y);
   /// Create a true dof parallel vector on a given ParFiniteElementSpace
   explicit HypreParVector(ParFiniteElementSpace *pfes);

   /// \brief Constructs a  @p HypreParVector *compatible* with the calling vector
   /// - meaning that it will be the same size and have the same partitioning.
   HypreParVector CreateCompatibleVector() const;

   /// MPI communicator
   MPI_Comm GetComm() const { return x->comm; }

   /// Converts hypre's format to HypreParVector
   void WrapHypreParVector(hypre_ParVector *y, bool owner=true);

   /// Returns the parallel row/column partitioning
   /** See @ref hypre_partitioning_descr "here" for a description of the
       partitioning array. */
   inline const HYPRE_BigInt *Partitioning() const { return x->partitioning; }

   /// @brief Returns a non-const pointer to the parallel row/column
   /// partitioning.
   /// Deprecated in favor of HypreParVector::Partitioning() const.
   MFEM_DEPRECATED
   inline HYPRE_BigInt *Partitioning() { return x->partitioning; }

   /// Returns the global number of rows
   inline HYPRE_BigInt GlobalSize() const { return x->global_size; }

   /// Typecasting to hypre's hypre_ParVector*
   operator hypre_ParVector*() const { return x; }
#ifndef HYPRE_PAR_VECTOR_STRUCT
   /// Typecasting to hypre's HYPRE_ParVector, a.k.a. void *
   operator HYPRE_ParVector() const { return (HYPRE_ParVector) x; }
#endif
   /// Changes the ownership of the vector
   hypre_ParVector *StealParVector() { own_ParVector = 0; return x; }

   /// Sets ownership of the internal hypre_ParVector
   void SetOwnership(int own) { own_ParVector = own; }

   /// Gets ownership of the internal hypre_ParVector
   int GetOwnership() const { return own_ParVector; }

   /// Returns the global vector in each processor
   Vector* GlobalVector() const;

   /// Set constant values
   HypreParVector& operator= (double d);
   /// Define '=' for hypre vectors.
   HypreParVector& operator= (const HypreParVector &y);
   /// Move assignment
   HypreParVector& operator= (HypreParVector &&y);

   using Vector::Read;

   /// Sets the data of the Vector and the hypre_ParVector to @a data_.
   /** Must be used only for HypreParVector%s that do not own the data,
       e.g. created with the constructor:
       HypreParVector(MPI_Comm, HYPRE_BigInt, double *, HYPRE_BigInt *). */
   void SetData(double *data_);

   /** @brief Prepare the HypreParVector for read access in hypre's device
       memory space, HYPRE_MEMORY_DEVICE. */
   void HypreRead() const;

   /** @brief Prepare the HypreParVector for read and write access in hypre's
       device memory space, HYPRE_MEMORY_DEVICE. */
   void HypreReadWrite();

   /** @brief Prepare the HypreParVector for write access in hypre's device
       memory space, HYPRE_MEMORY_DEVICE. */
   void HypreWrite();

   /** @brief Replace the HypreParVector's data with the given Memory, @a mem,
       and prepare the vector for read access in hypre's device memory space,
       HYPRE_MEMORY_DEVICE. */
   /** This method must be used with HypreParVector%s that do not own the data,
       e.g. created with the constructor:
       HypreParVector(MPI_Comm, HYPRE_BigInt, double *, HYPRE_BigInt *).

       The Memory @a mem must be accessible with the hypre MemoryClass defined
       by GetHypreMemoryClass(). */
   void WrapMemoryRead(const Memory<double> &mem);

   /** @brief Replace the HypreParVector's data with the given Memory, @a mem,
       and prepare the vector for read and write access in hypre's device memory
       space, HYPRE_MEMORY_DEVICE. */
   /** This method must be used with HypreParVector%s that do not own the data,
       e.g. created with the constructor:
       HypreParVector(MPI_Comm, HYPRE_BigInt, double *, HYPRE_BigInt *).

       The Memory @a mem must be accessible with the hypre MemoryClass defined
       by GetHypreMemoryClass(). */
   void WrapMemoryReadWrite(Memory<double> &mem);

   /** @brief Replace the HypreParVector's data with the given Memory, @a mem,
       and prepare the vector for write access in hypre's device memory space,
       HYPRE_MEMORY_DEVICE. */
   /** This method must be used with HypreParVector%s that do not own the data,
       e.g. created with the constructor:
       HypreParVector(MPI_Comm, HYPRE_BigInt, double *, HYPRE_BigInt *).

       The Memory @a mem must be accessible with the hypre MemoryClass defined
       by GetHypreMemoryClass(). */
   void WrapMemoryWrite(Memory<double> &mem);

   /// Set random values
   HYPRE_Int Randomize(HYPRE_Int seed);

   /// Prints the locally owned rows in parallel
   void Print(const char *fname) const;

   /// Reads a HypreParVector from files saved with HypreParVector::Print
   void Read(MPI_Comm comm, const char *fname);

   /// Calls hypre's destroy function
   ~HypreParVector();
};

/// Returns the inner product of x and y
double InnerProduct(HypreParVector &x, HypreParVector &y);
double InnerProduct(HypreParVector *x, HypreParVector *y);


/** @brief Compute the l_p norm of the Vector which is split without overlap
    across the given communicator. */
double ParNormlp(const Vector &vec, double p, MPI_Comm comm);


/// Wrapper for hypre's ParCSR matrix class
class HypreParMatrix : public Operator
{
private:
   /// The actual object
   hypre_ParCSRMatrix *A;

   /// Auxiliary vectors for typecasting
   mutable HypreParVector *X, *Y;
   /** @brief Auxiliary buffers for the case when the input or output arrays in
       methods like Mult(double, const Vector &, double, Vector &) need to be
       deep copied in order to be used by hypre. */
   mutable Memory<double> auxX, auxY;

   // Flags indicating ownership of A->diag->{i,j,data}, A->offd->{i,j,data},
   // and A->col_map_offd.
   // The possible values for diagOwner are:
   //  -1: no special treatment of A->diag (default)
   //      when hypre is built with CUDA support, A->diag owns the "host"
   //      pointers (according to A->diag->owns_data)
   //  -2: used when hypre is built with CUDA support, A->diag owns the "hypre"
   //      pointers (according to A->diag->owns_data)
   //   0: prevent hypre from destroying A->diag->{i,j,data}
   //   1: same as 0, plus own the "host" A->diag->{i,j}
   //   2: same as 0, plus own the "host" A->diag->data
   //   3: same as 0, plus own the "host" A->diag->{i,j,data}
   // The same values and rules apply to offdOwner and A->offd.
   // The possible values for colMapOwner are:
   //  -1: no special treatment of A->col_map_offd (default)
   //   0: prevent hypre from destroying A->col_map_offd
   //   1: same as 0, plus take ownership of A->col_map_offd
   // All owned arrays are destroyed with 'delete []'.
   signed char diagOwner, offdOwner, colMapOwner;

   // Does the object own the pointer A?
   signed char ParCSROwner;

   MemoryIJData mem_diag, mem_offd;

   // Initialize with defaults. Does not initialize inherited members.
   void Init();

   // Delete all owned data. Does not perform re-initialization with defaults.
   void Destroy();

   void Read(MemoryClass mc) const;
   void ReadWrite(MemoryClass mc);
   // The Boolean flags are used in Destroy().
   void Write(MemoryClass mc, bool set_diag = true, bool set_offd = true);

   // Copy (shallow/deep, based on HYPRE_BIGINT) the I and J arrays from csr to
   // hypre_csr. Shallow copy the data. Return the appropriate ownership flag.
   // The CSR arrays are wrapped in the mem_csr struct which is used to move
   // these arrays to device, if necessary.
   static signed char CopyCSR(SparseMatrix *csr,
                              MemoryIJData &mem_csr,
                              hypre_CSRMatrix *hypre_csr,
                              bool mem_owner);
   // Copy (shallow or deep, based on HYPRE_BIGINT) the I and J arrays from
   // bool_csr to hypre_csr. Allocate the data array and set it to all ones.
   // Return the appropriate ownership flag. The CSR arrays are wrapped in the
   // mem_csr struct which is used to move these arrays to device, if necessary.
   static signed char CopyBoolCSR(Table *bool_csr,
                                  MemoryIJData &mem_csr,
                                  hypre_CSRMatrix *hypre_csr);

   // Wrap the data from h_mat into mem with the given ownership flag.
   // If the new Memory arrays in mem are not suitable to be accessed via
   // GetHypreMemoryClass(), then mem will be re-allocated using the memory type
   // returned by GetHypreMemoryType(), the data will be deep copied, and h_mat
   // will be updated with the new pointers.
   static signed char HypreCsrToMem(hypre_CSRMatrix *h_mat, MemoryType h_mat_mt,
                                    bool own_ija, MemoryIJData &mem);

public:
   /// An empty matrix to be used as a reference to an existing matrix
   HypreParMatrix();

   /// Converts hypre's format to HypreParMatrix
   /** If @a owner is false, ownership of @a a is not transferred */
   void WrapHypreParCSRMatrix(hypre_ParCSRMatrix *a, bool owner = true);

   /// Converts hypre's format to HypreParMatrix
   /** If @a owner is false, ownership of @a a is not transferred */
   explicit HypreParMatrix(hypre_ParCSRMatrix *a, bool owner = true)
   {
      Init();
      WrapHypreParCSRMatrix(a, owner);
   }

   /// Creates block-diagonal square parallel matrix.
   /** Diagonal is given by @a diag which must be in CSR format (finalized). The
       new HypreParMatrix does not take ownership of any of the input arrays.
       See @ref hypre_partitioning_descr "here" for a description of the row
       partitioning array @a row_starts.

       @warning The ordering of the columns in each row in @a *diag may be
       changed by this constructor to ensure that the first entry in each row is
       the diagonal one. This is expected by most hypre functions. */
   HypreParMatrix(MPI_Comm comm, HYPRE_BigInt glob_size,
                  HYPRE_BigInt *row_starts,
                  SparseMatrix *diag); // constructor with 4 arguments, v1

   /// Creates block-diagonal rectangular parallel matrix.
   /** Diagonal is given by @a diag which must be in CSR format (finalized). The
       new HypreParMatrix does not take ownership of any of the input arrays.
       See @ref hypre_partitioning_descr "here" for a description of the
       partitioning arrays @a row_starts and @a col_starts. */
   HypreParMatrix(MPI_Comm comm, HYPRE_BigInt global_num_rows,
                  HYPRE_BigInt global_num_cols, HYPRE_BigInt *row_starts,
                  HYPRE_BigInt *col_starts,
                  SparseMatrix *diag); // constructor with 6 arguments, v1

   /// Creates general (rectangular) parallel matrix.
   /** The new HypreParMatrix does not take ownership of any of the input
       arrays, if @a own_diag_offd is false (default). If @a own_diag_offd is
       true, ownership of @a diag and @a offd is transferred to the
       HypreParMatrix.

       See @ref hypre_partitioning_descr "here" for a description of the
       partitioning arrays @a row_starts and @a col_starts. */
   HypreParMatrix(MPI_Comm comm, HYPRE_BigInt global_num_rows,
                  HYPRE_BigInt global_num_cols, HYPRE_BigInt *row_starts,
                  HYPRE_BigInt *col_starts, SparseMatrix *diag,
                  SparseMatrix *offd, HYPRE_BigInt *cmap,
                  bool own_diag_offd = false); // constructor with 8+1 arguments

   /// Creates general (rectangular) parallel matrix.
   /** The new HypreParMatrix takes ownership of all input arrays, except
       @a col_starts and @a row_starts. See @ref hypre_partitioning_descr "here"
       for a description of the partitioning arrays @a row_starts and @a
       col_starts.

       If @a hypre_arrays is false, all arrays (except @a row_starts and
       @a col_starts) are assumed to be allocated according to the MemoryType
       returned by Device::GetHostMemoryType(). If @a hypre_arrays is true, then
       the same arrays are assumed to be allocated by hypre as host arrays. */
   HypreParMatrix(MPI_Comm comm,
                  HYPRE_BigInt global_num_rows, HYPRE_BigInt global_num_cols,
                  HYPRE_BigInt *row_starts, HYPRE_BigInt *col_starts,
                  HYPRE_Int *diag_i, HYPRE_Int *diag_j, double *diag_data,
                  HYPRE_Int *offd_i, HYPRE_Int *offd_j, double *offd_data,
                  HYPRE_Int offd_num_cols,
                  HYPRE_BigInt *offd_col_map,
                  bool hypre_arrays = false); // constructor with 13+1 arguments

   /// Creates a parallel matrix from SparseMatrix on processor 0.
   /** See @ref hypre_partitioning_descr "here" for a description of the
       partitioning arrays @a row_starts and @a col_starts. */
   HypreParMatrix(MPI_Comm comm, HYPRE_BigInt *row_starts,
                  HYPRE_BigInt *col_starts,
                  SparseMatrix *a); // constructor with 4 arguments, v2

   /// Creates boolean block-diagonal rectangular parallel matrix.
   /** The new HypreParMatrix does not take ownership of any of the input
       arrays. See @ref hypre_partitioning_descr "here" for a description of the
       partitioning arrays @a row_starts and @a col_starts. */
   HypreParMatrix(MPI_Comm comm, HYPRE_BigInt global_num_rows,
                  HYPRE_BigInt global_num_cols, HYPRE_BigInt *row_starts,
                  HYPRE_BigInt *col_starts,
                  Table *diag); // constructor with 6 arguments, v2

   /// Creates boolean rectangular parallel matrix.
   /** The new HypreParMatrix takes ownership of the arrays @a i_diag,
       @a j_diag, @a i_offd, @a j_offd, and @a cmap; does not take ownership of
       the arrays @a row and @a col. See @ref hypre_partitioning_descr "here"
       for a description of the partitioning arrays @a row and @a col. */
   HypreParMatrix(MPI_Comm comm, int id, int np, HYPRE_BigInt *row,
                  HYPRE_BigInt *col,
                  HYPRE_Int *i_diag, HYPRE_Int *j_diag, HYPRE_Int *i_offd,
                  HYPRE_Int *j_offd, HYPRE_BigInt *cmap,
                  HYPRE_Int cmap_size); // constructor with 11 arguments

   /** @brief Creates a general parallel matrix from a local CSR matrix on each
       processor described by the @a I, @a J and @a data arrays. */
   /** The local matrix should be of size (local) @a nrows by (global)
       @a glob_ncols. The new parallel matrix contains copies of all input
       arrays (so they can be deleted). See @ref hypre_partitioning_descr "here"
       for a description of the partitioning arrays @a rows and @a cols. */
   HypreParMatrix(MPI_Comm comm, int nrows, HYPRE_BigInt glob_nrows,
                  HYPRE_BigInt glob_ncols, int *I, HYPRE_BigInt *J,
                  double *data, HYPRE_BigInt *rows,
                  HYPRE_BigInt *cols); // constructor with 9 arguments

   /** @brief Copy constructor for a ParCSR matrix which creates a deep copy of
       structure and data from @a P. */
   HypreParMatrix(const HypreParMatrix &P);

   /// Make this HypreParMatrix a reference to 'master'
   void MakeRef(const HypreParMatrix &master);

   /// MPI communicator
   MPI_Comm GetComm() const { return A->comm; }

   /// Typecasting to hypre's hypre_ParCSRMatrix*
   operator hypre_ParCSRMatrix*() const { return A; }
#ifndef HYPRE_PAR_CSR_MATRIX_STRUCT
   /// Typecasting to hypre's HYPRE_ParCSRMatrix, a.k.a. void *
   operator HYPRE_ParCSRMatrix() { return (HYPRE_ParCSRMatrix) A; }
#endif
   /// Changes the ownership of the matrix
   hypre_ParCSRMatrix* StealData();

   /// Explicitly set the three ownership flags, see docs for diagOwner etc.
   void SetOwnerFlags(signed char diag, signed char offd, signed char colmap);

   /// Get diag ownership flag
   signed char OwnsDiag() const { return diagOwner; }
   /// Get offd ownership flag
   signed char OwnsOffd() const { return offdOwner; }
   /// Get colmap ownership flag
   signed char OwnsColMap() const { return colMapOwner; }

   /** If the HypreParMatrix does not own the row-starts array, make a copy of
       it that the HypreParMatrix will own. If the col-starts array is the same
       as the row-starts array, col-starts is also replaced. */
   void CopyRowStarts();
   /** If the HypreParMatrix does not own the col-starts array, make a copy of
       it that the HypreParMatrix will own. If the row-starts array is the same
       as the col-starts array, row-starts is also replaced. */
   void CopyColStarts();

   /// Returns the global number of nonzeros
   inline HYPRE_BigInt NNZ() const { return A->num_nonzeros; }
   /// Returns the row partitioning
   /** See @ref hypre_partitioning_descr "here" for a description of the
       partitioning array. */
   inline HYPRE_BigInt *RowPart() { return A->row_starts; }
   /// Returns the column partitioning
   /** See @ref hypre_partitioning_descr "here" for a description of the
       partitioning array. */
   inline HYPRE_BigInt *ColPart() { return A->col_starts; }
   /// Returns the row partitioning (const version)
   /** See @ref hypre_partitioning_descr "here" for a description of the
       partitioning array. */
   inline const HYPRE_BigInt *RowPart() const { return A->row_starts; }
   /// Returns the column partitioning (const version)
   /** See @ref hypre_partitioning_descr "here" for a description of the
       partitioning array. */
   inline const HYPRE_BigInt *ColPart() const { return A->col_starts; }
   /// Returns the global number of rows
   inline HYPRE_BigInt M() const { return A->global_num_rows; }
   /// Returns the global number of columns
   inline HYPRE_BigInt N() const { return A->global_num_cols; }

   /// Get the local diagonal of the matrix.
   void GetDiag(Vector &diag) const;
   /// Get the local diagonal block. NOTE: 'diag' will not own any data.
   void GetDiag(SparseMatrix &diag) const;
   /// Get the local off-diagonal block. NOTE: 'offd' will not own any data.
   void GetOffd(SparseMatrix &offd, HYPRE_BigInt* &cmap) const;
   /** @brief Get a single SparseMatrix containing all rows from this processor,
       merged from the diagonal and off-diagonal blocks stored by the
       HypreParMatrix. */
   /** @note The number of columns in the SparseMatrix will be the global number
       of columns in the parallel matrix, so using this method may result in an
       integer overflow in the column indices. */
   void MergeDiagAndOffd(SparseMatrix &merged);

   /// Return the diagonal of the matrix (Operator interface).
   void AssembleDiagonal(Vector &diag) const override { GetDiag(diag); }

   /** Split the matrix into M x N equally sized blocks of parallel matrices.
       The size of 'blocks' must already be set to M x N. */
   void GetBlocks(Array2D<HypreParMatrix*> &blocks,
                  bool interleaved_rows = false,
                  bool interleaved_cols = false) const;

   /// Returns the transpose of *this
   HypreParMatrix * Transpose() const;

   /** Returns principle submatrix given by array of indices of connections
       with relative size > @a threshold in *this. */
#if MFEM_HYPRE_VERSION >= 21800
   HypreParMatrix *ExtractSubmatrix(const Array<int> &indices,
                                    double threshold=0.0) const;
#endif

   /// Returns the number of rows in the diagonal block of the ParCSRMatrix
   int GetNumRows() const
   {
      return internal::to_int(
                hypre_CSRMatrixNumRows(hypre_ParCSRMatrixDiag(A)));
   }

   /// Returns the number of columns in the diagonal block of the ParCSRMatrix
   int GetNumCols() const
   {
      return internal::to_int(
                hypre_CSRMatrixNumCols(hypre_ParCSRMatrixDiag(A)));
   }

   /// Return the global number of rows
   HYPRE_BigInt GetGlobalNumRows() const
   { return hypre_ParCSRMatrixGlobalNumRows(A); }

   /// Return the global number of columns
   HYPRE_BigInt GetGlobalNumCols() const
   { return hypre_ParCSRMatrixGlobalNumCols(A); }

   /// Return the parallel row partitioning array.
   /** See @ref hypre_partitioning_descr "here" for a description of the
       partitioning array. */
   HYPRE_BigInt *GetRowStarts() const { return hypre_ParCSRMatrixRowStarts(A); }

   /// Return the parallel column partitioning array.
   /** See @ref hypre_partitioning_descr "here" for a description of the
       partitioning array. */
   HYPRE_BigInt *GetColStarts() const { return hypre_ParCSRMatrixColStarts(A); }

   MemoryClass GetMemoryClass() const override { return GetHypreMemoryClass(); }

   /// Ensure the action of the transpose is performed fast.
   /** When HYPRE is built for GPUs, this method will construct and store the
       transposes of the 'diag' and 'offd' CSR matrices. When HYPRE is not built
       for GPUs, this method is a no-op.

       This method is automatically called by MultTranspose().

       If the matrix is modified the old transpose blocks can be deleted by
       calling ResetTranspose(). */
   void EnsureMultTranspose() const;

   /** @brief Reset (destroy) the internal transpose matrix that is created by
       EnsureMultTranspose() and MultTranspose().

       If the matrix is modified, this method should be called to delete the
       out-of-date transpose that is stored internally. */
   void ResetTranspose() const;

   /// Computes y = alpha * A * x + beta * y
   HYPRE_Int Mult(HypreParVector &x, HypreParVector &y,
                  double alpha = 1.0, double beta = 0.0) const;
   /// Computes y = alpha * A * x + beta * y
   HYPRE_Int Mult(HYPRE_ParVector x, HYPRE_ParVector y,
                  double alpha = 1.0, double beta = 0.0) const;

   /// Computes y = alpha * A^t * x + beta * y
   /** If the matrix is modified, call ResetTranspose() and optionally
       EnsureMultTranspose() to make sure this method uses the correct updated
       transpose. */
   HYPRE_Int MultTranspose(HypreParVector &x, HypreParVector &y,
                           double alpha = 1.0, double beta = 0.0) const;

   void Mult(double a, const Vector &x, double b, Vector &y) const;

   /// Computes y = alpha * A^t * x + beta * y
   /** If the matrix is modified, call ResetTranspose() and optionally
       EnsureMultTranspose() to make sure this method uses the correct updated
       transpose. */
   void MultTranspose(double a, const Vector &x, double b, Vector &y) const;

   void Mult(const Vector &x, Vector &y) const override
   { Mult(1.0, x, 0.0, y); }

   /// Computes y = A^t * x
   /** If the matrix is modified, call ResetTranspose() and optionally
       EnsureMultTranspose() to make sure this method uses the correct updated
       transpose. */
   void MultTranspose(const Vector &x, Vector &y) const override
   { MultTranspose(1.0, x, 0.0, y); }

   void AddMult(const Vector &x, Vector &y, const double a = 1.0) const override
   { Mult(a, x, 1.0, y); }
   void AddMultTranspose(const Vector &x, Vector &y,
                         const double a = 1.0) const override
   { MultTranspose(a, x, 1.0, y); }

   using Operator::Mult;
   using Operator::MultTranspose;

   /** @brief Computes y = a * |A| * x + b * y, using entry-wise absolute values
       of the matrix A. */
   void AbsMult(double a, const Vector &x, double b, Vector &y) const;

   /** @brief Computes y = a * |At| * x + b * y, using entry-wise absolute
       values of the transpose of the matrix A. */
   void AbsMultTranspose(double a, const Vector &x, double b, Vector &y) const;

   /** @brief The "Boolean" analog of y = alpha * A * x + beta * y, where
       elements in the sparsity pattern of the matrix are treated as "true". */
   void BooleanMult(int alpha, const int *x, int beta, int *y)
   {
      HostRead();
      internal::hypre_ParCSRMatrixBooleanMatvec(A, alpha, const_cast<int*>(x),
                                                beta, y);
      HypreRead();
   }

   /** @brief The "Boolean" analog of y = alpha * A^T * x + beta * y, where
       elements in the sparsity pattern of the matrix are treated as "true". */
   void BooleanMultTranspose(int alpha, const int *x, int beta, int *y)
   {
      HostRead();
      internal::hypre_ParCSRMatrixBooleanMatvecT(A, alpha, const_cast<int*>(x),
                                                 beta, y);
      HypreRead();
   }

   /// Initialize all entries with value.
   HypreParMatrix &operator=(double value)
   {
#if MFEM_HYPRE_VERSION < 22200
      internal::hypre_ParCSRMatrixSetConstantValues(A, value);
#else
      hypre_ParCSRMatrixSetConstantValues(A, value);
#endif
      return *this;
   }

   /** Perform the operation `*this += B`, assuming that both matrices use the
       same row and column partitions and the same col_map_offd arrays, or B has
       an empty off-diagonal block. We also assume that the sparsity pattern of
       `*this` contains that of `B`. */
   HypreParMatrix &operator+=(const HypreParMatrix &B) { return Add(1.0, B); }

   /** Perform the operation `*this += beta*B`, assuming that both matrices use
       the same row and column partitions and the same col_map_offd arrays, or
       B has an empty off-diagonal block. We also assume that the sparsity
       pattern of `*this` contains that of `B`. For a more general case consider
       the stand-alone function ParAdd described below. */
   HypreParMatrix &Add(const double beta, const HypreParMatrix &B)
   {
      MFEM_VERIFY(internal::hypre_ParCSRMatrixSum(A, beta, B.A) == 0,
                  "error in hypre_ParCSRMatrixSum");
      return *this;
   }

   /** @brief Multiply the HypreParMatrix on the left by a block-diagonal
       parallel matrix @a D and return the result as a new HypreParMatrix. */
   /** If @a D has a different number of rows than @a A (this matrix), @a D's
       row starts array needs to be given (as returned by the methods
       GetDofOffsets/GetTrueDofOffsets of ParFiniteElementSpace). The new
       matrix @a D*A uses copies of the row- and column-starts arrays, so "this"
       matrix and @a row_starts can be deleted.
       @note This operation is local and does not require communication. */
   HypreParMatrix* LeftDiagMult(const SparseMatrix &D,
                                HYPRE_BigInt* row_starts = NULL) const;

   /// Scale the local row i by s(i).
   void ScaleRows(const Vector & s);
   /// Scale the local row i by 1./s(i)
   void InvScaleRows(const Vector & s);
   /// Scale all entries by s: A_scaled = s*A.
   void operator*=(double s);

   /// Remove values smaller in absolute value than some threshold
   void Threshold(double threshold = 0.0);

   /** @brief Wrapper for hypre_ParCSRMatrixDropSmallEntries in different
       versions of hypre. Drop off-diagonal entries that are smaller than
       tol * l2 norm of its row */
   /** For HYPRE versions < 2.14, this method just calls Threshold() with
       threshold = tol * max(l2 row norm). */
   void DropSmallEntries(double tol);

   /// If a row contains only zeros, set its diagonal to 1.
   void EliminateZeroRows() { hypre_ParCSRMatrixFixZeroRows(A); }

   /** Eliminate rows and columns from the matrix, and rows from the vector B.
       Modify B with the BC values in X. */
   void EliminateRowsCols(const Array<int> &rows_cols, const HypreParVector &X,
                          HypreParVector &B);

   /** Eliminate rows and columns from the matrix and store the eliminated
       elements in a new matrix Ae (returned), so that the modified matrix and
       Ae sum to the original matrix. */
   HypreParMatrix* EliminateRowsCols(const Array<int> &rows_cols);

   /** Eliminate columns from the matrix and store the eliminated elements in a
       new matrix Ae (returned) so that the modified matrix and Ae sum to the
       original matrix. */
   HypreParMatrix* EliminateCols(const Array<int> &cols);

   /// Eliminate rows from the diagonal and off-diagonal blocks of the matrix.
   void EliminateRows(const Array<int> &rows);

   /** @brief Eliminate essential BC specified by @a ess_dof_list from the
       solution @a X to the r.h.s. @a B. */
   /** This matrix is the matrix with eliminated BC, while @a Ae is such that
       (A+Ae) is the original (Neumann) matrix before elimination. */
   void EliminateBC(const HypreParMatrix &Ae, const Array<int> &ess_dof_list,
                    const Vector &X, Vector &B) const;

   /** @brief Eliminate essential (Dirichlet) boundary conditions.

       @param[in] ess_dofs indices of the degrees of freedom belonging to the
                           essential boundary conditions.
       @param[in] diag_policy policy for diagonal entries. */
   void EliminateBC(const Array<int> &ess_dofs,
                    DiagonalPolicy diag_policy);

   /// Update the internal hypre_ParCSRMatrix object, A, to be on host.
   /** After this call A's diagonal and off-diagonal should not be modified
       until after a suitable call to {Host,Hypre}{Write,ReadWrite}. */
   void HostRead() const { Read(Device::GetHostMemoryClass()); }

   /// Update the internal hypre_ParCSRMatrix object, A, to be on host.
   /** After this call A's diagonal and off-diagonal can be modified on host
       and subsequent calls to Hypre{Read,Write,ReadWrite} will require a deep
       copy of the data if hypre is built with device support. */
   void HostReadWrite() { ReadWrite(Device::GetHostMemoryClass()); }

   /// Update the internal hypre_ParCSRMatrix object, A, to be on host.
   /** Similar to HostReadWrite(), except that the data will never be copied
       from device to host to ensure host contains the correct current data. */
   void HostWrite() { Write(Device::GetHostMemoryClass()); }

   /** @brief Update the internal hypre_ParCSRMatrix object, A, to be in hypre
       memory space. */
   /** After this call A's diagonal and off-diagonal should not be modified
       until after a suitable call to {Host,Hypre}{Write,ReadWrite}. */
   void HypreRead() const { Read(GetHypreMemoryClass()); }

   /** @brief Update the internal hypre_ParCSRMatrix object, A, to be in hypre
       memory space. */
   /** After this call A's diagonal and off-diagonal can be modified in hypre
       memory space and subsequent calls to Host{Read,Write,ReadWrite} will
       require a deep copy of the data if hypre is built with device support. */
   void HypreReadWrite() { ReadWrite(GetHypreMemoryClass()); }

   /** @brief Update the internal hypre_ParCSRMatrix object, A, to be in hypre
       memory space. */
   /** Similar to HostReadWrite(), except that the data will never be copied
       from host to hypre memory space to ensure the latter contains the correct
       current data. */
   void HypreWrite() { Write(GetHypreMemoryClass()); }

   Memory<HYPRE_Int> &GetDiagMemoryI() { return mem_diag.I; }
   Memory<HYPRE_Int> &GetDiagMemoryJ() { return mem_diag.J; }
   Memory<double> &GetDiagMemoryData() { return mem_diag.data; }

   const Memory<HYPRE_Int> &GetDiagMemoryI() const { return mem_diag.I; }
   const Memory<HYPRE_Int> &GetDiagMemoryJ() const { return mem_diag.J; }
   const Memory<double> &GetDiagMemoryData() const { return mem_diag.data; }

   /// Prints the locally owned rows in parallel
   void Print(const char *fname, HYPRE_Int offi = 0, HYPRE_Int offj = 0) const;
   /// Reads the matrix from a file
   void Read(MPI_Comm comm, const char *fname);
   /// Read a matrix saved as a HYPRE_IJMatrix
   void Read_IJMatrix(MPI_Comm comm, const char *fname);

   /// Print information about the hypre_ParCSRCommPkg of the HypreParMatrix.
   void PrintCommPkg(std::ostream &out = mfem::out) const;

   /** @brief Print sizes and hashes for all data arrays of the HypreParMatrix
       from the local MPI rank. */
   /** This is a compact text representation of the local data of the
       HypreParMatrix that can be used to compare matrices from different runs
       without the need to save the whole matrix. */
   void PrintHash(std::ostream &out) const;

   /// Calls hypre's destroy function
   virtual ~HypreParMatrix() { Destroy(); }

   Type GetType() const { return Hypre_ParCSR; }
};

/// @brief Make @a A_hyp steal ownership of its diagonal part @a A_diag.
///
/// If @a A_hyp does not own I and J, then they are aliases pointing to the I
/// and J arrays in @a A_diag. In that case, this function swaps the memory
/// objects. Similarly for the data array.
///
/// After this function is called, @a A_hyp will own all of the arrays of its
/// diagonal part.
///
/// @note I and J can only be aliases when HYPRE_BIGINT is disabled.
void HypreStealOwnership(HypreParMatrix &A_hyp, SparseMatrix &A_diag);

#if MFEM_HYPRE_VERSION >= 21800

enum class BlockInverseScaleJob
{
   MATRIX_ONLY,
   RHS_ONLY,
   MATRIX_AND_RHS
};

/** Constructs and applies block diagonal inverse of HypreParMatrix.
    The enum @a job specifies whether the matrix or the RHS should be
    scaled (or both). */
void BlockInverseScale(const HypreParMatrix *A, HypreParMatrix *C,
                       const Vector *b, HypreParVector *d,
                       int blocksize, BlockInverseScaleJob job);
#endif

/** @brief Return a new matrix `C = alpha*A + beta*B`, assuming that both `A`
    and `B` use the same row and column partitions and the same `col_map_offd`
    arrays. */
HypreParMatrix *Add(double alpha, const HypreParMatrix &A,
                    double beta,  const HypreParMatrix &B);

/** Returns the matrix @a A * @a B. Returned matrix does not necessarily own
    row or column starts unless the bool @a own_matrix is set to true. */
HypreParMatrix * ParMult(const HypreParMatrix *A, const HypreParMatrix *B,
                         bool own_matrix = false);
/// Returns the matrix A + B
/** It is assumed that both matrices use the same row and column partitions and
    the same col_map_offd arrays. */
HypreParMatrix * ParAdd(const HypreParMatrix *A, const HypreParMatrix *B);

/// Returns the matrix P^t * A * P
HypreParMatrix * RAP(const HypreParMatrix *A, const HypreParMatrix *P);
/// Returns the matrix Rt^t * A * P
HypreParMatrix * RAP(const HypreParMatrix * Rt, const HypreParMatrix *A,
                     const HypreParMatrix *P);

/// Returns a merged hypre matrix constructed from hypre matrix blocks.
/** It is assumed that all block matrices use the same communicator, and the
    block sizes are consistent in rows and columns. Rows and columns are
    renumbered but not redistributed in parallel, e.g. the block rows owned by
    each process remain on that process in the resulting matrix. Some blocks can
    be NULL. Each block and the entire system can be rectangular. Scalability to
    extremely large processor counts is limited by global MPI communication, see
    GatherBlockOffsetData() in hypre.cpp. */
HypreParMatrix * HypreParMatrixFromBlocks(Array2D<HypreParMatrix*> &blocks,
                                          Array2D<double> *blockCoeff=NULL);

/** @brief Eliminate essential BC specified by @a ess_dof_list from the solution
    @a X to the r.h.s. @a B. */
/** Here @a A is a matrix with eliminated BC, while @a Ae is such that (A+Ae) is
    the original (Neumann) matrix before elimination. */
void EliminateBC(const HypreParMatrix &A, const HypreParMatrix &Ae,
                 const Array<int> &ess_dof_list, const Vector &X, Vector &B);


/// Parallel smoothers in hypre
class HypreSmoother : public Solver
{
protected:
   /// The linear system matrix
   HypreParMatrix *A;
   /// Right-hand side and solution vectors
   mutable HypreParVector *B, *X;
   /** @brief Auxiliary buffers for the case when the input or output arrays in
       methods like Mult(const Vector &, Vector &) need to be deep copied in
       order to be used by hypre. */
   mutable Memory<double> auxB, auxX;
   /// Temporary vectors
   mutable HypreParVector *V, *Z;
   /// FIR Filter Temporary Vectors
   mutable HypreParVector *X0, *X1;

   /** Smoother type from hypre_ParCSRRelax() in ams.c plus extensions, see the
       enumeration Type below. */
   int type;
   /// Number of relaxation sweeps
   int relax_times;
   /// Damping coefficient (usually <= 1)
   double relax_weight;
   /// SOR parameter (usually in (0,2))
   double omega;
   /// Order of the smoothing polynomial
   int poly_order;
   /// Fraction of spectrum to smooth for polynomial relaxation
   double poly_fraction;
   /// Apply the polynomial smoother to A or D^{-1/2} A D^{-1/2}
   int poly_scale;

   /// Taubin's lambda-mu method parameters
   double lambda;
   double mu;
   int taubin_iter;

   /// l1 norms of the rows of A
   double *l1_norms;
   /// If set, take absolute values of the computed l1_norms
   bool pos_l1_norms;
   /// Number of CG iterations to determine eigenvalue estimates
   int eig_est_cg_iter;
   /// Maximal eigenvalue estimate for polynomial smoothing
   double max_eig_est;
   /// Minimal eigenvalue estimate for polynomial smoothing
   double min_eig_est;
   /// Parameters for windowing function of FIR filter
   double window_params[3];

   /// Combined coefficients for windowing and Chebyshev polynomials.
   double* fir_coeffs;

   /// A flag that indicates whether the linear system matrix A is symmetric
   bool A_is_symmetric;

public:
   /** Hypre smoother types:
       0    = Jacobi
       1    = l1-scaled Jacobi
       2    = l1-scaled block Gauss-Seidel/SSOR
       4    = truncated l1-scaled block Gauss-Seidel/SSOR
       5    = lumped Jacobi
       6    = Gauss-Seidel
       10   = On-processor forward solve for matrix w/ triangular structure
       16   = Chebyshev
       1001 = Taubin polynomial smoother
       1002 = FIR polynomial smoother. */
   enum Type { Jacobi = 0, l1Jacobi = 1, l1GS = 2, l1GStr = 4, lumpedJacobi = 5,
               GS = 6, OPFS = 10, Chebyshev = 16, Taubin = 1001, FIR = 1002
             };
#if !defined(HYPRE_USING_GPU)
   static constexpr Type default_type = l1GS;
#else
   static constexpr Type default_type = l1Jacobi;
#endif

   HypreSmoother();

   HypreSmoother(const HypreParMatrix &A_, int type = default_type,
                 int relax_times = 1, double relax_weight = 1.0,
                 double omega = 1.0, int poly_order = 2,
                 double poly_fraction = .3, int eig_est_cg_iter = 10);

   /// Set the relaxation type and number of sweeps
   void SetType(HypreSmoother::Type type, int relax_times = 1);
   /// Set SOR-related parameters
   void SetSOROptions(double relax_weight, double omega);
   /// Set parameters for polynomial smoothing
   /** By default, 10 iterations of CG are used to estimate the eigenvalues.
       Setting eig_est_cg_iter = 0 uses hypre's hypre_ParCSRMaxEigEstimate() instead. */
   void SetPolyOptions(int poly_order, double poly_fraction,
                       int eig_est_cg_iter = 10);
   /// Set parameters for Taubin's lambda-mu method
   void SetTaubinOptions(double lambda, double mu, int iter);

   /// Convenience function for setting canonical windowing parameters
   void SetWindowByName(const char* window_name);
   /// Set parameters for windowing function for FIR smoother.
   void SetWindowParameters(double a, double b, double c);
   /// Compute window and Chebyshev coefficients for given polynomial order.
   void SetFIRCoefficients(double max_eig);

   /// After computing l1-norms, replace them with their absolute values.
   /** By default, the l1-norms take their sign from the corresponding diagonal
       entries in the associated matrix. */
   void SetPositiveDiagonal(bool pos = true) { pos_l1_norms = pos; }

   /** Explicitly indicate whether the linear system matrix A is symmetric. If A
       is symmetric, the smoother will also be symmetric. In this case, calling
       MultTranspose will be redirected to Mult. (This is also done if the
       smoother is diagonal.) By default, A is assumed to be nonsymmetric. */
   void SetOperatorSymmetry(bool is_sym) { A_is_symmetric = is_sym; }

   /** Set/update the associated operator. Must be called after setting the
       HypreSmoother type and options. */
   virtual void SetOperator(const Operator &op);

   /// Relax the linear system Ax=b
   virtual void Mult(const HypreParVector &b, HypreParVector &x) const;
   virtual void Mult(const Vector &b, Vector &x) const;
   using Operator::Mult;

   /// Apply transpose of the smoother to relax the linear system Ax=b
   virtual void MultTranspose(const Vector &b, Vector &x) const;

   virtual ~HypreSmoother();
};


/// Abstract class for hypre's solvers and preconditioners
class HypreSolver : public Solver
{
public:
   /// How to treat errors returned by hypre function calls.
   enum ErrorMode
   {
      IGNORE_HYPRE_ERRORS, ///< Ignore hypre errors (see e.g. HypreADS)
      WARN_HYPRE_ERRORS,   ///< Issue warnings on hypre errors
      ABORT_HYPRE_ERRORS   ///< Abort on hypre errors (default in base class)
   };

protected:
   /// The linear system matrix
   const HypreParMatrix *A;

   /// Right-hand side and solution vector
   mutable HypreParVector *B, *X;

   mutable Memory<double> auxB, auxX;

   /// Was hypre's Setup function called already?
   mutable int setup_called;

   /// How to treat hypre errors.
   mutable ErrorMode error_mode;

   /// @brief Makes the internal HypreParVector%s @a B and @a X wrap the input
   /// vectors @a b and @a x.
   ///
   /// Returns true if @a x can be shallow-copied, false otherwise.
   bool WrapVectors(const Vector &b, Vector &x) const;

public:
   HypreSolver();

   HypreSolver(const HypreParMatrix *A_);

   /// Typecast to HYPRE_Solver -- return the solver
   virtual operator HYPRE_Solver() const = 0;

   /// hypre's internal Setup function
   virtual HYPRE_PtrToParSolverFcn SetupFcn() const = 0;
   /// hypre's internal Solve function
   virtual HYPRE_PtrToParSolverFcn SolveFcn() const = 0;

   ///@{

   /// @brief Set up the solver (if not set up already, also called
   /// automatically by HypreSolver::Mult).
   virtual void Setup(const HypreParVector &b, HypreParVector &x) const;
   /// @brief Set up the solver (if not set up already, also called
   /// automatically by HypreSolver::Mult).
   virtual void Setup(const Vector &b, Vector &x) const;

   ///@}

   virtual void SetOperator(const Operator &op)
   { mfem_error("HypreSolvers do not support SetOperator!"); }

   virtual MemoryClass GetMemoryClass() const { return GetHypreMemoryClass(); }

   ///@{

   /// Solve the linear system Ax=b
   virtual void Mult(const HypreParVector &b, HypreParVector &x) const;
   /// Solve the linear system Ax=b
   virtual void Mult(const Vector &b, Vector &x) const;
   using Operator::Mult;

   ///@}

   /** @brief Set the behavior for treating hypre errors, see the ErrorMode
       enum. The default mode in the base class is ABORT_HYPRE_ERRORS. */
   /** Currently, there are three cases in derived classes where the error flag
       is set to IGNORE_HYPRE_ERRORS:
       * in the method HypreBoomerAMG::SetElasticityOptions(), and
       * in the constructor of classes HypreAMS and HypreADS.
       The reason for this is that a nonzero hypre error is returned) when
       hypre_ParCSRComputeL1Norms() encounters zero row in a matrix, which is
       expected in some cases with the above solvers. */
   void SetErrorMode(ErrorMode err_mode) const { error_mode = err_mode; }

   virtual ~HypreSolver();
};


#if MFEM_HYPRE_VERSION >= 21800
/** Preconditioner for HypreParMatrices that are triangular in some ordering.
   Finds correct ordering and performs forward substitution on processor
   as approximate inverse. Exact on one processor. */
class HypreTriSolve : public HypreSolver
{
public:
   HypreTriSolve() : HypreSolver() { }
   explicit HypreTriSolve(const HypreParMatrix &A) : HypreSolver(&A) { }
   virtual operator HYPRE_Solver() const { return NULL; }

   virtual HYPRE_PtrToParSolverFcn SetupFcn() const
   { return (HYPRE_PtrToParSolverFcn) HYPRE_ParCSROnProcTriSetup; }
   virtual HYPRE_PtrToParSolverFcn SolveFcn() const
   { return (HYPRE_PtrToParSolverFcn) HYPRE_ParCSROnProcTriSolve; }

   const HypreParMatrix* GetData() const { return A; }

   /// Deprecated. Use HypreTriSolve::GetData() const instead.
   MFEM_DEPRECATED HypreParMatrix* GetData()
   { return const_cast<HypreParMatrix*>(A); }

   virtual ~HypreTriSolve() { }
};
#endif

/// PCG solver in hypre
class HyprePCG : public HypreSolver
{
private:
   HYPRE_Solver pcg_solver;

   HypreSolver * precond;

public:
   HyprePCG(MPI_Comm comm);

   HyprePCG(const HypreParMatrix &A_);

   virtual void SetOperator(const Operator &op);

   void SetTol(double tol);
   void SetAbsTol(double atol);
   void SetMaxIter(int max_iter);
   void SetLogging(int logging);
   void SetPrintLevel(int print_lvl);

   /// Set the hypre solver to be used as a preconditioner
   void SetPreconditioner(HypreSolver &precond);

   /** Use the L2 norm of the residual for measuring PCG convergence, plus
       (optionally) 1) periodically recompute true residuals from scratch; and
       2) enable residual-based stopping criteria. */
   void SetResidualConvergenceOptions(int res_frequency=-1, double rtol=0.0);

   /// deprecated: use SetZeroInitialIterate()
   MFEM_DEPRECATED void SetZeroInintialIterate() { iterative_mode = false; }

   /// non-hypre setting
   void SetZeroInitialIterate() { iterative_mode = false; }

   void GetNumIterations(int &num_iterations) const
   {
      HYPRE_Int num_it;
      HYPRE_ParCSRPCGGetNumIterations(pcg_solver, &num_it);
      num_iterations = internal::to_int(num_it);
   }

   void GetFinalResidualNorm(double &final_res_norm) const
   {
      HYPRE_ParCSRPCGGetFinalRelativeResidualNorm(pcg_solver,
                                                  &final_res_norm);
   }

   /// The typecast to HYPRE_Solver returns the internal pcg_solver
   virtual operator HYPRE_Solver() const { return pcg_solver; }

   /// PCG Setup function
   virtual HYPRE_PtrToParSolverFcn SetupFcn() const
   { return (HYPRE_PtrToParSolverFcn) HYPRE_ParCSRPCGSetup; }
   /// PCG Solve function
   virtual HYPRE_PtrToParSolverFcn SolveFcn() const
   { return (HYPRE_PtrToParSolverFcn) HYPRE_ParCSRPCGSolve; }

   /// Solve Ax=b with hypre's PCG
   virtual void Mult(const HypreParVector &b, HypreParVector &x) const;
   using HypreSolver::Mult;

   virtual ~HyprePCG();
};

/// GMRES solver in hypre
class HypreGMRES : public HypreSolver
{
private:
   HYPRE_Solver gmres_solver;

   HypreSolver * precond;

   /// Default, generally robust, GMRES options
   void SetDefaultOptions();

public:
   HypreGMRES(MPI_Comm comm);

   HypreGMRES(const HypreParMatrix &A_);

   virtual void SetOperator(const Operator &op);

   void SetTol(double tol);
   void SetAbsTol(double tol);
   void SetMaxIter(int max_iter);
   void SetKDim(int dim);
   void SetLogging(int logging);
   void SetPrintLevel(int print_lvl);

   /// Set the hypre solver to be used as a preconditioner
   void SetPreconditioner(HypreSolver &precond);

   /// deprecated: use SetZeroInitialIterate()
   MFEM_DEPRECATED void SetZeroInintialIterate() { iterative_mode = false; }

   /// non-hypre setting
   void SetZeroInitialIterate() { iterative_mode = false; }

   void GetNumIterations(int &num_iterations) const
   {
      HYPRE_Int num_it;
      HYPRE_ParCSRGMRESGetNumIterations(gmres_solver, &num_it);
      num_iterations = internal::to_int(num_it);
   }

   void GetFinalResidualNorm(double &final_res_norm) const
   {
      HYPRE_ParCSRGMRESGetFinalRelativeResidualNorm(gmres_solver,
                                                    &final_res_norm);
   }

   /// The typecast to HYPRE_Solver returns the internal gmres_solver
   virtual operator HYPRE_Solver() const  { return gmres_solver; }

   /// GMRES Setup function
   virtual HYPRE_PtrToParSolverFcn SetupFcn() const
   { return (HYPRE_PtrToParSolverFcn) HYPRE_ParCSRGMRESSetup; }
   /// GMRES Solve function
   virtual HYPRE_PtrToParSolverFcn SolveFcn() const
   { return (HYPRE_PtrToParSolverFcn) HYPRE_ParCSRGMRESSolve; }

   /// Solve Ax=b with hypre's GMRES
   virtual void Mult (const HypreParVector &b, HypreParVector &x) const;
   using HypreSolver::Mult;

   virtual ~HypreGMRES();
};

/// Flexible GMRES solver in hypre
class HypreFGMRES : public HypreSolver
{
private:
   HYPRE_Solver fgmres_solver;

   HypreSolver * precond;

   /// Default, generally robust, FGMRES options
   void SetDefaultOptions();

public:
   HypreFGMRES(MPI_Comm comm);

   HypreFGMRES(const HypreParMatrix &A_);

   virtual void SetOperator(const Operator &op);

   void SetTol(double tol);
   void SetMaxIter(int max_iter);
   void SetKDim(int dim);
   void SetLogging(int logging);
   void SetPrintLevel(int print_lvl);

   /// Set the hypre solver to be used as a preconditioner
   void SetPreconditioner(HypreSolver &precond);

   /// deprecated: use SetZeroInitialIterate()
   MFEM_DEPRECATED void SetZeroInintialIterate() { iterative_mode = false; }

   /// non-hypre setting
   void SetZeroInitialIterate() { iterative_mode = false; }

   void GetNumIterations(int &num_iterations) const
   {
      HYPRE_Int num_it;
      HYPRE_ParCSRFlexGMRESGetNumIterations(fgmres_solver, &num_it);
      num_iterations = internal::to_int(num_it);
   }

   void GetFinalResidualNorm(double &final_res_norm) const
   {
      HYPRE_ParCSRFlexGMRESGetFinalRelativeResidualNorm(fgmres_solver,
                                                        &final_res_norm);
   }

   /// The typecast to HYPRE_Solver returns the internal fgmres_solver
   virtual operator HYPRE_Solver() const  { return fgmres_solver; }

   /// FGMRES Setup function
   virtual HYPRE_PtrToParSolverFcn SetupFcn() const
   { return (HYPRE_PtrToParSolverFcn) HYPRE_ParCSRFlexGMRESSetup; }
   /// FGMRES Solve function
   virtual HYPRE_PtrToParSolverFcn SolveFcn() const
   { return (HYPRE_PtrToParSolverFcn) HYPRE_ParCSRFlexGMRESSolve; }

   /// Solve Ax=b with hypre's FGMRES
   virtual void Mult (const HypreParVector &b, HypreParVector &x) const;
   using HypreSolver::Mult;

   virtual ~HypreFGMRES();
};

/// The identity operator as a hypre solver
class HypreIdentity : public HypreSolver
{
public:
   virtual operator HYPRE_Solver() const { return NULL; }

   virtual HYPRE_PtrToParSolverFcn SetupFcn() const
   { return (HYPRE_PtrToParSolverFcn) hypre_ParKrylovIdentitySetup; }
   virtual HYPRE_PtrToParSolverFcn SolveFcn() const
   { return (HYPRE_PtrToParSolverFcn) hypre_ParKrylovIdentity; }

   virtual ~HypreIdentity() { }
};

/// Jacobi preconditioner in hypre
class HypreDiagScale : public HypreSolver
{
public:
   HypreDiagScale() : HypreSolver() { }
   explicit HypreDiagScale(const HypreParMatrix &A) : HypreSolver(&A) { }
   virtual operator HYPRE_Solver() const { return NULL; }

   virtual void SetOperator(const Operator &op);

   virtual HYPRE_PtrToParSolverFcn SetupFcn() const
   { return (HYPRE_PtrToParSolverFcn) HYPRE_ParCSRDiagScaleSetup; }
   virtual HYPRE_PtrToParSolverFcn SolveFcn() const
   { return (HYPRE_PtrToParSolverFcn) HYPRE_ParCSRDiagScale; }

   const HypreParMatrix* GetData() const { return A; }

   /// Deprecated. Use HypreDiagScale::GetData() const instead.
   MFEM_DEPRECATED HypreParMatrix* GetData()
   { return const_cast<HypreParMatrix*>(A); }

   virtual ~HypreDiagScale() { }
};

/// The ParaSails preconditioner in hypre
class HypreParaSails : public HypreSolver
{
private:
   HYPRE_Solver sai_precond;

   /// Default, generally robust, ParaSails options
   void SetDefaultOptions();

   // If sai_precond is NULL, this method allocates it and sets default options.
   // Otherwise the method saves the options from sai_precond, destroys it,
   // allocates a new object, and sets its options to the saved values.
   void ResetSAIPrecond(MPI_Comm comm);

public:
   HypreParaSails(MPI_Comm comm);

   HypreParaSails(const HypreParMatrix &A);

   virtual void SetOperator(const Operator &op);

<<<<<<< HEAD
   /// Set the threshold and levels parameters
   /** The accuracy and cost of ParaSails are parametrized by the real
    * @a thresh and integer @a nlevels parameters (0<=thresh<=1,  0<=nlevels).
    * Lower values of @a thresh and higher values of @a nlevels lead to
    * more accurate, but more expensive preconditioners. More accurate
    * preconditioners are also more expensive per iteration. The default
    * values are @a thresh = 0.1 and @a nlevels = 1.
    */
   void SetParameters(double thresh, int nlevels);

   /// Set the filter parameter
   /** The filter parameter is used to drop small nonzeros in the preconditioner,
    * to reduce the cost of applying the preconditioner. Values from 0.055
    * to 0.1 are recommended. The default value is 0.1.
    */
   void SetFilter(double filter);

   /// Set symmetry parameter
   /** The recognized options are:
    *  0 = nonsymmetric and/or indefinite problem, and nonsymmetric preconditioner
    *  1 = SPD problem, and SPD (factored) preconditioner
    *  2 = nonsymmetric, definite problem, and SPD (factored) preconditioner
    */
=======
   void SetParams(double threshold, int max_levels);
   void SetFilter(double filter);
   void SetLoadBal(double loadbal);
   void SetReuse(int reuse);
   void SetLogging(int logging);
>>>>>>> 0de295d6
   void SetSymmetry(int sym);

   /// Set the load balance parameter
   /** A zero value indicates that no load balance is attempted; a value
    * of unity indicates that perfect load balance will be attempted. The
    * recommended value is 0.9 to balance the overhead of data exchanges
    * for load balancing. No load balancing is needed if the preconditioner
    * is very sparse and fast to construct. The default value is 0.
    */
   void SetLoadbalancing(double loadbal);

   /// Set the pattern reuse parameter
   /** A nonzero value indicates that the pattern of the preconditioner
    * should be reused for subsequent constructions of the proconditioner.
    * A zero value inicates that the peconditioner should be constructed
    * from scratch. The default value is 0.
    */
   void SetReuse(int reuse);

   /// Set the logging parameter
   /** A nonzero value prints statistics of the setup procedure to stdout.
    * The default value of this parameter is 1.
    */
   void SetLogging(int logging);

   /// The typecast to HYPRE_Solver returns the internal sai_precond
   virtual operator HYPRE_Solver() const { return sai_precond; }

   virtual HYPRE_PtrToParSolverFcn SetupFcn() const
   { return (HYPRE_PtrToParSolverFcn) HYPRE_ParaSailsSetup; }
   virtual HYPRE_PtrToParSolverFcn SolveFcn() const
   { return (HYPRE_PtrToParSolverFcn) HYPRE_ParaSailsSolve; }

   virtual ~HypreParaSails();
};

/** The Euclid preconditioner in Hypre

    Euclid implements the Parallel Incomplete LU factorization technique. For
    more information see:

    "A Scalable Parallel Algorithm for Incomplete Factor Preconditioning" by
    David Hysom and Alex Pothen, https://doi.org/10.1137/S1064827500376193
*/
class HypreEuclid : public HypreSolver
{
private:
   HYPRE_Solver euc_precond;

   /// Default, generally robust, Euclid options
   void SetDefaultOptions();

   // If euc_precond is NULL, this method allocates it and sets default options.
   // Otherwise the method saves the options from euc_precond, destroys it,
   // allocates a new object, and sets its options to the saved values.
   void ResetEuclidPrecond(MPI_Comm comm);

public:
   HypreEuclid(MPI_Comm comm);

   HypreEuclid(const HypreParMatrix &A);

   void SetLevel(int level);
   void SetStats(int stats);
   void SetMemory(int mem);
   void SetBJ(int bj);
   void SetRowScale(int row_scale);

   virtual void SetOperator(const Operator &op);

   /// The typecast to HYPRE_Solver returns the internal euc_precond
   virtual operator HYPRE_Solver() const { return euc_precond; }

   virtual HYPRE_PtrToParSolverFcn SetupFcn() const
   { return (HYPRE_PtrToParSolverFcn) HYPRE_EuclidSetup; }
   virtual HYPRE_PtrToParSolverFcn SolveFcn() const
   { return (HYPRE_PtrToParSolverFcn) HYPRE_EuclidSolve; }

   virtual ~HypreEuclid();
};

#if MFEM_HYPRE_VERSION >= 21900
/**
@brief Wrapper for Hypre's native parallel ILU preconditioner.

The default ILU factorization type is ILU(k).  If you need to change this, or
any other option, you can use the HYPRE_Solver method to cast the object for use
with Hypre's native functions. For example, if want to use natural ordering
rather than RCM reordering, you can use the following approach:

@code
mfem::HypreILU ilu();
int reorder_type = 0;
HYPRE_ILUSetLocalReordering(ilu, reorder_type);
@endcode
*/
class HypreILU : public HypreSolver
{
private:
   HYPRE_Solver ilu_precond;

   /// Set the ILU default options
   void SetDefaultOptions();

   /** Reset the ILU preconditioner.
   @note If ilu_precond is NULL, this method allocates; otherwise it destroys
   ilu_precond and allocates a new object.  In both cases the default options
   are set. */
   void ResetILUPrecond();

public:
   /// Constructor; sets the default options
   HypreILU();

   virtual ~HypreILU();

   /// Set the fill level for ILU(k); the default is k=1.
   void SetLevelOfFill(HYPRE_Int lev_fill);

   void SetType(HYPRE_Int ilu_type);
   void SetMaxIter(HYPRE_Int max_iter);
   void SetTol(HYPRE_Real tol);
   void SetLocalReordering(HYPRE_Int reorder_type);

   /// Set the print level: 0 = none, 1 = setup, 2 = solve, 3 = setup+solve
   void SetPrintLevel(HYPRE_Int print_level);

   /// The typecast to HYPRE_Solver returns the internal ilu_precond
   virtual operator HYPRE_Solver() const { return ilu_precond; }

   virtual void SetOperator(const Operator &op);

   /// ILU Setup function
   virtual HYPRE_PtrToParSolverFcn SetupFcn() const
   { return (HYPRE_PtrToParSolverFcn) HYPRE_ILUSetup; }

   /// ILU Solve function
   virtual HYPRE_PtrToParSolverFcn SolveFcn() const
   { return (HYPRE_PtrToParSolverFcn) HYPRE_ILUSolve; }
};
#endif

/// The BoomerAMG solver in hypre
class HypreBoomerAMG : public HypreSolver
{
private:
   HYPRE_Solver amg_precond;

   /// Rigid body modes
   Array<HYPRE_ParVector> rbms;

   /// Finite element space for elasticity problems, see SetElasticityOptions()
   ParFiniteElementSpace *fespace;

   /// Recompute the rigid-body modes vectors (in the rbms array)
   void RecomputeRBMs();

   /// Default, generally robust, BoomerAMG options
   void SetDefaultOptions();

   // If amg_precond is NULL, allocates it and sets default options.
   // Otherwise saves the options from amg_precond, destroys it, allocates a new
   // one, and sets its options to the saved values.
   void ResetAMGPrecond();

public:
   HypreBoomerAMG();

   HypreBoomerAMG(const HypreParMatrix &A);

   virtual void SetOperator(const Operator &op);

   /** More robust options for systems, such as elasticity. */
   void SetSystemsOptions(int dim, bool order_bynodes=false);

   /** A special elasticity version of BoomerAMG that takes advantage of
       geometric rigid body modes and could perform better on some problems, see
       "Improving algebraic multigrid interpolation operators for linear
       elasticity problems", Baker, Kolev, Yang, NLAA 2009, DOI:10.1002/nla.688.
       The optional argument @ interp_refine is used to enable/disable pre-processing
       of the interpolation matrix through iterative weight refinement */
   void SetElasticityOptions(ParFiniteElementSpace *fespace,
                             bool interp_refine = true);

#if MFEM_HYPRE_VERSION >= 21800
   /** Hypre parameters to use AIR AMG solve for advection-dominated problems.
       See "Nonsymmetric Algebraic Multigrid Based on Local Approximate Ideal
       Restriction (AIR)," Manteuffel, Ruge, Southworth, SISC (2018),
       DOI:/10.1137/17M1144350. Options: "distanceR" -> distance of neighbor
       DOFs for the restriction operator; options include 1, 2, and 15 (1.5).
       Strings "prerelax" and "postrelax" indicate points to relax on:
       F = F-points, C = C-points, A = all points. E.g., FFC -> relax on
       F-points, relax again on F-points, then relax on C-points. */
   void SetAdvectiveOptions(int distance=15,  const std::string &prerelax="",
                            const std::string &postrelax="FFC");

   /// Expert option - consult hypre documentation/team
   void SetStrongThresholdR(double strengthR)
   { HYPRE_BoomerAMGSetStrongThresholdR(amg_precond, strengthR); }

   /// Expert option - consult hypre documentation/team
   void SetFilterThresholdR(double filterR)
   { HYPRE_BoomerAMGSetFilterThresholdR(amg_precond, filterR); }

   /// Expert option - consult hypre documentation/team
   void SetRestriction(int restrict_type)
   { HYPRE_BoomerAMGSetRestriction(amg_precond, restrict_type); }

   /// Expert option - consult hypre documentation/team
   void SetIsTriangular()
   { HYPRE_BoomerAMGSetIsTriangular(amg_precond, 1); }

   /// Expert option - consult hypre documentation/team
   void SetGMRESSwitchR(int gmres_switch)
   { HYPRE_BoomerAMGSetGMRESSwitchR(amg_precond, gmres_switch); }

   /// Expert option - consult hypre documentation/team
   void SetCycleNumSweeps(int prerelax, int postrelax)
   {
      HYPRE_BoomerAMGSetCycleNumSweeps(amg_precond, prerelax,  1);
      HYPRE_BoomerAMGSetCycleNumSweeps(amg_precond, postrelax, 2);
   }
#endif

   void SetPrintLevel(int print_level)
   { HYPRE_BoomerAMGSetPrintLevel(amg_precond, print_level); }

   void SetMaxIter(int max_iter)
   { HYPRE_BoomerAMGSetMaxIter(amg_precond, max_iter); }

   /// Expert option - consult hypre documentation/team
   void SetMaxLevels(int max_levels)
   { HYPRE_BoomerAMGSetMaxLevels(amg_precond, max_levels); }

   /// Expert option - consult hypre documentation/team
   void SetTol(double tol)
   { HYPRE_BoomerAMGSetTol(amg_precond, tol); }

   /// Expert option - consult hypre documentation/team
   void SetStrengthThresh(double strength)
   { HYPRE_BoomerAMGSetStrongThreshold(amg_precond, strength); }

   /// Expert option - consult hypre documentation/team
   void SetInterpolation(int interp_type)
   { HYPRE_BoomerAMGSetInterpType(amg_precond, interp_type); }

   /// Expert option - consult hypre documentation/team
   void SetCoarsening(int coarsen_type)
   { HYPRE_BoomerAMGSetCoarsenType(amg_precond, coarsen_type); }

   /// Expert option - consult hypre documentation/team
   void SetRelaxType(int relax_type)
   { HYPRE_BoomerAMGSetRelaxType(amg_precond, relax_type); }

   /// Expert option - consult hypre documentation/team
   void SetCycleType(int cycle_type)
   { HYPRE_BoomerAMGSetCycleType(amg_precond, cycle_type); }

   void GetNumIterations(int &num_iterations) const
   {
      HYPRE_Int num_it;
      HYPRE_BoomerAMGGetNumIterations(amg_precond, &num_it);
      num_iterations = internal::to_int(num_it);
   }

   /// Expert option - consult hypre documentation/team
   void SetNodal(int blocksize)
   {
      HYPRE_BoomerAMGSetNumFunctions(amg_precond, blocksize);
      HYPRE_BoomerAMGSetNodal(amg_precond, 1);
   }

   /// Expert option - consult hypre documentation/team
   void SetAggressiveCoarsening(int num_levels)
   { HYPRE_BoomerAMGSetAggNumLevels(amg_precond, num_levels); }

   /// The typecast to HYPRE_Solver returns the internal amg_precond
   virtual operator HYPRE_Solver() const { return amg_precond; }

   virtual HYPRE_PtrToParSolverFcn SetupFcn() const
   { return (HYPRE_PtrToParSolverFcn) HYPRE_BoomerAMGSetup; }
   virtual HYPRE_PtrToParSolverFcn SolveFcn() const
   { return (HYPRE_PtrToParSolverFcn) HYPRE_BoomerAMGSolve; }

   using HypreSolver::Mult;

   virtual ~HypreBoomerAMG();
};

/// Compute the discrete gradient matrix between the nodal linear and ND1 spaces
HypreParMatrix* DiscreteGrad(ParFiniteElementSpace *edge_fespace,
                             ParFiniteElementSpace *vert_fespace);
/// Compute the discrete curl matrix between the ND1 and RT0 spaces
HypreParMatrix* DiscreteCurl(ParFiniteElementSpace *face_fespace,
                             ParFiniteElementSpace *edge_fespace);

/// The Auxiliary-space Maxwell Solver in hypre
class HypreAMS : public HypreSolver
{
private:
   /// Construct AMS solver from finite element space
   void Init(ParFiniteElementSpace *edge_space);

   /// Create the hypre solver object and set the default options, given the
   /// space dimension @a sdim and cycle type @a cycle_type.
   void MakeSolver(int sdim, int cycle_type);

   /// Construct the gradient and interpolation matrices associated with
   /// @a edge_fespace, and add them to the solver.
   void MakeGradientAndInterpolation(ParFiniteElementSpace *edge_fespace,
                                     int cycle_type);

   // Recreates another AMS solver with the same options when SetOperator is
   // called multiple times.
   void ResetAMSPrecond();

   /// The underlying hypre solver object
   HYPRE_Solver ams;
   /// Vertex coordinates
   HypreParVector *x, *y, *z;
   /// Discrete gradient matrix
   HypreParMatrix *G;
   /// Nedelec interpolation matrix and its components
   HypreParMatrix *Pi, *Pix, *Piy, *Piz;

   /// AMS cycle type
   int ams_cycle_type = 0;
   /// Spatial dimension of the underlying mesh
   int space_dim = 0;
   /// Flag set if `SetSingularProblem` is called, needed in `ResetAMSPrecond`
   bool singular = false;
   /// Flag set if `SetPrintLevel` is called, needed in `ResetAMSPrecond`
   int print_level = 1;

public:
   /// @brief Construct the AMS solver on the given edge finite element space.
   ///
   /// HypreAMS::SetOperator must be called to set the system matrix.
   HypreAMS(ParFiniteElementSpace *edge_fespace);

   /// Construct the AMS solver using the given matrix and finite element space.
   HypreAMS(const HypreParMatrix &A, ParFiniteElementSpace *edge_fespace);

   /// @brief Construct the AMS solver using the provided discrete gradient
   /// matrix @a G_ and the vertex coordinate vectors @a x_, @a y_, and @a z_.
   ///
   /// For 2D problems, @a z_ may be NULL. All other parameters must be
   /// non-NULL. The solver assumes ownership of G_, x_, y_, and z_.
   HypreAMS(const HypreParMatrix &A, HypreParMatrix *G_, HypreParVector *x_,
            HypreParVector *y_, HypreParVector *z_=NULL);

   virtual void SetOperator(const Operator &op);

   void SetPrintLevel(int print_lvl);

   /// Set this option when solving a curl-curl problem with zero mass term
   void SetSingularProblem()
   {
      HYPRE_AMSSetBetaPoissonMatrix(ams, NULL);
      singular = true;
   }

   /// The typecast to HYPRE_Solver returns the internal ams object
   virtual operator HYPRE_Solver() const { return ams; }

   virtual HYPRE_PtrToParSolverFcn SetupFcn() const
   { return (HYPRE_PtrToParSolverFcn) HYPRE_AMSSetup; }
   virtual HYPRE_PtrToParSolverFcn SolveFcn() const
   { return (HYPRE_PtrToParSolverFcn) HYPRE_AMSSolve; }

   virtual ~HypreAMS();
};

/// The Auxiliary-space Divergence Solver in hypre
class HypreADS : public HypreSolver
{
private:
   /// Construct ADS solver from finite element space
   void Init(ParFiniteElementSpace *face_fespace);

   /// Create the hypre solver object and set the default options, using the
   /// cycle type cycle_type and AMS cycle type ams_cycle_type data members.
   void MakeSolver();

   /// Construct the discrete curl, gradient and interpolation matrices
   /// associated with @a face_fespace, and add them to the solver.
   void MakeDiscreteMatrices(ParFiniteElementSpace *face_fespace);

   HYPRE_Solver ads;

   /// Vertex coordinates
   HypreParVector *x, *y, *z;
   /// Discrete gradient matrix
   HypreParMatrix *G;
   /// Discrete curl matrix
   HypreParMatrix *C;
   /// Nedelec interpolation matrix and its components
   HypreParMatrix *ND_Pi, *ND_Pix, *ND_Piy, *ND_Piz;
   /// Raviart-Thomas interpolation matrix and its components
   HypreParMatrix *RT_Pi, *RT_Pix, *RT_Piy, *RT_Piz;

   /// ADS cycle type
   const int cycle_type = 11;
   /// AMS cycle type
   const int ams_cycle_type = 14;
   /// ADS print level
   int print_level = 1;

   // Recreates another ADS solver with the same options when SetOperator is
   // called multiple times.
   void ResetADSPrecond();
public:
   HypreADS(ParFiniteElementSpace *face_fespace);

   HypreADS(const HypreParMatrix &A, ParFiniteElementSpace *face_fespace);

   /// @brief Construct the ADS solver using the provided discrete curl matrix
   /// @a C, discrete gradient matrix @a G_ and vertex coordinate vectors @a x_,
   /// @a y_, and @a z_.
   ///
   /// None of the inputs may be NULL. The solver assumes ownership of C_, G_,
   /// x_, y_, and z_.
   HypreADS(const HypreParMatrix &A, HypreParMatrix *C_, HypreParMatrix *G_,
            HypreParVector *x_, HypreParVector *y_, HypreParVector *z_);

   virtual void SetOperator(const Operator &op);

   void SetPrintLevel(int print_lvl);

   /// The typecast to HYPRE_Solver returns the internal ads object
   virtual operator HYPRE_Solver() const { return ads; }

   virtual HYPRE_PtrToParSolverFcn SetupFcn() const
   { return (HYPRE_PtrToParSolverFcn) HYPRE_ADSSetup; }
   virtual HYPRE_PtrToParSolverFcn SolveFcn() const
   { return (HYPRE_PtrToParSolverFcn) HYPRE_ADSSolve; }

   virtual ~HypreADS();
};

/** LOBPCG eigenvalue solver in hypre

    The Locally Optimal Block Preconditioned Conjugate Gradient (LOBPCG)
    eigenvalue solver is designed to find the lowest eigenmodes of the
    generalized eigenvalue problem:
       A x = lambda M x
    where A is symmetric, potentially indefinite and M is symmetric positive
    definite. The eigenvectors are M-orthonormal, meaning that
       x^T M x = 1 and x^T M y = 0,
    if x and y are distinct eigenvectors. The matrix M is optional and is
    assumed to be the identity if left unset.

    The efficiency of LOBPCG relies on the availability of a suitable
    preconditioner for the matrix A. The preconditioner is supplied through the
    SetPreconditioner() method. It should be noted that the operator used with
    the preconditioner need not be A itself.

    For more information regarding LOBPCG see "Block Locally Optimal
    Preconditioned Eigenvalue Xolvers (BLOPEX) in Hypre and PETSc" by
    A. Knyazev, M. Argentati, I. Lashuk, and E. Ovtchinnikov, SISC, 29(5),
    2224-2239, 2007.
*/
class HypreLOBPCG
{
private:
   MPI_Comm comm;
   int myid;
   int numProcs;
   int nev;   // Number of desired eigenmodes
   int seed;  // Random seed used for initial vectors

   HYPRE_BigInt glbSize; // Global number of DoFs in the linear system
   HYPRE_BigInt * part;  // Row partitioning of the linear system

   // Pointer to HYPRE's solver struct
   HYPRE_Solver lobpcg_solver;

   // Interface for matrix storage type
   mv_InterfaceInterpreter interpreter;

   // Interface for setting up and performing matrix-vector products
   HYPRE_MatvecFunctions matvec_fn;

   // Eigenvalues
   Array<double> eigenvalues;

   // Forward declaration
   class HypreMultiVector;

   // MultiVector to store eigenvectors
   HypreMultiVector * multi_vec;

   // Empty vectors used to setup the matrices and preconditioner
   HypreParVector * x;

   // An optional operator which projects vectors into a desired subspace
   Operator * subSpaceProj;

   /// Internal class to represent a set of eigenvectors
   class HypreMultiVector
   {
   private:
      // Pointer to hypre's multi-vector object
      mv_MultiVectorPtr mv_ptr;

      // Wrappers for each member of the multivector
      HypreParVector ** hpv;

      // Number of vectors in the multivector
      int nv;

   public:
      HypreMultiVector(int n, HypreParVector & v,
                       mv_InterfaceInterpreter & interpreter);
      ~HypreMultiVector();

      /// Set random values
      void Randomize(HYPRE_Int seed);

      /// Extract a single HypreParVector object
      HypreParVector & GetVector(unsigned int i);

      /// Transfers ownership of data to returned array of vectors
      HypreParVector ** StealVectors();

      operator mv_MultiVectorPtr() const { return mv_ptr; }

      mv_MultiVectorPtr & GetMultiVector() { return mv_ptr; }
   };

   static void    * OperatorMatvecCreate( void *A, void *x );
   static HYPRE_Int OperatorMatvec( void *matvec_data,
                                    HYPRE_Complex alpha,
                                    void *A,
                                    void *x,
                                    HYPRE_Complex beta,
                                    void *y );
   static HYPRE_Int OperatorMatvecDestroy( void *matvec_data );

   static HYPRE_Int PrecondSolve(void *solver,
                                 void *A,
                                 void *b,
                                 void *x);
   static HYPRE_Int PrecondSetup(void *solver,
                                 void *A,
                                 void *b,
                                 void *x);

public:
   HypreLOBPCG(MPI_Comm comm);
   ~HypreLOBPCG();

   void SetTol(double tol);
   void SetRelTol(double rel_tol);
   void SetMaxIter(int max_iter);
   void SetPrintLevel(int logging);
   void SetNumModes(int num_eigs) { nev = num_eigs; }
   void SetPrecondUsageMode(int pcg_mode);
   void SetRandomSeed(int s) { seed = s; }
   void SetInitialVectors(int num_vecs, HypreParVector ** vecs);

   // The following four methods support general operators
   void SetPreconditioner(Solver & precond);
   void SetOperator(Operator & A);
   void SetMassMatrix(Operator & M);
   void SetSubSpaceProjector(Operator & proj) { subSpaceProj = &proj; }

   /// Solve the eigenproblem
   void Solve();

   /// Collect the converged eigenvalues
   void GetEigenvalues(Array<double> & eigenvalues) const;

   /// Extract a single eigenvector
   const HypreParVector & GetEigenvector(unsigned int i) const;

   /// Transfer ownership of the converged eigenvectors
   HypreParVector ** StealEigenvectors() { return multi_vec->StealVectors(); }
};

/** AME eigenvalue solver in hypre

    The Auxiliary space Maxwell Eigensolver (AME) is designed to find
    the lowest eigenmodes of the generalized eigenvalue problem:
       Curl Curl x = lambda M x
    where the Curl Curl operator is discretized using Nedelec finite element
    basis functions. Properties of this discretization are essential to
    eliminating the large null space of the Curl Curl operator.

    This eigensolver relies upon the LOBPCG eigensolver internally. It is also
    expected that the preconditioner supplied to this method will be the
    HypreAMS preconditioner defined above.

    As with LOBPCG, the operator set in the preconditioner need not be the same
    as A. This flexibility may be useful in solving eigenproblems which bare a
    strong resemblance to the Curl Curl problems for which AME is designed.

    Unlike LOBPCG, this eigensolver requires that the mass matrix be set.
    It is possible to circumvent this by passing an identity operator as the
    mass matrix but it seems unlikely that this would be useful so it is not the
    default behavior.
*/
class HypreAME
{
private:
   int myid;
   int numProcs;
   int nev;   // Number of desired eigenmodes
   bool setT;

   // Pointer to HYPRE's AME solver struct
   HYPRE_Solver ame_solver;

   // Pointer to HYPRE's AMS solver struct
   HypreSolver * ams_precond;

   // Eigenvalues
   HYPRE_Real * eigenvalues;

   // MultiVector to store eigenvectors
   HYPRE_ParVector * multi_vec;

   // HypreParVector wrappers to contain eigenvectors
   mutable HypreParVector ** eigenvectors;

   void createDummyVectors() const;

public:
   HypreAME(MPI_Comm comm);
   ~HypreAME();

   void SetTol(double tol);
   void SetRelTol(double rel_tol);
   void SetMaxIter(int max_iter);
   void SetPrintLevel(int logging);
   void SetNumModes(int num_eigs);

   // The following four methods support operators of type HypreParMatrix.
   void SetPreconditioner(HypreSolver & precond);
   void SetOperator(const HypreParMatrix & A);
   void SetMassMatrix(const HypreParMatrix & M);

   /// Solve the eigenproblem
   void Solve();

   /// Collect the converged eigenvalues
   void GetEigenvalues(Array<double> & eigenvalues) const;

   /// Extract a single eigenvector
   const HypreParVector & GetEigenvector(unsigned int i) const;

   /// Transfer ownership of the converged eigenvectors
   HypreParVector ** StealEigenvectors();
};

}

#endif // MFEM_USE_MPI

#endif<|MERGE_RESOLUTION|>--- conflicted
+++ resolved
@@ -1462,7 +1462,6 @@
 
    virtual void SetOperator(const Operator &op);
 
-<<<<<<< HEAD
    /// Set the threshold and levels parameters
    /** The accuracy and cost of ParaSails are parametrized by the real
     * @a thresh and integer @a nlevels parameters (0<=thresh<=1,  0<=nlevels).
@@ -1471,7 +1470,7 @@
     * preconditioners are also more expensive per iteration. The default
     * values are @a thresh = 0.1 and @a nlevels = 1.
     */
-   void SetParameters(double thresh, int nlevels);
+   void SetParams(double thresh, int nlevels);
 
    /// Set the filter parameter
    /** The filter parameter is used to drop small nonzeros in the preconditioner,
@@ -1486,13 +1485,6 @@
     *  1 = SPD problem, and SPD (factored) preconditioner
     *  2 = nonsymmetric, definite problem, and SPD (factored) preconditioner
     */
-=======
-   void SetParams(double threshold, int max_levels);
-   void SetFilter(double filter);
-   void SetLoadBal(double loadbal);
-   void SetReuse(int reuse);
-   void SetLogging(int logging);
->>>>>>> 0de295d6
    void SetSymmetry(int sym);
 
    /// Set the load balance parameter
@@ -1502,7 +1494,7 @@
     * for load balancing. No load balancing is needed if the preconditioner
     * is very sparse and fast to construct. The default value is 0.
     */
-   void SetLoadbalancing(double loadbal);
+   void SetLoadBal(double loadbal);
 
    /// Set the pattern reuse parameter
    /** A nonzero value indicates that the pattern of the preconditioner
