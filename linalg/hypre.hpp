// Copyright (c) 2010, Lawrence Livermore National Security, LLC. Produced at
// the Lawrence Livermore National Laboratory. LLNL-CODE-443211. All Rights
// reserved. See file COPYRIGHT for details.
//
// This file is part of the MFEM library. For more information and source code
// availability see http://mfem.googlecode.com.
//
// MFEM is free software; you can redistribute it and/or modify it under the
// terms of the GNU Lesser General Public License (as published by the Free
// Software Foundation) version 2.1 dated February 1999.

#ifndef MFEM_HYPRE
#define MFEM_HYPRE

#include "../config/config.hpp"

#ifdef MFEM_USE_MPI

#include <mpi.h>

// Enable internal hypre timing routines
#define HYPRE_TIMING

// hypre header files
#include "seq_mv.h"
#include "_hypre_parcsr_mv.h"
#include "_hypre_parcsr_ls.h"

#include "sparsemat.hpp"

namespace mfem
{

class ParFiniteElementSpace;
class HypreParMatrix;

namespace internal
{

// Convert a HYPRE_Int to int
inline int to_int(HYPRE_Int i)
{
#ifdef HYPRE_BIGINT
   MFEM_ASSERT(HYPRE_Int(int(i)) == i, "overflow converting HYPRE_Int to int");
#endif
   return int(i);
}

}

/// Wrapper for hypre's parallel vector class
class HypreParVector : public Vector
{
private:
   int own_ParVector;

   /// The actual object
   hypre_ParVector *x;

   friend class HypreParMatrix;

   // Set Vector::data and Vector::size from *x
   inline void _SetDataAndSize_();

public:
   /** Creates vector with given global size and partitioning of the columns.
       Processor P owns columns [col[P],col[P+1]) */
   HypreParVector(MPI_Comm comm, HYPRE_Int glob_size, HYPRE_Int *col);
   /** Creates vector with given global size, partitioning of the columns,
       and data. The data must be allocated and destroyed outside. */
   HypreParVector(MPI_Comm comm, HYPRE_Int glob_size, double *_data,
                  HYPRE_Int *col);
   /// Creates vector compatible with y
   HypreParVector(const HypreParVector &y);
   /// Creates vector compatible with (i.e. in the domain of) A or A^T
   HypreParVector(HypreParMatrix &A, int tr = 0);
   /// Creates vector wrapping y
   HypreParVector(HYPRE_ParVector y);
   /// Create a true dof parallel vector on a given ParFiniteElementSpace
   HypreParVector(ParFiniteElementSpace *pfes);

   /// Typecasting to hypre's hypre_ParVector*
   operator hypre_ParVector*() const;
#ifndef HYPRE_PAR_VECTOR_STRUCT
   /// Typecasting to hypre's HYPRE_ParVector, a.k.a. void *
   operator HYPRE_ParVector() const;
#endif
   /// Changes the ownership of the the vector
   hypre_ParVector *StealParVector() { own_ParVector = 0; return x; }

   /// Returns the global vector in each processor
   Vector* GlobalVector() const;

   /// Set constant values
   HypreParVector& operator= (double d);
   /// Define '=' for hypre vectors.
   HypreParVector& operator= (const HypreParVector &y);

   /** Sets the data of the Vector and the hypre_ParVector to _data.
       Must be used only for HypreParVectors that do not own the data,
       e.g. created with the constructor:
       HypreParVector(int glob_size, double *_data, int *col).  */
   void SetData(double *_data);

   /// Set random values
   HYPRE_Int Randomize(HYPRE_Int seed);

   /// Prints the locally owned rows in parallel
   void Print(const char *fname);

   /// Calls hypre's destroy function
   ~HypreParVector();
};

/// Returns the inner product of x and y
double InnerProduct(HypreParVector &x, HypreParVector &y);
double InnerProduct(HypreParVector *x, HypreParVector *y);


/// Wrapper for hypre's ParCSR matrix class
class HypreParMatrix : public Operator
{
private:
   /// The actual object
   hypre_ParCSRMatrix *A;

   /// Auxiliary vectors for typecasting
   mutable HypreParVector *X, *Y;

   // Flags indicating ownership of A->diag->{i,j,data}, A->offd->{i,j,data},
   // and A->col_map_offd.
   // The possible values for diagOwner are:
   //  -1: no special treatment of A->diag (default)
   //   0: prevent hypre from destroying A->diag->{i,j,data}
   //   1: same as 0, plus take ownership of A->diag->{i,j}
   //   2: same as 0, plus take ownership of A->diag->data
   //   3: same as 0, plus take ownership of A->diag->{i,j,data}
   // The same values and rules apply to offdOwner and A->offd.
   // The possible values for colMapOwner are:
   //  -1: no special treatment of A->col_map_offd (default)
   //   0: prevent hypre from destroying A->col_map_offd
   //   1: same as 0, plus take ownership of A->col_map_offd
   // All owned arrays are destroyed with 'delete []'.
   char diagOwner, offdOwner, colMapOwner;

   // Initialize with defaults. Does not initalize inherited members.
   void Init();

   // Delete all owned data. Does not perform re-initialization with defaults.
   void Destroy();

   // Copy (shallow or deep, based on HYPRE_BIGINT) the I and J arrays from csr
   // to hypre_csr. Shallow copy the data. Return the appropriate ownership
   // flag.
   static char CopyCSR(SparseMatrix *csr, hypre_CSRMatrix *hypre_csr);
   // Copy (shallow or deep, based on HYPRE_BIGINT) the I and J arrays from
   // bool_csr to hypre_csr. Allocate the data array and set it to all ones.
   // Return the appropriate ownership flag.
   static char CopyBoolCSR(Table *bool_csr, hypre_CSRMatrix *hypre_csr);

   // Copy the j array of a hypre_CSRMatrix to the given J array, converting
   // the indices from HYPRE_Int to int.
   static void CopyCSR_J(hypre_CSRMatrix *hypre_csr, int *J);

public:
   /// Converts hypre's format to HypreParMatrix
   HypreParMatrix(hypre_ParCSRMatrix *a)
   {
      Init();
      A = a;
      height = GetNumRows();
      width = GetNumCols();
   }

   /** Creates block-diagonal square parallel matrix. Diagonal is given by diag
       which must be in CSR format (finalized). The new HypreParMatrix does not
       take ownership of any of the input arrays. */
   HypreParMatrix(MPI_Comm comm, HYPRE_Int glob_size, HYPRE_Int *row_starts,
                  SparseMatrix *diag);

   /** Creates block-diagonal rectangular parallel matrix. Diagonal is given by
       diag which must be in CSR format (finalized). The new HypreParMatrix does
       not take ownership of any of the input arrays. */
   HypreParMatrix(MPI_Comm comm, HYPRE_Int global_num_rows,
                  HYPRE_Int global_num_cols, HYPRE_Int *row_starts,
                  HYPRE_Int *col_starts, SparseMatrix *diag);

   /** Creates general (rectangular) parallel matrix. The new HypreParMatrix
       does not take ownership of any of the input arrays. */
   HypreParMatrix(MPI_Comm comm, HYPRE_Int global_num_rows,
                  HYPRE_Int global_num_cols, HYPRE_Int *row_starts,
                  HYPRE_Int *col_starts, SparseMatrix *diag, SparseMatrix *offd,
                  HYPRE_Int *cmap);

   /** Creates general (rectangular) parallel matrix. The new HypreParMatrix
       takes ownership of all input arrays, except col_starts and row_starts. */
   HypreParMatrix(MPI_Comm comm,
                  HYPRE_Int global_num_rows, HYPRE_Int global_num_cols,
                  HYPRE_Int *row_starts, HYPRE_Int *col_starts,
                  HYPRE_Int *diag_i, HYPRE_Int *diag_j, double *diag_data,
                  HYPRE_Int *offd_i, HYPRE_Int *offd_j, double *offd_data,
                  HYPRE_Int offd_num_cols, HYPRE_Int *offd_col_map);

   /// Creates a parallel matrix from SparseMatrix on processor 0.
   HypreParMatrix(MPI_Comm comm, HYPRE_Int *row_starts, HYPRE_Int *col_starts,
                  SparseMatrix *a);

   /** Creates boolean block-diagonal rectangular parallel matrix. The new
       HypreParMatrix does not take ownership of any of the input arrays. */
   HypreParMatrix(MPI_Comm comm, HYPRE_Int global_num_rows,
                  HYPRE_Int global_num_cols, HYPRE_Int *row_starts,
                  HYPRE_Int *col_starts, Table *diag);

   /** Creates boolean rectangular parallel matrix. The new HypreParMatrix takes
       ownership of the arrays i_diag, j_diag, i_offd, j_offd, and cmap; does
       not take ownership of the arrays row and col. */
   HypreParMatrix(MPI_Comm comm, int id, int np, HYPRE_Int *row, HYPRE_Int *col,
                  HYPRE_Int *i_diag, HYPRE_Int *j_diag, HYPRE_Int *i_offd,
                  HYPRE_Int *j_offd, HYPRE_Int *cmap, HYPRE_Int cmap_size);

   /** Creates a general parallel matrix from a local CSR matrix on each
       processor described by the I, J and data arrays. The local matrix should
       be of size (local) nrows by (global) glob_ncols. The new parallel matrix
       contains copies of all input arrays (so they can be deleted). */
   HypreParMatrix(MPI_Comm comm, int nrows, HYPRE_Int glob_nrows,
                  HYPRE_Int glob_ncols, int *I, HYPRE_Int *J,
                  double *data, HYPRE_Int *rows, HYPRE_Int *cols);

   /// MPI communicator
   MPI_Comm GetComm() const { return A->comm; }

   /// Typecasting to hypre's hypre_ParCSRMatrix*
   operator hypre_ParCSRMatrix*();
#ifndef HYPRE_PAR_CSR_MATRIX_STRUCT
   /// Typecasting to hypre's HYPRE_ParCSRMatrix, a.k.a. void *
   operator HYPRE_ParCSRMatrix();
#endif
   /// Changes the ownership of the the matrix
   hypre_ParCSRMatrix* StealData();

   /** If the HypreParMatrix does not own the row-starts array, make a copy of
       it that the HypreParMatrix will own. If the col-starts array is the same
       as the row-starts array, col-starts is also replaced. */
   void CopyRowStarts();
   /** If the HypreParMatrix does not own the col-starts array, make a copy of
       it that the HypreParMatrix will own. If the row-starts array is the same
       as the col-starts array, row-starts is also replaced. */
   void CopyColStarts();

   /// Returns the global number of nonzeros
   inline HYPRE_Int NNZ() { return A->num_nonzeros; }
   /// Returns the row partitioning
   inline HYPRE_Int *RowPart() { return A->row_starts; }
   /// Returns the column partitioning
   inline HYPRE_Int *ColPart() { return A->col_starts; }
   /// Returns the global number of rows
   inline HYPRE_Int M() { return A->global_num_rows; }
   /// Returns the global number of columns
   inline HYPRE_Int N() { return A->global_num_cols; }

   /// Get the local diagonal of the matrix.
   void GetDiag(Vector &diag);
   /// Get the local diagonal block. NOTE: 'diag' will not own the data.
   void GetDiag(SparseMatrix &diag);

   /// Returns the transpose of *this
   HypreParMatrix * Transpose();

   /// Returns the number of rows in the diagonal block of the ParCSRMatrix
   int GetNumRows() const
   {
      return internal::to_int(
                hypre_CSRMatrixNumRows(hypre_ParCSRMatrixDiag(A)));
   }

   /// Returns the number of columns in the diagonal block of the ParCSRMatrix
   int GetNumCols() const
   {
      return internal::to_int(
                hypre_CSRMatrixNumCols(hypre_ParCSRMatrixDiag(A)));
   }

   HYPRE_Int GetGlobalNumRows() const
   { return hypre_ParCSRMatrixGlobalNumRows(A); }

   HYPRE_Int GetGlobalNumCols() const
   { return hypre_ParCSRMatrixGlobalNumCols(A); }

   HYPRE_Int *GetRowStarts() const { return hypre_ParCSRMatrixRowStarts(A); }

   HYPRE_Int *GetColStarts() const { return hypre_ParCSRMatrixColStarts(A); }

   /// Computes y = alpha * A * x + beta * y
   HYPRE_Int Mult(HypreParVector &x, HypreParVector &y,
                  double alpha = 1.0, double beta = 0.0);
   /// Computes y = alpha * A * x + beta * y
   HYPRE_Int Mult(HYPRE_ParVector x, HYPRE_ParVector y,
                  double alpha = 1.0, double beta = 0.0);
   /// Computes y = alpha * A^t * x + beta * y
   HYPRE_Int MultTranspose(HypreParVector &x, HypreParVector &y,
                           double alpha = 1.0, double beta = 0.0);

   void Mult(double a, const Vector &x, double b, Vector &y) const;
   void MultTranspose(double a, const Vector &x, double b, Vector &y) const;

   virtual void Mult(const Vector &x, Vector &y) const
   { Mult(1.0, x, 0.0, y); }
   virtual void MultTranspose(const Vector &x, Vector &y) const
   { MultTranspose(1.0, x, 0.0, y); }

   /** Multiply A on the left by a block-diagonal parallel matrix D. Return
       a new parallel matrix, D*A. If D has a different number of rows than A,
       D's row starts array needs to be given.
       NOTE: this operation is local and does not require communication. */
   HypreParMatrix* LeftDiagMult(const SparseMatrix &D,
                                HYPRE_Int* row_starts = NULL) const;

   /// Scale the local row i by s(i).
   void ScaleRows(const Vector & s);
   /// Scale the local row i by 1./s(i)
   void InvScaleRows(const Vector & s);
   /// Scale all entries by s: A_scaled = s*A.
   void operator*=(double s);

   /// If a row contains only zeros, set its diagonal to 1.
   void EliminateZeroRows() { hypre_ParCSRMatrixFixZeroRows(A); }

   /** Eliminate rows and columns from the matrix, and rows from the vector B.
       Modify B with the BC values in X. */
   void EliminateRowsCols(const Array<int> &rows_cols, const HypreParVector &X,
                          HypreParVector &B);

   /** Eliminate rows and columns from the matrix and store the eliminated
       elements in a new matrix Ae (returned), so that the modified matrix and
       Ae sum to the original matrix. */
   HypreParMatrix* EliminateRowsCols(const Array<int> &rows_cols);

   /// Prints the locally owned rows in parallel
   void Print(const char *fname, HYPRE_Int offi = 0, HYPRE_Int offj = 0);
   /// Reads the matrix from a file
   void Read(MPI_Comm comm, const char *fname);

   /// Calls hypre's destroy function
   virtual ~HypreParMatrix() { Destroy(); }
};

/// Returns the matrix A * B
HypreParMatrix * ParMult(HypreParMatrix *A, HypreParMatrix *B);

/// Returns the matrix P^t * A * P
HypreParMatrix * RAP(HypreParMatrix *A, HypreParMatrix *P);
/// Returns the matrix Rt^t * A * P
HypreParMatrix * RAP(HypreParMatrix * Rt, HypreParMatrix *A, HypreParMatrix *P);

/** Eliminate essential BC specified by 'ess_dof_list' from the solution X to
    the r.h.s. B. Here A is a matrix with eliminated BC, while Ae is such that
    (A+Ae) is the original (Neumann) matrix before elimination. */
void EliminateBC(HypreParMatrix &A, HypreParMatrix &Ae,
                 const Array<int> &ess_dof_list,
                 const HypreParVector &X, HypreParVector &B);


/// Parallel smoothers in hypre
class HypreSmoother : public Solver
{
protected:
   /// The linear system matrix
   HypreParMatrix *A;
   /// Right-hand side and solution vectors
   mutable HypreParVector *B, *X;
   /// Temporary vectors
   mutable HypreParVector *V, *Z;
   /// FIR Filter Temporary Vectors
   mutable HypreParVector *X0, *X1;

   /** Smoother type from hypre_ParCSRRelax() in ams.c plus extensions, see the
       enumeartion Type below. */
   int type;
   /// Number of relaxation sweeps
   int relax_times;
   /// Damping coefficient (usually <= 1)
   double relax_weight;
   /// SOR parameter (usually in (0,2))
   double omega;
   /// Order of the smoothing polynomial
   int poly_order;
   /// Fraction of spectrum to smooth for polynomial relaxation
   double poly_fraction;
   /// Apply the polynomial smoother to A or D^{-1/2} A D^{-1/2}
   int poly_scale;

   /// Taubin's lambda-mu method parameters
   double lambda;
   double mu;
   int taubin_iter;

   /// l1 norms of the rows of A
   double *l1_norms;
   /// Maximal eigenvalue estimate for polynomial smoothing
   double max_eig_est;
   /// Minimal eigenvalue estimate for polynomial smoothing
   double min_eig_est;
   /// Paramters for windowing function of FIR filter
   double window_params[3];

   /// Combined coefficients for windowing and Chebyshev polynomials.
   double* fir_coeffs;

public:
   /** Hypre smoother types:
       0    = Jacobi
       1    = l1-scaled Jacobi
       2    = l1-scaled block Gauss-Seidel/SSOR
       4    = truncated l1-scaled block Gauss-Seidel/SSOR
       5    = lumped Jacobi
       6    = Gauss-Seidel
       16   = Chebyshev
       1001 = Taubin polynomial smoother
       1002 = FIR polynomial smoother. */
   enum Type { Jacobi = 0, l1Jacobi = 1, l1GS = 2, l1GStr = 4, lumpedJacobi = 5,
               GS = 6, Chebyshev = 16, Taubin = 1001, FIR = 1002
             };

   HypreSmoother();

   HypreSmoother(HypreParMatrix &_A, int type = l1GS,
                 int relax_times = 1, double relax_weight = 1.0,
                 double omega = 1.0, int poly_order = 2,
                 double poly_fraction = .3);

   /// Set the relaxation type and number of sweeps
   void SetType(HypreSmoother::Type type, int relax_times = 1);
   /// Set SOR-related parameters
   void SetSOROptions(double relax_weight, double omega);
   /// Set parameters for polynomial smoothing
   void SetPolyOptions(int poly_order, double poly_fraction);
   /// Set parameters for Taubin's lambda-mu method
   void SetTaubinOptions(double lambda, double mu, int iter);

   /// Convenience function for setting canonical windowing parameters
   void SetWindowByName(const char* window_name);
   /// Set parameters for windowing function for FIR smoother.
   void SetWindowParameters(double a, double b, double c);
   /// Compute window and Chebyshev coefficients for given polynomial order.
   void SetFIRCoefficients(double max_eig);

   /** Set/update the associated operator. Mult be called after setting the
       HypreSmoother type and options. */
   virtual void SetOperator(const Operator &op);

   /// Relax the linear system Ax=b
   virtual void Mult(const HypreParVector &b, HypreParVector &x) const;
   virtual void Mult(const Vector &b, Vector &x) const;

   virtual ~HypreSmoother();
};


/// Abstract class for hypre's solvers and preconditioners
class HypreSolver : public Solver
{
protected:
   /// The linear system matrix
   HypreParMatrix *A;

   /// Right-hand side and solution vector
   mutable HypreParVector *B, *X;

   /// Was hypre's Setup function called already?
   mutable int setup_called;

public:
   HypreSolver();

   HypreSolver(HypreParMatrix *_A);

   /// Typecast to HYPRE_Solver -- return the solver
   virtual operator HYPRE_Solver() const = 0;

   /// hypre's internal Setup function
   virtual HYPRE_PtrToParSolverFcn SetupFcn() const = 0;
   /// hypre's internal Solve function
   virtual HYPRE_PtrToParSolverFcn SolveFcn() const = 0;

   virtual void SetOperator(const Operator &op)
   { mfem_error("HypreSolvers do not support SetOperator!"); }

   /// Solve the linear system Ax=b
   virtual void Mult(const HypreParVector &b, HypreParVector &x) const;
   virtual void Mult(const Vector &b, Vector &x) const;

   virtual ~HypreSolver();
};

/// PCG solver in hypre
class HyprePCG : public HypreSolver
{
private:
   int print_level;
   HYPRE_Solver pcg_solver;

public:
   HyprePCG(HypreParMatrix &_A);

   void SetTol(double tol);
   void SetMaxIter(int max_iter);
   void SetLogging(int logging);
   void SetPrintLevel(int print_lvl);

   /// Set the hypre solver to be used as a preconditioner
   void SetPreconditioner(HypreSolver &precond);

   /** Use the L2 norm of the residual for measuring PCG convergence, plus
       (optionally) 1) periodically recompute true residuals from scratch; and
       2) enable residual-based stopping criteria. */
   void SetResidualConvergenceOptions(int res_frequency=-1, double rtol=0.0);

   /// non-hypre setting
   void SetZeroInintialIterate() { iterative_mode = false; }

   void GetNumIterations(int &num_iterations)
   {
      HYPRE_Int num_it;
      HYPRE_ParCSRPCGGetNumIterations(pcg_solver, &num_it);
      num_iterations = internal::to_int(num_it);
   }

   /// The typecast to HYPRE_Solver returns the internal pcg_solver
   virtual operator HYPRE_Solver() const { return pcg_solver; }

   /// PCG Setup function
   virtual HYPRE_PtrToParSolverFcn SetupFcn() const
   { return (HYPRE_PtrToParSolverFcn) HYPRE_ParCSRPCGSetup; }
   /// PCG Solve function
   virtual HYPRE_PtrToParSolverFcn SolveFcn() const
   { return (HYPRE_PtrToParSolverFcn) HYPRE_ParCSRPCGSolve; }

   /// Solve Ax=b with hypre's PCG
   virtual void Mult(const HypreParVector &b, HypreParVector &x) const;
   using HypreSolver::Mult;

   virtual ~HyprePCG();
};

/// GMRES solver in hypre
class HypreGMRES : public HypreSolver
{
private:
   int print_level;
   HYPRE_Solver gmres_solver;

public:
   HypreGMRES(HypreParMatrix &_A);

   void SetTol(double tol);
   void SetMaxIter(int max_iter);
   void SetKDim(int dim);
   void SetLogging(int logging);
   void SetPrintLevel(int print_lvl);

   /// Set the hypre solver to be used as a preconditioner
   void SetPreconditioner(HypreSolver &precond);

   /// non-hypre setting
   void SetZeroInintialIterate() { iterative_mode = false; }

   /// The typecast to HYPRE_Solver returns the internal gmres_solver
   virtual operator HYPRE_Solver() const  { return gmres_solver; }

   /// GMRES Setup function
   virtual HYPRE_PtrToParSolverFcn SetupFcn() const
   { return (HYPRE_PtrToParSolverFcn) HYPRE_ParCSRGMRESSetup; }
   /// GMRES Solve function
   virtual HYPRE_PtrToParSolverFcn SolveFcn() const
   { return (HYPRE_PtrToParSolverFcn) HYPRE_ParCSRGMRESSolve; }

   /// Solve Ax=b with hypre's GMRES
   virtual void Mult (const HypreParVector &b, HypreParVector &x) const;
   using HypreSolver::Mult;

   virtual ~HypreGMRES();
};

/// The identity operator as a hypre solver
class HypreIdentity : public HypreSolver
{
public:
   virtual operator HYPRE_Solver() const { return NULL; }

   virtual HYPRE_PtrToParSolverFcn SetupFcn() const
   { return (HYPRE_PtrToParSolverFcn) hypre_ParKrylovIdentitySetup; }
   virtual HYPRE_PtrToParSolverFcn SolveFcn() const
   { return (HYPRE_PtrToParSolverFcn) hypre_ParKrylovIdentity; }

   virtual ~HypreIdentity() { }
};

/// Jacobi preconditioner in hypre
class HypreDiagScale : public HypreSolver
{
public:
   HypreDiagScale() : HypreSolver() { }
   explicit HypreDiagScale(HypreParMatrix &A) : HypreSolver(&A) { }
   virtual operator HYPRE_Solver() const { return NULL; }

   virtual HYPRE_PtrToParSolverFcn SetupFcn() const
   { return (HYPRE_PtrToParSolverFcn) HYPRE_ParCSRDiagScaleSetup; }
   virtual HYPRE_PtrToParSolverFcn SolveFcn() const
   { return (HYPRE_PtrToParSolverFcn) HYPRE_ParCSRDiagScale; }

   HypreParMatrix* GetData() { return A; }
   virtual ~HypreDiagScale() { }
};

/// The ParaSails preconditioner in hypre
class HypreParaSails : public HypreSolver
{
private:
   HYPRE_Solver sai_precond;

public:
   HypreParaSails(HypreParMatrix &A);

   void SetSymmetry(int sym);

   /// The typecast to HYPRE_Solver returns the internal sai_precond
   virtual operator HYPRE_Solver() const { return sai_precond; }

   virtual HYPRE_PtrToParSolverFcn SetupFcn() const
   { return (HYPRE_PtrToParSolverFcn) HYPRE_ParaSailsSetup; }
   virtual HYPRE_PtrToParSolverFcn SolveFcn() const
   { return (HYPRE_PtrToParSolverFcn) HYPRE_ParaSailsSolve; }

   virtual ~HypreParaSails();
};

/// The BoomerAMG solver in hypre
class HypreBoomerAMG : public HypreSolver
{
private:
   HYPRE_Solver amg_precond;

public:
   HypreBoomerAMG(HypreParMatrix &A);

   /** More robust options for systems, such as elastisity. Note that BoomerAMG
       assumes Ordering::byVDIM in the finite element space used to generate the
       matrix A. */
   void SetSystemsOptions(int dim);

   void SetPrintLevel(int print_level)
   { HYPRE_BoomerAMGSetPrintLevel(amg_precond, print_level); }

   /// The typecast to HYPRE_Solver returns the internal amg_precond
   virtual operator HYPRE_Solver() const { return amg_precond; }

   virtual HYPRE_PtrToParSolverFcn SetupFcn() const
   { return (HYPRE_PtrToParSolverFcn) HYPRE_BoomerAMGSetup; }
   virtual HYPRE_PtrToParSolverFcn SolveFcn() const
   { return (HYPRE_PtrToParSolverFcn) HYPRE_BoomerAMGSolve; }

   virtual ~HypreBoomerAMG();
};

/// Compute the discrete gradient matrix between the nodal linear and ND1 spaces
HypreParMatrix* DiscreteGrad(ParFiniteElementSpace *edge_fespace,
                             ParFiniteElementSpace *vert_fespace);
/// Compute the discrete curl matrix between the ND1 and RT0 spaces
HypreParMatrix* DiscreteCurl(ParFiniteElementSpace *face_fespace,
                             ParFiniteElementSpace *edge_fespace);

/// The Auxiliary-space Maxwell Solver in hypre
class HypreAMS : public HypreSolver
{
private:
   HYPRE_Solver ams;

   /// Vertex coordinates
   HypreParVector *x, *y, *z;
   /// Discrete gradient matrix
   HypreParMatrix *G;
   /// Nedelec interpolation matrix and its components
   HypreParMatrix *Pi, *Pix, *Piy, *Piz;

public:
   HypreAMS(HypreParMatrix &A, ParFiniteElementSpace *edge_fespace,
<<<<<<< HEAD
	    int singular_problem = 0);
=======
            int singular_problem = 0);
>>>>>>> 3fcc099c

   /// The typecast to HYPRE_Solver returns the internal ams object
   virtual operator HYPRE_Solver() const { return ams; }

   virtual HYPRE_PtrToParSolverFcn SetupFcn() const
   { return (HYPRE_PtrToParSolverFcn) HYPRE_AMSSetup; }
   virtual HYPRE_PtrToParSolverFcn SolveFcn() const
   { return (HYPRE_PtrToParSolverFcn) HYPRE_AMSSolve; }

   virtual ~HypreAMS();
};

/// The Auxiliary-space Divergence Solver in hypre
class HypreADS : public HypreSolver
{
private:
   HYPRE_Solver ads;

   /// Vertex coordinates
   HypreParVector *x, *y, *z;
   /// Discrete gradient matrix
   HypreParMatrix *G;
   /// Discrete curl matrix
   HypreParMatrix *C;
   /// Nedelec interpolation matrix and its components
   HypreParMatrix *ND_Pi, *ND_Pix, *ND_Piy, *ND_Piz;
   /// Raviart-Thomas interpolation matrix and its components
   HypreParMatrix *RT_Pi, *RT_Pix, *RT_Piy, *RT_Piz;

public:
   HypreADS(HypreParMatrix &A, ParFiniteElementSpace *face_fespace);

   /// The typecast to HYPRE_Solver returns the internal ads object
   virtual operator HYPRE_Solver() const { return ads; }

   virtual HYPRE_PtrToParSolverFcn SetupFcn() const
   { return (HYPRE_PtrToParSolverFcn) HYPRE_ADSSetup; }
   virtual HYPRE_PtrToParSolverFcn SolveFcn() const
   { return (HYPRE_PtrToParSolverFcn) HYPRE_ADSSolve; }

   virtual ~HypreADS();
};

}

#endif // MFEM_USE_MPI

#endif<|MERGE_RESOLUTION|>--- conflicted
+++ resolved
@@ -684,11 +684,8 @@
 
 public:
    HypreAMS(HypreParMatrix &A, ParFiniteElementSpace *edge_fespace,
-<<<<<<< HEAD
 	    int singular_problem = 0);
-=======
-            int singular_problem = 0);
->>>>>>> 3fcc099c
+
 
    /// The typecast to HYPRE_Solver returns the internal ams object
    virtual operator HYPRE_Solver() const { return ams; }
