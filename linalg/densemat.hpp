--- conflicted
+++ resolved
@@ -273,17 +273,9 @@
        then (*this)(i,j) = -(*this)(i,j).  */
    void AdjustDofDirection(Array<int> &dofs);
 
-<<<<<<< HEAD
-=======
-   /// Set all entries of a row to the specified value.
-   void SetRow(int row, double value);
-   /// Set all entries of a column to the specified value.
-   void SetCol(int col, double value);
-
    /// Replace small entries, abs(a_ij) <= eps, with zero.
    void Threshold(double eps);
 
->>>>>>> b3b2e4af
    /** Count the number of entries in the matrix for which isfinite
        is false, i.e. the entry is a NaN or +/-Inf. */
    int CheckFinite() const { return mfem::CheckFinite(data, height*width); }
