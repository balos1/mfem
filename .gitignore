--- conflicted
+++ resolved
@@ -9,11 +9,7 @@
 # Object and library files
 *.o
 /libmfem.*
-<<<<<<< HEAD
-/libmfem-extras.*
-=======
 /miniapps/common/libmfem-common.*
->>>>>>> 67c195af
 
 # CMake generated files
 CMakeCache.txt
