# Copyright (c) 2010, Lawrence Livermore National Security, LLC. Produced at the
# Lawrence Livermore National Laboratory. LLNL-CODE-443211. All Rights reserved.
# See file COPYRIGHT for details.
#
# This file is part of the MFEM library. For more information and source code
# availability see http://mfem.googlecode.com.
#
# MFEM is free software; you can redistribute it and/or modify it under the
# terms of the GNU Lesser General Public License (as published by the Free
# Software Foundation) version 2.1 dated February 1999.

# Serial compiler
CC = g++
<<<<<<< HEAD
OPTS = -O3 -I$(MFEM_DIR) $(SUITESPARSE_OPT)
DEBUG_OPTS = -g -I$(MFEM_DIR) $(SUITESPARSE_OPT)
LIBS = $(MFEM_LIB) $(LAPACK_LIBS) $(OPENMP_LIBS) $(SUITESPARSE_LIB)
=======
OPTS = -O3
DEBUG_OPTS = -g
LIB_OPTS = -I$(MFEM_DIR) $(SUITESPARSE_OPT)
COPTS = $(OPTS) $(LIB_OPTS)
LIBS = $(MFEM_LIB) $(LAPACK_LIBS) $(OPENMP_LIBS) $(SUITESPARSE_LIB)\
 $(POSIX_CLOCKS_LIB)
>>>>>>> 43cb95df

# Parallel compiler
MPICC = mpicxx
MPIOPTS = $(OPTS) $(LIB_OPTS) -I$(HYPRE_DIR)/include
MPIDEBUG_OPTS = $(DEBUG_OPTS) $(LIB_OPTS) -I$(HYPRE_DIR)/include
MPILIBS = $(LIBS) -L$(METIS_DIR) -lmetis -L$(HYPRE_DIR)/lib -lHYPRE

# The MFEM library
MFEM_DIR = ..
MFEM_LIB = -L$(MFEM_DIR) -lmfem

# The METIS and HYPRE libraries (needed for the parallel examples)
METIS_DIR = ../../metis-4.0
HYPRE_DIR = ../../hypre-2.8.0b/src/hypre

# Enable experimental OpenMP support
USE_OPENMP = NO
OPENMP_LIBS_NO  =
OPENMP_LIBS_YES = -fopenmp
OPENMP_LIBS     = $(OPENMP_LIBS_$(USE_OPENMP))

# The LAPACK and BLAS libraries (needed if MFEM was compiled with LAPACK support)
USE_LAPACK = YES
LAPACK_DIR = $(HOME)/lapack
LAPACK_LIB = -L$(LAPACK_DIR) -llapack
BLAS_DIR   = $(HOME)/lapack
BLAS_LIB   = -L$(LAPACK_DIR) -lblas -lgfortran
# on a Mac:
# BLAS_LIB   = -L$(LAPACK_DIR) -lblas
LAPACK_LIBS_NO  =
LAPACK_LIBS_YES = $(LAPACK_LIB) $(BLAS_LIB)
LAPACK_LIBS     = $(LAPACK_LIBS_$(USE_LAPACK))

# The SuiteSparse library
USE_SUITESPARSE = YES
SUITESPARSE_DIR = ../../SuiteSparse
SUITESPARSE_OPT_NO  =
SUITESPARSE_OPT_YES = -I$(SUITESPARSE_DIR)/include
SUITESPARSE_OPT     = $(SUITESPARSE_OPT_$(USE_SUITESPARSE))
SUITESPARSE_LIB_NO  =
SUITESPARSE_LIB_YES = -L$(SUITESPARSE_DIR)/lib -lumfpack -lcholmod -lcolamd\
 -lamd -lcamd -lccolamd -lsuitesparseconfig -lrt -L$(METIS_DIR) -lmetis\
 $(LAPACK_LIB) $(BLAS_LIB)
SUITESPARSE_LIB     = $(SUITESPARSE_LIB_$(USE_SUITESPARSE))

<<<<<<< HEAD
serial: ex1 ex2 ex3 ex4 ex5
=======
# The high-resolution POSIX clocks may need -lrt
USE_POSIX_CLOCKS = NO
POSIX_CLOCKS_LIB_NO  =
POSIX_CLOCKS_LIB_YES = -lrt
POSIX_CLOCKS_LIB = $(POSIX_CLOCKS_LIB_$(USE_POSIX_CLOCKS))

serial: ex1 ex2 ex3 ex4
>>>>>>> 43cb95df

parallel: ex1p ex2p ex3p ex4p

ex1: ex1.cpp
	$(CC) $(COPTS) ex1.cpp -o ex1 $(LIBS)

ex1p: ex1p.cpp
	$(MPICC) $(MPIOPTS) ex1p.cpp -o ex1p $(MPILIBS)

ex2: ex2.cpp
	$(CC) $(COPTS) ex2.cpp -o ex2 $(LIBS)

ex2p: ex2p.cpp
	$(MPICC) $(MPIOPTS) ex2p.cpp -o ex2p $(MPILIBS)

ex3: ex3.cpp
	$(CC) $(COPTS) ex3.cpp -o ex3 $(LIBS)

ex3p: ex3p.cpp
	$(MPICC) $(MPIOPTS) ex3p.cpp -o ex3p $(MPILIBS)

ex4: ex4.cpp
	$(CC) $(COPTS) ex4.cpp -o ex4 $(LIBS)

ex4p: ex4p.cpp
	$(MPICC) $(MPIOPTS) ex4p.cpp -o ex4p $(MPILIBS)

ex5: ex5.cpp
	$(CC) $(OPTS) ex5.cpp -o ex5 $(LIBS)

debug:
	$(MAKE) "OPTS=$(DEBUG_OPTS)" serial

pdebug:
	$(MAKE) "MPIOPTS=$(MPIDEBUG_OPTS)" parallel

clean:
	rm -f *.o *~ ex1 ex1p ex2 ex2p ex3 ex3p ex4 ex4p ex5
	rm -f refined.mesh displaced.mesh sol.* mesh.* sphere_refined.mesh<|MERGE_RESOLUTION|>--- conflicted
+++ resolved
@@ -11,18 +11,12 @@
 
 # Serial compiler
 CC = g++
-<<<<<<< HEAD
-OPTS = -O3 -I$(MFEM_DIR) $(SUITESPARSE_OPT)
-DEBUG_OPTS = -g -I$(MFEM_DIR) $(SUITESPARSE_OPT)
-LIBS = $(MFEM_LIB) $(LAPACK_LIBS) $(OPENMP_LIBS) $(SUITESPARSE_LIB)
-=======
 OPTS = -O3
 DEBUG_OPTS = -g
 LIB_OPTS = -I$(MFEM_DIR) $(SUITESPARSE_OPT)
 COPTS = $(OPTS) $(LIB_OPTS)
 LIBS = $(MFEM_LIB) $(LAPACK_LIBS) $(OPENMP_LIBS) $(SUITESPARSE_LIB)\
  $(POSIX_CLOCKS_LIB)
->>>>>>> 43cb95df
 
 # Parallel compiler
 MPICC = mpicxx
@@ -68,17 +62,13 @@
  $(LAPACK_LIB) $(BLAS_LIB)
 SUITESPARSE_LIB     = $(SUITESPARSE_LIB_$(USE_SUITESPARSE))
 
-<<<<<<< HEAD
-serial: ex1 ex2 ex3 ex4 ex5
-=======
 # The high-resolution POSIX clocks may need -lrt
 USE_POSIX_CLOCKS = NO
 POSIX_CLOCKS_LIB_NO  =
 POSIX_CLOCKS_LIB_YES = -lrt
 POSIX_CLOCKS_LIB = $(POSIX_CLOCKS_LIB_$(USE_POSIX_CLOCKS))
 
-serial: ex1 ex2 ex3 ex4
->>>>>>> 43cb95df
+serial: ex1 ex2 ex3 ex4 ex5
 
 parallel: ex1p ex2p ex3p ex4p
 
@@ -107,7 +97,7 @@
 	$(MPICC) $(MPIOPTS) ex4p.cpp -o ex4p $(MPILIBS)
 
 ex5: ex5.cpp
-	$(CC) $(OPTS) ex5.cpp -o ex5 $(LIBS)
+	$(CC) $(COPTS) ex5.cpp -o ex5 $(LIBS)
 
 debug:
 	$(MAKE) "OPTS=$(DEBUG_OPTS)" serial
