--- conflicted
+++ resolved
@@ -64,14 +64,10 @@
    const char *mesh_file = "../data/star.mesh";
    int order = 1;
    bool static_cond = false;
-<<<<<<< HEAD
-   bool visualization = 1;
-   int ref_level = 1, seed = 1;
-=======
    bool pa = false;
    const char *device = "cpu";
    bool visualization = true;
->>>>>>> ff9819e4
+   int ref_level = 1, seed = 1;
 
    OptionsParser args(argc, argv);
    args.AddOption(&mesh_file, "-m", "--mesh",
@@ -158,8 +154,7 @@
    cout << "Number of finite element unknowns: "
         << fespace->GetTrueVSize() << endl;
 
-   //fespace->GetConformingProlongation()->Print(mfem::out, 10);
-   exit(EXIT_SUCCESS);
+   //exit(EXIT_SUCCESS);
 
    // 5. Determine the list of true (i.e. conforming) essential boundary dofs.
    //    In this example, the boundary conditions are defined by marking all
@@ -217,16 +212,9 @@
    if (!pa)
    {
 #ifndef MFEM_USE_SUITESPARSE
-<<<<<<< HEAD
-   // 10. Define a simple symmetric Gauss-Seidel preconditioner and use it to
-   //     solve the system A X = B with PCG.
-   GSSmoother M(A);
-   PCG(A, M, B, X, 3, 500, 1e-16, 0.0);
-=======
       // Use a simple symmetric Gauss-Seidel preconditioner with PCG.
       GSSmoother M((SparseMatrix&)(*A));
       PCG(*A, M, B, X, 1, 200, 1e-12, 0.0);
->>>>>>> ff9819e4
 #else
       // If MFEM was compiled with SuiteSparse, use UMFPACK to solve the system.
       UMFPackSolver umf_solver;
