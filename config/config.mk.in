--- conflicted
+++ resolved
@@ -24,11 +24,8 @@
 MFEM_USE_GECKO       = @MFEM_USE_GECKO@
 MFEM_USE_GNUTLS      = @MFEM_USE_GNUTLS@
 MFEM_USE_NETCDF      = @MFEM_USE_NETCDF@
-<<<<<<< HEAD
 MFEM_USE_GSL         = @MFEM_USE_GSL@
-=======
 MFEM_USE_MPFR        = @MFEM_USE_MPFR@
->>>>>>> a9eff4f4
 
 # Compiler, compile options, and link options
 MFEM_CXX       = @MFEM_CXX@
