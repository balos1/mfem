--- conflicted
+++ resolved
@@ -62,13 +62,11 @@
 // Enable secure socket streams based on the GNUTLS library
 // #define MFEM_USE_GNUTLS
 
-<<<<<<< HEAD
 // Enable sidre support
 // #define MFEM_USE_SIDRE
-=======
+
 // Enable functionality based on the NetCDF library (reading CUBIT files)
 // #define MFEM_USE_NETCDF
->>>>>>> 2dd1a76e
 
 // Windows specific options
 #ifdef _WIN32
