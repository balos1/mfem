--- conflicted
+++ resolved
@@ -105,18 +105,15 @@
 MFEM_USE_PETSC       = NO
 MFEM_USE_MPFR        = NO
 MFEM_USE_SIDRE       = NO
-<<<<<<< HEAD
-MFEM_USE_MOONOLITH   = NO
-=======
 MFEM_USE_CONDUIT     = NO
 MFEM_USE_PUMI        = NO
+MFEM_USE_MOONOLITH   = NO
 
 # Compile and link options for zlib.
 ZLIB_DIR =
 ZLIB_OPT = $(if $(ZLIB_DIR),-I$(ZLIB_DIR)/include)
 ZLIB_LIB = $(if $(ZLIB_DIR),$(ZLIB_RPATH) -L$(ZLIB_DIR)/lib ,)-lz
 ZLIB_RPATH = -Wl,-rpath,$(ZLIB_DIR)/lib
->>>>>>> fd809e44
 
 LIBUNWIND_OPT = -g
 LIBUNWIND_LIB = $(if $(NOTMAC),-lunwind -ldl,)
